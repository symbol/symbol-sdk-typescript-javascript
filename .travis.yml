language: node_js
node_js:
<<<<<<< HEAD
  - "10"
  - "12"
=======
  - '8'
  - '9'
  - '10'
  - '12'
>>>>>>> bf0ba0a6
cache:
  directories:
    - 'node_modules'
    - .eslintcache
before_script:
  - npm run build
  - if [ "$TRAVIS_NODE_VERSION" = "10" ] || [ "$TRAVIS_NODE_VERSION" = "12" ]; then npm run lint; fi
script:
  - npm run test:cov
  - npm install --global typedoc typescript
  - CURRENT_VERSION=$(npm run version --silent)
  - typedoc --out "ts-docs/$CURRENT_VERSION" src
  - touch ./ts-docs/.nojekyll
  - if [ "$TRAVIS_NODE_VERSION" = "10" ]; then npm run coveralls-report; fi
deploy:
  - provider: script
    skip_cleanup: true
    script: /bin/sh travis/github-pages.sh
    on:
      branch: master
      node_js: '12'
  - provider: script
    skip_cleanup: true
    script: /bin/sh travis/uploadArchives.sh
    on:
      branch: master
      node_js: '10'
  - provider: script
    skip_cleanup: true
    script: /bin/sh travis/release.sh
    on:
      branch: $RELEASE_BRANCH
      node_js: '10'<|MERGE_RESOLUTION|>--- conflicted
+++ resolved
@@ -1,14 +1,7 @@
 language: node_js
 node_js:
-<<<<<<< HEAD
-  - "10"
-  - "12"
-=======
-  - '8'
-  - '9'
   - '10'
   - '12'
->>>>>>> bf0ba0a6
 cache:
   directories:
     - 'node_modules'
