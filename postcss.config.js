module.exports = {
  plugins: {
      "postcss-import": {},
      "autoprefixer": {},
      "postcss-pxtorem": {
          "rootValue": 100,
<<<<<<< HEAD
        // "propList": ["*",'!font-size'],
        "propList": ["*"],
=======
          // "propList": ["*",'!font-size'],
          "propList": ["*"],
>>>>>>> c7649d32
          "selectorBlackList": ["mint-"],
          // "minPixelValue": 15
      }
  }
}<|MERGE_RESOLUTION|>--- conflicted
+++ resolved
@@ -4,13 +4,7 @@
       "autoprefixer": {},
       "postcss-pxtorem": {
           "rootValue": 100,
-<<<<<<< HEAD
-        // "propList": ["*",'!font-size'],
-        "propList": ["*"],
-=======
-          // "propList": ["*",'!font-size'],
-          "propList": ["*"],
->>>>>>> c7649d32
+          "propList": ["*",'!font-size'],
           "selectorBlackList": ["mint-"],
           // "minPixelValue": 15
       }
