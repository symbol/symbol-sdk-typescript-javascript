--- conflicted
+++ resolved
@@ -106,14 +106,9 @@
         });
 
         it('should return block transactions data given height with paginated transactionId', async () => {
-<<<<<<< HEAD
-            const transactions = await blockRepository.getBlockTransactions(BigInt(1),
-                new QueryParams({ pageSize: 10, id: nextId})).toPromise();
-=======
             const transactions = await blockRepository
-                .getBlockTransactions(UInt64.fromUint(1), new QueryParams({ pageSize: 10, id: nextId }))
+                .getBlockTransactions(BigInt(1), new QueryParams({ pageSize: 10, id: nextId }))
                 .toPromise();
->>>>>>> bf0ba0a6
             expect(transactions[0].transactionInfo!.id).to.be.equal(firstId);
             expect(transactions.length).to.be.greaterThan(0);
         });
