/*
 * Copyright 2018 NEM
 *
 * Licensed under the Apache License, Version 2.0 (the "License");
 * you may not use this file except in compliance with the License.
 * You may obtain a copy of the License at
 *
 *     http://www.apache.org/licenses/LICENSE-2.0
 *
 * Unless required by applicable law or agreed to in writing, software
 * distributed under the License is distributed on an "AS IS" BASIS,
 * WITHOUT WARRANTIES OR CONDITIONS OF ANY KIND, either express or implied.
 * See the License for the specific language governing permissions and
 * limitations under the License.
 */
import { expect } from 'chai';
import * as CryptoJS from 'crypto-js';
import { ChronoUnit } from 'js-joda';
import { keccak_256, sha3_256 } from 'js-sha3';
import { Crypto } from '../../src/core/crypto';
import { Convert, Convert as convert } from '../../src/core/format';
import { TransactionMapping } from '../../src/core/utils/TransactionMapping';
import { AccountRepository } from '../../src/infrastructure/AccountRepository';
import { MultisigRepository } from '../../src/infrastructure/MultisigRepository';
import { NamespaceRepository } from '../../src/infrastructure/NamespaceRepository';
import { RepositoryFactory } from '../../src/infrastructure/RepositoryFactory';
import { TransactionRepository } from '../../src/infrastructure/TransactionRepository';
import { Account } from '../../src/model/account/Account';
import { Address } from '../../src/model/account/Address';
import { PublicAccount } from '../../src/model/account/PublicAccount';
import { PlainMessage } from '../../src/model/message/PlainMessage';
import { Mosaic } from '../../src/model/mosaic/Mosaic';
import { MosaicFlags } from '../../src/model/mosaic/MosaicFlags';
import { MosaicId } from '../../src/model/mosaic/MosaicId';
import { MosaicNonce } from '../../src/model/mosaic/MosaicNonce';
import { MosaicSupplyChangeAction } from '../../src/model/mosaic/MosaicSupplyChangeAction';
import { AliasAction } from '../../src/model/namespace/AliasAction';
import { NamespaceId } from '../../src/model/namespace/NamespaceId';
import { NetworkType } from '../../src/model/network/NetworkType';
import { AccountRestrictionModificationAction } from '../../src/model/restriction/AccountRestrictionModificationAction';
import { AccountRestrictionFlags } from '../../src/model/restriction/AccountRestrictionType';
import { MosaicRestrictionType } from '../../src/model/restriction/MosaicRestrictionType';
import { AccountAddressRestrictionTransaction } from '../../src/model/transaction/AccountAddressRestrictionTransaction';
import { AccountLinkTransaction } from '../../src/model/transaction/AccountLinkTransaction';
import { AccountMetadataTransaction } from '../../src/model/transaction/AccountMetadataTransaction';
import { AccountMosaicRestrictionTransaction } from '../../src/model/transaction/AccountMosaicRestrictionTransaction';
import { AccountOperationRestrictionTransaction } from '../../src/model/transaction/AccountOperationRestrictionTransaction';
import { AccountRestrictionModification } from '../../src/model/transaction/AccountRestrictionModification';
import { AccountRestrictionTransaction } from '../../src/model/transaction/AccountRestrictionTransaction';
import { AddressAliasTransaction } from '../../src/model/transaction/AddressAliasTransaction';
import { AggregateTransaction } from '../../src/model/transaction/AggregateTransaction';
import { CosignatureSignedTransaction } from '../../src/model/transaction/CosignatureSignedTransaction';
import { CosignatureTransaction } from '../../src/model/transaction/CosignatureTransaction';
import { Deadline } from '../../src/model/transaction/Deadline';
import { HashLockTransaction } from '../../src/model/transaction/HashLockTransaction';
import { LockHashAlgorithm } from '../../src/model/transaction/LockHashAlgorithm';
import { LinkAction } from '../../src/model/transaction/LinkAction';
import { LockFundsTransaction } from '../../src/model/transaction/LockFundsTransaction';
import { MosaicAddressRestrictionTransaction } from '../../src/model/transaction/MosaicAddressRestrictionTransaction';
import { MosaicAliasTransaction } from '../../src/model/transaction/MosaicAliasTransaction';
import { MosaicDefinitionTransaction } from '../../src/model/transaction/MosaicDefinitionTransaction';
import { MosaicGlobalRestrictionTransaction } from '../../src/model/transaction/MosaicGlobalRestrictionTransaction';
import { MosaicMetadataTransaction } from '../../src/model/transaction/MosaicMetadataTransaction';
import { MosaicSupplyChangeTransaction } from '../../src/model/transaction/MosaicSupplyChangeTransaction';
import { NamespaceMetadataTransaction } from '../../src/model/transaction/NamespaceMetadataTransaction';
import { NamespaceRegistrationTransaction } from '../../src/model/transaction/NamespaceRegistrationTransaction';
import { SecretLockTransaction } from '../../src/model/transaction/SecretLockTransaction';
import { SecretProofTransaction } from '../../src/model/transaction/SecretProofTransaction';
import { TransactionType } from '../../src/model/transaction/TransactionType';
import { TransferTransaction } from '../../src/model/transaction/TransferTransaction';
import { IntegrationTestHelper } from './IntegrationTestHelper';
import { LockHashUtils } from '../../src/core/utils/LockHashUtils';

describe('TransactionHttp', () => {
    let transactionHash;
    let transactionId;

    const helper = new IntegrationTestHelper();
    let account: Account;
    let account2: Account;
    let account3: Account;
    let multisigAccount: Account;
    let cosignAccount1: Account;
    let cosignAccount2: Account;
    let cosignAccount3: Account;
    let accountAddress: Address;
    let accountPublicKey: string;
    let publicAccount: PublicAccount;
    let repositoryFactory: RepositoryFactory;
    let accountRepository: AccountRepository;
    let multisigRepository: MultisigRepository;
    let namespaceRepository: NamespaceRepository;
    let generationHash: string;
    let networkType: NetworkType;
    let mosaicId: MosaicId;
    let NetworkCurrencyLocalId: MosaicId;
    let namespaceId: NamespaceId;
    let harvestingAccount: Account;
    let transactionRepository: TransactionRepository;
    const secureRandom = require('secure-random');
    const sha256 = require('js-sha256');
    const ripemd160 = require('ripemd160');

    before(() => {
        return helper.start().then(() => {
            account = helper.account;
            account2 = helper.account2;
            account3 = helper.account3;
            multisigAccount = helper.multisigAccount;
            cosignAccount1 = helper.cosignAccount1;
            cosignAccount2 = helper.cosignAccount2;
            cosignAccount3 = helper.cosignAccount3;
            accountAddress = helper.account.address;
            harvestingAccount = helper.harvestingAccount;
            accountPublicKey = helper.account.publicKey;
            publicAccount = helper.account.publicAccount;
            generationHash = helper.generationHash;
            networkType = helper.networkType;
            repositoryFactory = helper.repositoryFactory;
            accountRepository = helper.repositoryFactory.createAccountRepository();
            multisigRepository = helper.repositoryFactory.createMultisigRepository();
            namespaceRepository = helper.repositoryFactory.createNamespaceRepository();
            transactionRepository = helper.repositoryFactory.createTransactionRepository();
        });
    });
    before(() => {
        return helper.listener.open();
    });

    after(() => {
        helper.listener.close();
    });

    describe('Get network currency mosaic id', () => {
        it('get mosaicId', async () => {
            NetworkCurrencyLocalId =
                (await namespaceRepository.getLinkedMosaicId(new NamespaceId('cat.currency')).toPromise()) as MosaicId;
        });
    });

    describe('MosaicDefinitionTransaction', () => {

        it('standalone', () => {
            const nonce = MosaicNonce.createRandom();
            mosaicId = MosaicId.createFromNonce(nonce, account.publicAccount);
            const mosaicDefinitionTransaction = MosaicDefinitionTransaction.create(
                Deadline.create(),
                nonce,
                mosaicId,
                MosaicFlags.create(true, true, true),
                3,
                BigInt(1000),
                networkType,
                helper.maxFee,
            );
            const signedTransaction = mosaicDefinitionTransaction.signWith(account, generationHash);

            return helper.announce(signedTransaction).then((transaction: MosaicDefinitionTransaction) => {
                expect(transaction.mosaicId, 'MosaicId').not.to.be.undefined;
                expect(transaction.nonce, 'Nonce').not.to.be.undefined;
                expect(transaction.divisibility, 'Divisibility').not.to.be.undefined;
                expect(transaction.duration, 'Duration').not.to.be.undefined;
                expect(transaction.flags.supplyMutable, 'SupplyMutable').not.to.be.undefined;
                expect(transaction.flags.transferable, 'Transferable').not.to.be.undefined;
                expect(transaction.flags.restrictable, 'Restrictable').not.to.be.undefined;
            });
        });
    });

    describe('MosaicDefinitionTransaction', () => {

        it('aggregate', () => {
            const nonce = MosaicNonce.createRandom();
            const mosaicDefinitionTransaction = MosaicDefinitionTransaction.create(
                Deadline.create(),
                nonce,
                MosaicId.createFromNonce(nonce, account.publicAccount),
                MosaicFlags.create(true, true, true),
                3,
                BigInt(0),
                networkType,
                helper.maxFee,
            );
            const aggregateTransaction = AggregateTransaction.createComplete(Deadline.create(),
                [mosaicDefinitionTransaction.toAggregate(account.publicAccount)],
                networkType,
                [], helper.maxFee);
            const signedTransaction = aggregateTransaction.signWith(account, generationHash);
            return helper.announce(signedTransaction);
        });
    });

    describe('AccountMetadataTransaction', () => {

        it('aggregate', () => {
            const accountMetadataTransaction = AccountMetadataTransaction.create(
                Deadline.create(),
                account.publicKey,
                BigInt(5),
                10,
                Convert.uint8ToUtf8(new Uint8Array(10)),
                networkType,
                helper.maxFee,
            );

            const aggregateTransaction = AggregateTransaction.createComplete(Deadline.create(),
                [accountMetadataTransaction.toAggregate(account.publicAccount)],
                networkType,
                [],
                helper.maxFee,
            );

            const signedTransaction = aggregateTransaction.signWith(account, generationHash);
            return helper.announce(signedTransaction).then((transaction: AggregateTransaction) => {
                transaction.innerTransactions.forEach((innerTx) => {
                    expect((innerTx as AccountMetadataTransaction).targetPublicKey, 'TargetPublicKey').not.to.be.undefined;
                    expect((innerTx as AccountMetadataTransaction).scopedMetadataKey, 'ScopedMetadataKey').not.to.be.undefined;
                    expect((innerTx as AccountMetadataTransaction).valueSizeDelta, 'ValueSizeDelta').not.to.be.undefined;
                    expect((innerTx as AccountMetadataTransaction).value, 'Value').not.to.be.undefined;
                });
            });
        });
    });

    describe('MosaicMetadataTransaction', () => {

        it('aggregate', () => {
            const mosaicMetadataTransaction = MosaicMetadataTransaction.create(
                Deadline.create(),
                account.publicKey,
                BigInt(5),
                mosaicId,
                10,
                Convert.uint8ToUtf8(new Uint8Array(10)),
                networkType, helper.maxFee,
            );

            const aggregateTransaction = AggregateTransaction.createComplete(Deadline.create(),
                [mosaicMetadataTransaction.toAggregate(account.publicAccount)],
                networkType,
                [], helper.maxFee,
            );
            const signedTransaction = aggregateTransaction.signWith(account, generationHash);
            return helper.announce(signedTransaction).then((transaction: AggregateTransaction) => {
                transaction.innerTransactions.forEach((innerTx) => {
                    expect((innerTx as MosaicMetadataTransaction).targetPublicKey, 'TargetPublicKey').not.to.be.undefined;
                    expect((innerTx as MosaicMetadataTransaction).scopedMetadataKey, 'ScopedMetadataKey').not.to.be.undefined;
                    expect((innerTx as MosaicMetadataTransaction).valueSizeDelta, 'ValueSizeDelta').not.to.be.undefined;
                    expect((innerTx as MosaicMetadataTransaction).value, 'Value').not.to.be.undefined;
                    expect((innerTx as MosaicMetadataTransaction).targetMosaicId, 'TargetMosaicId').not.to.be.undefined;
                });

            });
        });
    });

    describe('NamespaceRegistrationTransaction', () => {
        it('standalone', () => {
            const namespaceName = 'root-test-namespace-' + Math.floor(Math.random() * 10000);
            const registerNamespaceTransaction = NamespaceRegistrationTransaction.createRootNamespace(
                Deadline.create(),
                namespaceName,
                BigInt(10),
                networkType, helper.maxFee,
            );
            namespaceId = new NamespaceId(namespaceName);
            const signedTransaction = registerNamespaceTransaction.signWith(account, generationHash);
            return helper.announce(signedTransaction).then((transaction: NamespaceRegistrationTransaction) => {
                expect(transaction.namespaceId, 'NamespaceId').not.to.be.undefined;
                expect(transaction.namespaceName, 'NamespaceName').not.to.be.undefined;
                expect(transaction.registrationType, 'RegistrationType').not.to.be.undefined;
            });
        });
    });

    describe('NamespaceRegistrationTransaction', () => {

        it('aggregate', () => {
            const registerNamespaceTransaction = NamespaceRegistrationTransaction.createRootNamespace(
                Deadline.create(),
                'root-test-namespace-' + Math.floor(Math.random() * 10000),
                BigInt(5),
                networkType, helper.maxFee,
            );
            const aggregateTransaction = AggregateTransaction.createComplete(Deadline.create(),
                [registerNamespaceTransaction.toAggregate(account.publicAccount)],
                networkType,
                [], helper.maxFee);
            const signedTransaction = aggregateTransaction.signWith(account, generationHash);
            return helper.announce(signedTransaction);
        });
    });

    describe('NamespaceMetadataTransaction', () => {
        it('aggregate', () => {
            const namespaceMetadataTransaction = NamespaceMetadataTransaction.create(
                Deadline.create(),
                account.publicKey,
                BigInt(5),
                namespaceId,
                10,
                Convert.uint8ToUtf8(new Uint8Array(10)),
                networkType, helper.maxFee,
            );

            const aggregateTransaction = AggregateTransaction.createComplete(Deadline.create(),
                [namespaceMetadataTransaction.toAggregate(account.publicAccount)],
                networkType,
                [], helper.maxFee,
            );
            const signedTransaction = aggregateTransaction.signWith(account, generationHash);
            return helper.announce(signedTransaction).then((transaction: AggregateTransaction) => {
                transaction.innerTransactions.forEach((innerTx) => {
                    expect((innerTx as NamespaceMetadataTransaction).targetPublicKey, 'TargetPublicKey').not.to.be.undefined;
                    expect((innerTx as NamespaceMetadataTransaction).scopedMetadataKey, 'ScopedMetadataKey').not.to.be.undefined;
                    expect((innerTx as NamespaceMetadataTransaction).valueSizeDelta, 'ValueSizeDelta').not.to.be.undefined;
                    expect((innerTx as NamespaceMetadataTransaction).value, 'Value').not.to.be.undefined;
                    expect((innerTx as NamespaceMetadataTransaction).targetNamespaceId, 'TargetNamespaceId').not.to.be.undefined;
                });
            });
        });
    });

    describe('MosaicGlobalRestrictionTransaction', () => {
        it('standalone', () => {
            const mosaicGlobalRestrictionTransaction = MosaicGlobalRestrictionTransaction.create(
                Deadline.create(),
                mosaicId,
                BigInt(60641),
                BigInt(0),
                MosaicRestrictionType.NONE,
                BigInt(0),
                MosaicRestrictionType.GE,
                networkType, undefined, helper.maxFee,
            );
            const signedTransaction = mosaicGlobalRestrictionTransaction.signWith(account, generationHash);
            return helper.announce(signedTransaction);
        });
    });
    describe('MosaicGlobalRestrictionTransaction', () => {
        it('aggregate', () => {
            const mosaicGlobalRestrictionTransaction = MosaicGlobalRestrictionTransaction.create(
                Deadline.create(),
                mosaicId,
                BigInt(60641),
                BigInt(0),
                MosaicRestrictionType.GE,
                BigInt(1),
                MosaicRestrictionType.GE,
                networkType, undefined, helper.maxFee,
            );
            const aggregateTransaction = AggregateTransaction.createComplete(Deadline.create(),
                [mosaicGlobalRestrictionTransaction.toAggregate(account.publicAccount)],
                networkType,
                [], helper.maxFee,
            );
            const signedTransaction = aggregateTransaction.signWith(account, generationHash);
            return helper.announce(signedTransaction);
        });
    });

    describe('MosaicAddressRestrictionTransaction', () => {

        it('aggregate', () => {
            const mosaicAddressRestrictionTransaction = MosaicAddressRestrictionTransaction.create(
                Deadline.create(),
                mosaicId,
                BigInt(60641),
                account3.address,
                BigInt(2),
                networkType, helper.maxFee,
            );
            const aggregateTransaction = AggregateTransaction.createComplete(Deadline.create(),
                [mosaicAddressRestrictionTransaction.toAggregate(account.publicAccount)],
                networkType,
                [], helper.maxFee,
            );
            const signedTransaction = aggregateTransaction.signWith(account, generationHash);
            return helper.announce(signedTransaction);
        });
    });

    describe('TransferTransaction', () => {
        it('standalone', () => {
            const transferTransaction = TransferTransaction.create(
                Deadline.create(),
                account2.address,
                [helper.createNetworkCurrency(1, false)],
                PlainMessage.create('test-message'),
                networkType, helper.maxFee,
            );
            const signedTransaction = transferTransaction.signWith(account, generationHash);
            return helper.announce(signedTransaction);
        });
    });
    describe('TransferTransaction', () => {
        it('aggregate', () => {
            const transferTransaction = TransferTransaction.create(
                Deadline.create(),
                account2.address,
                [helper.createNetworkCurrency(1, false)],
                PlainMessage.create('test-message'),
                networkType, helper.maxFee,
            );
            const aggregateTransaction = AggregateTransaction.createComplete(Deadline.create(),
                [transferTransaction.toAggregate(account.publicAccount)],
                networkType,
                [], helper.maxFee,
            );
            const signedTransaction = aggregateTransaction.signWith(account, generationHash);
            return helper.announce(signedTransaction);
        });
    });
    describe('AccountRestrictionTransaction - Outgoing Address', () => {
        it('standalone', () => {
            const addressModification = AccountRestrictionTransaction.createAddressRestrictionModificationTransaction(
                Deadline.create(),
                AccountRestrictionFlags.BlockOutgoingAddress,
                [account3.address],
                [],
                networkType, helper.maxFee,
            );
            const signedTransaction = addressModification.signWith(account, generationHash);

            return helper.announce(signedTransaction).then((transaction: AccountAddressRestrictionTransaction) => {
                expect(transaction.restrictionAdditions, 'RestrictionAdditions').not.to.be.undefined;
                expect(transaction.restrictionFlags, 'RestrictionFlags').not.to.be.undefined;
            });
        });
    });
    describe('AccountRestrictionTransaction - Outgoing Address', () => {

        it('aggregate', () => {
            const addressModification = AccountRestrictionTransaction.createAddressRestrictionModificationTransaction(
                Deadline.create(),
                AccountRestrictionFlags.BlockOutgoingAddress,
                [],
                [account3.address],
                networkType, helper.maxFee,
            );
            const aggregateTransaction = AggregateTransaction.createComplete(Deadline.create(),
                [addressModification.toAggregate(account.publicAccount)],
                networkType,
                [], helper.maxFee,
            );
            const signedTransaction = aggregateTransaction.signWith(account, generationHash);
            return helper.announce(signedTransaction);
        });
    });

    describe('AccountRestrictionTransaction - Incoming Address', () => {

        it('standalone', () => {
            const addressModification = AccountRestrictionTransaction.createAddressRestrictionModificationTransaction(
                Deadline.create(),
                AccountRestrictionFlags.BlockIncomingAddress,
                [account3.address],
                [],
                networkType, helper.maxFee,
            );
            const signedTransaction = addressModification.signWith(account, generationHash);
            return helper.announce(signedTransaction);
        });
    });
    describe('AccountRestrictionTransaction - Incoming Address', () => {
        it('aggregate', () => {
            const addressModification = AccountRestrictionTransaction.createAddressRestrictionModificationTransaction(
                Deadline.create(),
                AccountRestrictionFlags.BlockIncomingAddress,
                [],
                [account3.address],
                networkType, helper.maxFee,
            );
            const aggregateTransaction = AggregateTransaction.createComplete(Deadline.create(),
                [addressModification.toAggregate(account.publicAccount)],
                networkType,
                [], helper.maxFee,
            );
            const signedTransaction = aggregateTransaction.signWith(account, generationHash);
            return helper.announce(signedTransaction);
        });
    });
    describe('AccountRestrictionTransaction - Mosaic', () => {

        it('standalone', () => {
            AccountRestrictionModification.createForMosaic(
                AccountRestrictionModificationAction.Add,
                mosaicId,
            );
            const addressModification = AccountRestrictionTransaction.createMosaicRestrictionModificationTransaction(
                Deadline.create(),
                AccountRestrictionFlags.BlockMosaic,
                [mosaicId],
                [],
                networkType, helper.maxFee,
            );
            const signedTransaction = addressModification.signWith(account, generationHash);

            return helper.announce(signedTransaction).then((transaction: AccountMosaicRestrictionTransaction) => {
                expect(transaction.restrictionAdditions, 'RestrictionAdditions').not.to.be.undefined;
                expect(transaction.restrictionDeletions, 'RestrictionDeletions').not.to.be.undefined;
                expect(transaction.restrictionFlags, 'RestrictionFlags').not.to.be.undefined;
            });
        });
    });
    describe('AccountRestrictionTransaction - Mosaic', () => {

        it('aggregate', () => {
            const addressModification = AccountRestrictionTransaction.createMosaicRestrictionModificationTransaction(
                Deadline.create(),
                AccountRestrictionFlags.BlockMosaic,
                [],
                [mosaicId],
                networkType, helper.maxFee,
            );
            const aggregateTransaction = AggregateTransaction.createComplete(Deadline.create(),
                [addressModification.toAggregate(account.publicAccount)],
                networkType,
                [], helper.maxFee,
            );
            const signedTransaction = aggregateTransaction.signWith(account, generationHash);
            return helper.announce(signedTransaction);
        });
    });
    describe('AccountRestrictionTransaction - Incoming Operation', () => {

        it('standalone', () => {
            const addressModification = AccountRestrictionTransaction.createOperationRestrictionModificationTransaction(
                Deadline.create(),
                AccountRestrictionFlags.BlockIncomingTransactionType,
                [TransactionType.ACCOUNT_LINK],
                [],
                networkType, helper.maxFee,
            );
            const signedTransaction = addressModification.signWith(account3, generationHash);

            return helper.announce(signedTransaction).then((transaction: AccountOperationRestrictionTransaction) => {
                expect(transaction.restrictionAdditions, 'RestrictionAdditions').not.to.be.undefined;
                expect(transaction.restrictionDeletions, 'RestrictionDeletions').not.to.be.undefined;
                expect(transaction.restrictionFlags, 'RestrictionFlags').not.to.be.undefined;
            });
        });
    });
    describe('AccountRestrictionTransaction - Incoming Operation', () => {

        it('aggregate', () => {
            const addressModification = AccountRestrictionTransaction.createOperationRestrictionModificationTransaction(
                Deadline.create(),
                AccountRestrictionFlags.BlockIncomingTransactionType,
                [],
                [TransactionType.ACCOUNT_LINK],
                networkType, helper.maxFee,
            );
            const aggregateTransaction = AggregateTransaction.createComplete(Deadline.create(),
                [addressModification.toAggregate(account3.publicAccount)],
                networkType,
                [], helper.maxFee,
            );
            const signedTransaction = aggregateTransaction.signWith(account3, generationHash);
            return helper.announce(signedTransaction);
        });
    });

    describe('AccountRestrictionTransaction - Outgoing Operation', () => {

        it('standalone', () => {
            AccountRestrictionModification.createForOperation(
                AccountRestrictionModificationAction.Add,
                TransactionType.ACCOUNT_LINK,
            );
            const addressModification = AccountRestrictionTransaction.createOperationRestrictionModificationTransaction(
                Deadline.create(),
                AccountRestrictionFlags.BlockOutgoingTransactionType,
                [TransactionType.ACCOUNT_LINK],
                [],
                networkType, helper.maxFee,
            );
            const signedTransaction = addressModification.signWith(account3, generationHash);

            return helper.announce(signedTransaction).then((transaction: AccountOperationRestrictionTransaction) => {
                expect(transaction.restrictionAdditions, 'RestrictionAdditions').not.to.be.undefined;
                expect(transaction.restrictionDeletions, 'RestrictionDeletions').not.to.be.undefined;
                expect(transaction.restrictionFlags, 'RestrictionFlags').not.to.be.undefined;
            });

        });
    });
    describe('AccountRestrictionTransaction - Outgoing Operation', () => {

        it('aggregate', () => {
            const addressModification = AccountRestrictionTransaction.createOperationRestrictionModificationTransaction(
                Deadline.create(),
                AccountRestrictionFlags.BlockOutgoingTransactionType,
                [],
                [TransactionType.ACCOUNT_LINK],
                networkType, helper.maxFee,
            );
            const aggregateTransaction = AggregateTransaction.createComplete(Deadline.create(),
                [addressModification.toAggregate(account3.publicAccount)],
                networkType,
                [], helper.maxFee,
            );
            const signedTransaction = aggregateTransaction.signWith(account3, generationHash);
            return helper.announce(signedTransaction);

        });
    });

    describe('AccountLinkTransaction', () => {

        it('standalone', () => {
            const accountLinkTransaction = AccountLinkTransaction.create(
                Deadline.create(),
                harvestingAccount.publicKey,
                LinkAction.Link,
                networkType, helper.maxFee,
            );
            const signedTransaction = accountLinkTransaction.signWith(account, generationHash);

            return helper.announce(signedTransaction).then((transaction: AccountLinkTransaction) => {
                expect(transaction.remotePublicKey, 'RemotePublicKey').not.to.be.undefined;
                expect(transaction.linkAction, 'LinkAction').not.to.be.undefined;
                return signedTransaction;
            });

        });
    });
    describe('AccountLinkTransaction', () => {

        it('aggregate', () => {
            const accountLinkTransaction = AccountLinkTransaction.create(
                Deadline.create(),
                harvestingAccount.publicKey,
                LinkAction.Unlink,
                networkType, helper.maxFee,
            );
            const aggregateTransaction = AggregateTransaction.createComplete(Deadline.create(),
                [accountLinkTransaction.toAggregate(account.publicAccount)],
                networkType,
                [], helper.maxFee,
            );
            const signedTransaction = aggregateTransaction.signWith(account, generationHash);
            return helper.announce(signedTransaction);
        });
    });

    describe('AddressAliasTransaction', () => {

        it('standalone', () => {
            const addressAliasTransaction = AddressAliasTransaction.create(
                Deadline.create(),
                AliasAction.Link,
                namespaceId,
                account.address,
                networkType, helper.maxFee,
            );
            const signedTransaction = addressAliasTransaction.signWith(account, generationHash);

            return helper.announce(signedTransaction).then((transaction: AddressAliasTransaction) => {
                expect(transaction.namespaceId, 'NamespaceId').not.to.be.undefined;
                expect(transaction.aliasAction, 'AliasAction').not.to.be.undefined;
                expect(transaction.address, 'Address').not.to.be.undefined;

            });
        });
    });

    describe('Transfer Transaction using address alias', () => {

        it('Announce TransferTransaction', () => {
            const transferTransaction = TransferTransaction.create(
                Deadline.create(),
                namespaceId,
                [helper.createNetworkCurrency(1, false)],
                PlainMessage.create('test-message'),
                networkType, helper.maxFee,
            );
            const signedTransaction = transferTransaction.signWith(account, generationHash);

            return helper.announce(signedTransaction);
        });
    });

    describe('AddressAliasTransaction', () => {

        it('aggregate', () => {
            const addressAliasTransaction = AddressAliasTransaction.create(
                Deadline.create(),
                AliasAction.Unlink,
                namespaceId,
                account.address,
                networkType, helper.maxFee,
            );
            const aggregateTransaction = AggregateTransaction.createComplete(Deadline.create(),
                [addressAliasTransaction.toAggregate(account.publicAccount)],
                networkType,
                [], helper.maxFee,
            );
            const signedTransaction = aggregateTransaction.signWith(account, generationHash);
            return helper.announce(signedTransaction);
        });
    });

    describe('MosaicSupplyChangeTransaction', () => {

        it('standalone', () => {
            const mosaicSupplyChangeTransaction = MosaicSupplyChangeTransaction.create(
                Deadline.create(),
                mosaicId,
                MosaicSupplyChangeAction.Increase,
                BigInt(10),
                networkType, helper.maxFee,
            );
            const signedTransaction = mosaicSupplyChangeTransaction.signWith(account, generationHash);
            return helper.announce(signedTransaction).then((transaction: MosaicSupplyChangeTransaction) => {
                expect(transaction.delta, 'Delta').not.to.be.undefined;
                expect(transaction.action, 'Action').not.to.be.undefined;
                expect(transaction.mosaicId, 'MosaicId').not.to.be.undefined;
            });

        });
    });
    describe('MosaicSupplyChangeTransaction', () => {

        it('aggregate', () => {
            const mosaicSupplyChangeTransaction = MosaicSupplyChangeTransaction.create(
                Deadline.create(),
                mosaicId,
                MosaicSupplyChangeAction.Increase,
                BigInt(10),
                networkType, helper.maxFee,
            );
            const aggregateTransaction = AggregateTransaction.createComplete(Deadline.create(),
                [mosaicSupplyChangeTransaction.toAggregate(account.publicAccount)],
                networkType,
                [], helper.maxFee);
            const signedTransaction = aggregateTransaction.signWith(account, generationHash);
            return helper.announce(signedTransaction);
        });

    });

    describe('MosaicAliasTransaction', () => {

        it('standalone', () => {
            const mosaicAliasTransaction = MosaicAliasTransaction.create(
                Deadline.create(),
                AliasAction.Link,
                namespaceId,
                mosaicId,
                networkType, helper.maxFee,
            );
            const signedTransaction = mosaicAliasTransaction.signWith(account, generationHash);

            return helper.announce(signedTransaction).then((transaction: MosaicAliasTransaction) => {
                expect(transaction.namespaceId, 'NamespaceId').not.to.be.undefined;
                expect(transaction.aliasAction, 'AliasAction').not.to.be.undefined;
                expect(transaction.mosaicId, 'MosaicId').not.to.be.undefined;
            });
        });
    });

    describe('HashLockTransaction - MosaicAlias', () => {

        it('standalone', () => {
            const aggregateTransaction = AggregateTransaction.createBonded(
                Deadline.create(),
                [],
                networkType,
                [], helper.maxFee,
            );
            const signedTransaction = account.sign(aggregateTransaction, generationHash);
            const hashLockTransaction = HashLockTransaction.create(Deadline.create(),
<<<<<<< HEAD
                new Mosaic(new NamespaceId('cat.currency'), BigInt(10 * Math.pow(10, NetworkCurrencyLocal.DIVISIBILITY))),
                BigInt(10000),
=======
                new Mosaic(new NamespaceId('cat.currency'), UInt64.fromUint(10 * Math.pow(10, helper.networkCurrencyDivisibility))),
                UInt64.fromUint(10000),
>>>>>>> e6562d55
                signedTransaction,
                networkType, helper.maxFee);
            const hashLockSignedTransaction = hashLockTransaction.signWith(account, generationHash);
            return helper.announce(hashLockSignedTransaction);
        });
    });

    describe('MosaicAliasTransaction', () => {

        it('aggregate', () => {
            const mosaicAliasTransaction = MosaicAliasTransaction.create(
                Deadline.create(),
                AliasAction.Unlink,
                namespaceId,
                mosaicId,
                networkType, helper.maxFee,
            );
            const aggregateTransaction = AggregateTransaction.createComplete(Deadline.create(),
                [mosaicAliasTransaction.toAggregate(account.publicAccount)],
                networkType,
                [], helper.maxFee,
            );
            const signedTransaction = aggregateTransaction.signWith(account, generationHash);
            return helper.announce(signedTransaction);
        });
    });

    describe('LockFundsTransaction', () => {

        it('standalone', () => {
            const aggregateTransaction = AggregateTransaction.createBonded(
                Deadline.create(),
                [],
                networkType,
                [], helper.maxFee,
            );
            const signedTransaction = account.sign(aggregateTransaction, generationHash);
            const lockFundsTransaction = LockFundsTransaction.create(Deadline.create(),
<<<<<<< HEAD
                new Mosaic(NetworkCurrencyLocalId, BigInt(10 * Math.pow(10, NetworkCurrencyLocal.DIVISIBILITY))),
                BigInt(10000),
=======
                new Mosaic(NetworkCurrencyLocalId, UInt64.fromUint(10 * Math.pow(10, helper.networkCurrencyDivisibility))),
                UInt64.fromUint(10000),
>>>>>>> e6562d55
                signedTransaction,
                networkType, helper.maxFee);

            return helper.announce(lockFundsTransaction.signWith(account, generationHash));
        });
    });
    describe('LockFundsTransaction', () => {

        it('aggregate', () => {
            const aggregateTransaction = AggregateTransaction.createBonded(
                Deadline.create(),
                [],
                networkType,
                [], helper.maxFee,
            );
            const signedTransaction = account.sign(aggregateTransaction, generationHash);
            const lockFundsTransaction = LockFundsTransaction.create(Deadline.create(),
<<<<<<< HEAD
                new Mosaic(NetworkCurrencyLocalId, BigInt(10 * Math.pow(10, NetworkCurrencyLocal.DIVISIBILITY))),
                BigInt(10),
=======
                new Mosaic(NetworkCurrencyLocalId, UInt64.fromUint(10 * Math.pow(10, helper.networkCurrencyDivisibility))),
                UInt64.fromUint(10),
>>>>>>> e6562d55
                signedTransaction,
                networkType, helper.maxFee);
            const aggregateLockFundsTransaction = AggregateTransaction.createComplete(Deadline.create(),
                [lockFundsTransaction.toAggregate(account.publicAccount)],
                networkType,
                [], helper.maxFee);
            return helper.announce(aggregateLockFundsTransaction.signWith(account, generationHash));
        });
    });

    describe('Aggregate Complete Transaction', () => {

        it('should announce aggregated complete transaction', () => {
            const tx = TransferTransaction.create(
                Deadline.create(),
                account2.address,
                [],
                PlainMessage.create('Hi'),
                networkType, helper.maxFee,
            );
            const aggTx = AggregateTransaction.createComplete(
                Deadline.create(),
                [
                    tx.toAggregate(account.publicAccount),
                ],
                networkType,
                [], helper.maxFee,
            );
            const signedTransaction = account.sign(aggTx, generationHash);
            return helper.announce(signedTransaction);
        });
    });

    describe('SecretLockTransaction', () => {

        it('standalone', () => {
            const secretLockTransaction = SecretLockTransaction.create(
                Deadline.create(),
<<<<<<< HEAD
                NetworkCurrencyLocal.createAbsolute(10),
                BigInt(100),
                HashType.Op_Sha3_256,
=======
                helper.createNetworkCurrency(10, false),
                UInt64.fromUint(100),
                LockHashAlgorithm.Op_Sha3_256,
>>>>>>> e6562d55
                sha3_256.create().update(Crypto.randomBytes(20)).hex(),
                account2.address,
                networkType, helper.maxFee,
            );
            const signedTransaction = secretLockTransaction.signWith(account, generationHash);
            return helper.announce(signedTransaction).then((transaction: SecretLockTransaction) => {
                expect(transaction.mosaic, 'Mosaic').not.to.be.undefined;
                expect(transaction.duration, 'Duration').not.to.be.undefined;
                expect(transaction.hashAlgorithm, 'HashAlgorithm').not.to.be.undefined;
                expect(transaction.secret, 'Secret').not.to.be.undefined;
                expect(transaction.recipientAddress, 'RecipientAddress').not.to.be.undefined;
            });
        });
    });
    describe('HashType: Op_Sha3_256', () => {

        it('aggregate', () => {
            const secretLockTransaction = SecretLockTransaction.create(
                Deadline.create(),
<<<<<<< HEAD
                NetworkCurrencyLocal.createAbsolute(10),
                BigInt(100),
                HashType.Op_Sha3_256,
=======
                helper.createNetworkCurrency(10, false),
                UInt64.fromUint(100),
                LockHashAlgorithm.Op_Sha3_256,
>>>>>>> e6562d55
                sha3_256.create().update(Crypto.randomBytes(20)).hex(),
                account2.address,
                networkType, helper.maxFee,
            );
            const aggregateSecretLockTransaction = AggregateTransaction.createComplete(Deadline.create(),
                [secretLockTransaction.toAggregate(account.publicAccount)],
                networkType,
                [], helper.maxFee);
            return helper.announce(aggregateSecretLockTransaction.signWith(account, generationHash));
        });
    });

<<<<<<< HEAD
        it('standalone', () => {
            const secretLockTransaction = SecretLockTransaction.create(
                Deadline.create(),
                NetworkCurrencyLocal.createAbsolute(10),
                BigInt(100),
                HashType.Op_Keccak_256,
                sha3_256.create().update(Crypto.randomBytes(20)).hex(),
                account2.address,
                networkType, helper.maxFee,
            );
            return helper.announce(secretLockTransaction.signWith(account, generationHash));
        });
    });
    describe('HashType: Keccak_256', () => {

        it('aggregate', () => {
            const secretLockTransaction = SecretLockTransaction.create(
                Deadline.create(),
                NetworkCurrencyLocal.createAbsolute(10),
                BigInt(100),
                HashType.Op_Keccak_256,
                sha3_256.create().update(Crypto.randomBytes(20)).hex(),
                account2.address,
                networkType, helper.maxFee,
            );
            const aggregateSecretLockTransaction = AggregateTransaction.createComplete(Deadline.create(),
                [secretLockTransaction.toAggregate(account.publicAccount)],
                networkType,
                [], helper.maxFee);
            return helper.announce(aggregateSecretLockTransaction.signWith(account, generationHash));
        });
    });
=======
>>>>>>> e6562d55
    describe('HashType: Op_Hash_160', () => {

        it('standalone', () => {
            const secretSeed = String.fromCharCode.apply(null, Crypto.randomBytes(20));
            const secret = CryptoJS.RIPEMD160(CryptoJS.SHA256(secretSeed).toString(CryptoJS.enc.Hex)).toString(CryptoJS.enc.Hex);
            const secretLockTransaction = SecretLockTransaction.create(
                Deadline.create(),
<<<<<<< HEAD
                NetworkCurrencyLocal.createAbsolute(10),
                BigInt(100),
                HashType.Op_Hash_160,
=======
                helper.createNetworkCurrency(10, false),
                UInt64.fromUint(100),
                LockHashAlgorithm.Op_Hash_160,
>>>>>>> e6562d55
                secret,
                account2.address,
                networkType, helper.maxFee,
            );
            return helper.announce(secretLockTransaction.signWith(account, generationHash));
        });
    });
    describe('HashType: Op_Hash_160', () => {

        it('aggregate', () => {
            const secretSeed = String.fromCharCode.apply(null, Crypto.randomBytes(20));
            const secret = CryptoJS.RIPEMD160(CryptoJS.SHA256(secretSeed).toString(CryptoJS.enc.Hex)).toString(CryptoJS.enc.Hex);
            const secretLockTransaction = SecretLockTransaction.create(
                Deadline.create(),
<<<<<<< HEAD
                NetworkCurrencyLocal.createAbsolute(10),
                BigInt(100),
                HashType.Op_Hash_160,
=======
                helper.createNetworkCurrency(10, false),
                UInt64.fromUint(100),
                LockHashAlgorithm.Op_Hash_160,
>>>>>>> e6562d55
                secret,
                account2.address,
                networkType, helper.maxFee,
            );
            const aggregateSecretLockTransaction = AggregateTransaction.createComplete(Deadline.create(),
                [secretLockTransaction.toAggregate(account.publicAccount)],
                networkType,
                [], helper.maxFee);
            return helper.announce(aggregateSecretLockTransaction.signWith(account, generationHash));
        });
    });
    describe('HashType: Op_Hash_256', () => {

        it('standalone', () => {
            const secretLockTransaction = SecretLockTransaction.create(
                Deadline.create(),
<<<<<<< HEAD
                NetworkCurrencyLocal.createAbsolute(10),
                BigInt(100),
                HashType.Op_Hash_256,
=======
                helper.createNetworkCurrency(10, false),
                UInt64.fromUint(100),
                LockHashAlgorithm.Op_Hash_256,
>>>>>>> e6562d55
                sha3_256.create().update(Crypto.randomBytes(20)).hex(),
                account2.address,
                networkType, helper.maxFee,
            );
            return helper.announce(secretLockTransaction.signWith(account, generationHash));
        });
    });
    describe('HashType: Op_Hash_256', () => {

        it('aggregate', () => {
            const secretLockTransaction = SecretLockTransaction.create(
                Deadline.create(),
<<<<<<< HEAD
                NetworkCurrencyLocal.createAbsolute(10),
                BigInt(100),
                HashType.Op_Hash_256,
=======
                helper.createNetworkCurrency(10, false),
                UInt64.fromUint(100),
                LockHashAlgorithm.Op_Hash_256,
>>>>>>> e6562d55
                sha3_256.create().update(Crypto.randomBytes(20)).hex(),
                account2.address,
                networkType, helper.maxFee,
            );
            const aggregateSecretLockTransaction = AggregateTransaction.createComplete(Deadline.create(),
                [secretLockTransaction.toAggregate(account.publicAccount)],
                networkType,
                [], helper.maxFee);

            return helper.announce(aggregateSecretLockTransaction.signWith(account, generationHash));
        });
    });
    describe('SecretProofTransaction - HashType: Op_Sha3_256', () => {

        it('standalone', () => {
            const secretSeed = Crypto.randomBytes(20);
            const secret = LockHashUtils.Op_Sha3_256(secretSeed);
            const proof = convert.uint8ToHex(secretSeed);

            const secretLockTransaction = SecretLockTransaction.create(
                Deadline.create(1, ChronoUnit.HOURS),
<<<<<<< HEAD
                NetworkCurrencyLocal.createAbsolute(10),
                BigInt(11),
                HashType.Op_Sha3_256,
=======
                helper.createNetworkCurrency(10, false),
                UInt64.fromUint(11),
                LockHashAlgorithm.Op_Sha3_256,
>>>>>>> e6562d55
                secret,
                account2.address,
                networkType, helper.maxFee,
            );

            const signedSecretLockTx = secretLockTransaction.signWith(account, generationHash);

            return helper.announce(signedSecretLockTx).then(() => {
                const secretProofTransaction = SecretProofTransaction.create(
                    Deadline.create(),
                    LockHashAlgorithm.Op_Sha3_256,
                    secret,
                    account2.address,
                    proof,
                    networkType, helper.maxFee,
                );
                const signedTx = secretProofTransaction.signWith(account2, generationHash);
                return helper.announce(signedTx).then((transaction: SecretProofTransaction) => {
                    expect(transaction.secret, 'Secret').not.to.be.undefined;
                    expect(transaction.recipientAddress, 'RecipientAddress').not.to.be.undefined;
                    expect(transaction.hashAlgorithm, 'HashAlgorithm').not.to.be.undefined;
                    expect(transaction.proof, 'Proof').not.to.be.undefined;
                });
            });

        });
    });
    describe('SecretProofTransaction - HashType: Op_Sha3_256', () => {

        it('aggregate', () => {
            const secretSeed = Crypto.randomBytes(20);
            const secret = sha3_256.create().update(secretSeed).hex();
            const proof = convert.uint8ToHex(secretSeed);
            const secretLockTransaction = SecretLockTransaction.create(
                Deadline.create(),
<<<<<<< HEAD
                NetworkCurrencyLocal.createAbsolute(10),
                BigInt(100),
                HashType.Op_Sha3_256,
=======
                helper.createNetworkCurrency(10, false),
                UInt64.fromUint(100),
                LockHashAlgorithm.Op_Sha3_256,
>>>>>>> e6562d55
                secret,
                account2.address,
                networkType, helper.maxFee,
            );

            return helper.announce(secretLockTransaction.signWith(account, generationHash)).then(() => {
                const secretProofTransaction = SecretProofTransaction.create(
                    Deadline.create(),
                    LockHashAlgorithm.Op_Sha3_256,
                    secret,
                    account2.address,
                    proof,
                    networkType, helper.maxFee,
                );
                const aggregateSecretProofTransaction = AggregateTransaction.createComplete(Deadline.create(),
                    [secretProofTransaction.toAggregate(account2.publicAccount)],
                    networkType, [], helper.maxFee);
                return helper.announce(aggregateSecretProofTransaction.signWith(account2, generationHash));
            });

        });
    });
<<<<<<< HEAD
    describe('SecretProofTransaction - HashType: Op_Keccak_256', () => {

        it('standalone', () => {
            const secretSeed = Crypto.randomBytes(20);
            const secret = keccak_256.create().update(secretSeed).hex();
            const proof = convert.uint8ToHex(secretSeed);
            const secretLockTransaction = SecretLockTransaction.create(
                Deadline.create(),
                NetworkCurrencyLocal.createAbsolute(10),
                BigInt(100),
                HashType.Op_Keccak_256,
                secret,
                account2.address,
                networkType, helper.maxFee,
            );

            return helper.announce(secretLockTransaction.signWith(account, generationHash)).then(() => {
                const secretProofTransaction = SecretProofTransaction.create(
                    Deadline.create(),
                    HashType.Op_Keccak_256,
                    secret,
                    account2.address,
                    proof,
                    networkType, helper.maxFee,
                );
                return helper.announce(secretProofTransaction.signWith(account2, generationHash));
            });
        });
    });
    describe('SecretProofTransaction - HashType: Op_Keccak_256', () => {

        it('aggregate', () => {
            const secretSeed = Crypto.randomBytes(20);
            const secret = keccak_256.create().update(secretSeed).hex();
            const proof = convert.uint8ToHex(secretSeed);
            const secretLockTransaction = SecretLockTransaction.create(
                Deadline.create(),
                NetworkCurrencyLocal.createAbsolute(10),
                BigInt(100),
                HashType.Op_Keccak_256,
                secret,
                account2.address,
                networkType, helper.maxFee,
            );
            return helper.announce(secretLockTransaction.signWith(account, generationHash)).then(() => {
                const secretProofTransaction = SecretProofTransaction.create(
                    Deadline.create(),
                    HashType.Op_Keccak_256,
                    secret,
                    account2.address,
                    proof,
                    networkType, helper.maxFee,
                );
                const aggregateSecretProofTransaction = AggregateTransaction.createComplete(Deadline.create(),
                    [secretProofTransaction.toAggregate(account2.publicAccount)],
                    networkType,
                    [], helper.maxFee);
                return helper.announce(aggregateSecretProofTransaction.signWith(account2, generationHash));
            });
        });
    });
=======
>>>>>>> e6562d55
    describe('SecretProofTransaction - HashType: Op_Hash_160', () => {

        it('standalone', () => {
            const randomBytes = secureRandom.randomBuffer(32);
            const secretSeed = randomBytes.toString('hex');
            const secret = LockHashUtils.Op_Hash_160(randomBytes);
            const proof = secretSeed;
            const secretLockTransaction = SecretLockTransaction.create(
                Deadline.create(),
<<<<<<< HEAD
                NetworkCurrencyLocal.createAbsolute(10),
                BigInt(100),
                HashType.Op_Hash_160,
=======
                helper.createNetworkCurrency(10, false),
                UInt64.fromUint(100),
                LockHashAlgorithm.Op_Hash_160,
>>>>>>> e6562d55
                secret,
                account2.address,
                networkType, helper.maxFee,
            );

            return helper.announce(secretLockTransaction.signWith(account, generationHash)).then(() => {
                const secretProofTransaction = SecretProofTransaction.create(
                    Deadline.create(),
                    LockHashAlgorithm.Op_Hash_160,
                    secret,
                    account2.address,
                    proof,
                    networkType, helper.maxFee,
                );
                const signedTx = secretProofTransaction.signWith(account2, generationHash);
                return helper.announce(signedTx);
            });
        });
    });
    describe('SecretProofTransaction - HashType: Op_Hash_160', () => {

        it('aggregate', () => {
            const randomBytes = secureRandom.randomBuffer(32);
            const secretSeed = randomBytes.toString('hex');
            const hash = sha256(Buffer.from(secretSeed, 'hex'));
            const secret = new ripemd160().update(Buffer.from(hash, 'hex')).digest('hex');
            const proof = secretSeed;
            const secretLockTransaction = SecretLockTransaction.create(
                Deadline.create(),
<<<<<<< HEAD
                NetworkCurrencyLocal.createAbsolute(10),
                BigInt(100),
                HashType.Op_Hash_160,
=======
                helper.createNetworkCurrency(10, false),
                UInt64.fromUint(100),
                LockHashAlgorithm.Op_Hash_160,
>>>>>>> e6562d55
                secret,
                account2.address,
                networkType, helper.maxFee,
            );
            const secretProofTransaction = SecretProofTransaction.create(
                Deadline.create(),
                LockHashAlgorithm.Op_Hash_160,
                secret,
                account2.address,
                proof,
                networkType, helper.maxFee,
            );
            const aggregateSecretProofTransaction = AggregateTransaction.createComplete(Deadline.create(),
                [secretProofTransaction.toAggregate(account2.publicAccount)],
                networkType,
                [], helper.maxFee);

            return helper.announce(secretLockTransaction.signWith(account, generationHash)).then(
                () => helper.announce(aggregateSecretProofTransaction.signWith(account2, generationHash)));
        });
    });
    describe('SecretProofTransaction - HashType: Op_Hash_256', () => {

        it('standalone', () => {
            const randomBytes = secureRandom.randomBuffer(32);
            const secretSeed = randomBytes.toString('hex');
            const hash = sha256(Buffer.from(secretSeed, 'hex'));
           // const secret = sha256(Buffer.from(hash, 'hex'));
            const secret = LockHashUtils.Op_Hash_256(randomBytes);
            const proof = secretSeed;
            const secretLockTransaction = SecretLockTransaction.create(
                Deadline.create(),
<<<<<<< HEAD
                NetworkCurrencyLocal.createAbsolute(10),
                BigInt(100),
                HashType.Op_Hash_256,
=======
                helper.createNetworkCurrency(1, false),
                UInt64.fromUint(100),
                LockHashAlgorithm.Op_Hash_256,
>>>>>>> e6562d55
                secret,
                account2.address,
                networkType, helper.maxFee,
            );

            const secretProofTransaction = SecretProofTransaction.create(
                Deadline.create(),
                LockHashAlgorithm.Op_Hash_256,
                secret,
                account2.address,
                proof,
                networkType, helper.maxFee,
            );

            return helper.announce(secretLockTransaction.signWith(account, generationHash)).then(() =>
                helper.announce(secretProofTransaction.signWith(account2, generationHash)));
        });
    });
    describe('SecretProofTransaction - HashType: Op_Hash_256', () => {

        it('aggregate', () => {
            const randomBytes = secureRandom.randomBuffer(32);
            const secretSeed = randomBytes.toString('hex');
            const hash = sha256(Buffer.from(secretSeed, 'hex'));
            const secret = sha256(Buffer.from(hash, 'hex'));
            const proof = secretSeed;
            const secretLockTransaction = SecretLockTransaction.create(
                Deadline.create(),
<<<<<<< HEAD
                NetworkCurrencyLocal.createAbsolute(10),
                BigInt(100),
                HashType.Op_Hash_256,
=======
                helper.createNetworkCurrency(10, false),
                UInt64.fromUint(100),
                LockHashAlgorithm.Op_Hash_256,
>>>>>>> e6562d55
                secret,
                account2.address,
                networkType, helper.maxFee,
            );
            const secretProofTransaction = SecretProofTransaction.create(
                Deadline.create(),
                LockHashAlgorithm.Op_Hash_256,
                secret,
                account2.address,
                proof,
                networkType, helper.maxFee,
            );
            const aggregateSecretProofTransaction = AggregateTransaction.createComplete(Deadline.create(),
                [secretProofTransaction.toAggregate(account2.publicAccount)],
                networkType,
                [], helper.maxFee);
            return helper.announce(secretLockTransaction.signWith(account, generationHash)).then(() =>
                helper.announce(aggregateSecretProofTransaction.signWith(account2, generationHash)));
        });
    });

    describe('SignTransactionGivenSignatures', () => {

        it('Announce cosign signatures given', () => {

            /**
             * @see https://github.com/nemtech/symbol-sdk-typescript-javascript/issues/112
             */
                // AliceAccount: account
                // BobAccount: account

            const sendAmount = helper.createNetworkCurrency(1000);
            const backAmount = helper.createNetworkCurrency(1);

            const aliceTransferTransaction = TransferTransaction.create(Deadline.create(), account2.address, [sendAmount],
                PlainMessage.create('payout'), networkType, helper.maxFee);
            const bobTransferTransaction = TransferTransaction.create(Deadline.create(), account.address, [backAmount],
                PlainMessage.create('payout'), networkType, helper.maxFee);

            // 01. Alice creates the aggregated tx and sign it. Then payload send to Bob
            const aggregateTransaction = AggregateTransaction.createComplete(
                Deadline.create(),
                [
                    aliceTransferTransaction.toAggregate(account.publicAccount),
                    bobTransferTransaction.toAggregate(account2.publicAccount),
                ],
                networkType,
                [], helper.maxFee,
            );

            const aliceSignedTransaction = aggregateTransaction.signWith(account, generationHash);

            // 02 Bob cosigns the tx and sends it back to Alice
            const signedTxBob = CosignatureTransaction.signTransactionPayload(account2, aliceSignedTransaction.payload, generationHash);

            // 03. Alice collects the cosignatures, recreate, sign, and announces the transaction
            const cosignatureSignedTransactions = [
                new CosignatureSignedTransaction(signedTxBob.parentHash, signedTxBob.signature, signedTxBob.signerPublicKey),
            ];
            const recreatedTx = TransactionMapping.createFromPayload(aliceSignedTransaction.payload) as AggregateTransaction;

            const signedTransaction = recreatedTx.signTransactionGivenSignatures(account, cosignatureSignedTransactions, generationHash);

            return helper.announce(signedTransaction);
        });
    });

    describe('transactions', () => {
        it('should call transactions successfully', async () => {
            const transactions = await accountRepository.getAccountTransactions(account.publicAccount.address).toPromise();
            const transaction = transactions[0];
            transactionId = transaction.transactionInfo!.id;
            transactionHash = transaction.transactionInfo!.hash;
        });
    });

    describe('getTransaction', () => {
        it('should return transaction info given transactionHash', async () => {
            const transaction = await transactionRepository.getTransaction(transactionHash).toPromise();
            expect(transaction.transactionInfo!.hash).to.be.equal(transactionHash);
            expect(transaction.transactionInfo!.id).to.be.equal(transactionId);
        });

        it('should return transaction info given transactionId', async () => {
            const transaction = await transactionRepository.getTransaction(transactionId).toPromise();
            expect(transaction.transactionInfo!.hash).to.be.equal(transactionHash);
            expect(transaction.transactionInfo!.id).to.be.equal(transactionId);
        });
    });

    describe('getTransactions', () => {
        it('should return transaction info given array of transactionHash', async () => {
            const transactions = await transactionRepository.getTransactions([transactionHash]).toPromise();
            expect(transactions[0].transactionInfo!.hash).to.be.equal(transactionHash);
            expect(transactions[0].transactionInfo!.id).to.be.equal(transactionId);
        });

        it('should return transaction info given array of transactionId', async () => {
            const transactions = await transactionRepository.getTransactions([transactionId]).toPromise();
            expect(transactions[0].transactionInfo!.hash).to.be.equal(transactionHash);
            expect(transactions[0].transactionInfo!.id).to.be.equal(transactionId);
        });
    });

    describe('getTransactionStatus', () => {
        it('should return transaction status given transactionHash', async () => {
            const transactionStatus = await transactionRepository.getTransactionStatus(transactionHash).toPromise();
            expect(transactionStatus.group).to.be.equal('confirmed');
            expect(transactionStatus.height).not.to.be.equal(BigInt(0));
        });
    });

    describe('getTransactionsStatuses', () => {
        it('should return transaction status given array of transactionHash', async () => {
            const transactionStatuses = await transactionRepository.getTransactionsStatuses([transactionHash]).toPromise();
            expect(transactionStatuses[0].group).to.be.equal('confirmed');
            expect(transactionStatuses[0].height).not.to.be.equal(BigInt(0));
        });
    });

    describe('announce', () => {
        it('should return success when announce', async () => {
            const transferTransaction = TransferTransaction.create(
                Deadline.create(),
                account2.address,
                [helper.createNetworkCurrency(1, false)],
                PlainMessage.create('test-message'),
                networkType, helper.maxFee,
            );
            const signedTransaction = transferTransaction.signWith(account, generationHash);
            const transactionAnnounceResponse = await transactionRepository.announce(signedTransaction).toPromise();
            expect(transactionAnnounceResponse.message).to.be.equal('packet 9 was pushed to the network via /transaction');
        });
    });

    describe('announceAggregateBonded', () => {
        it('should return success when announceAggregateBonded', async () => {
            const transferTransaction = TransferTransaction.create(
                Deadline.create(),
                account2.address,
                [helper.createNetworkCurrency(1)],
                PlainMessage.create('test-message'),
                networkType, helper.maxFee,
            );
            const aggregateTransaction = AggregateTransaction.createBonded(
                Deadline.create(2, ChronoUnit.MINUTES),
                [transferTransaction.toAggregate(multisigAccount.publicAccount)],
                networkType,
                [], helper.maxFee);
            const signedTransaction = aggregateTransaction.signWith(cosignAccount1, generationHash);
            const transactionAnnounceResponse = await transactionRepository.announceAggregateBonded(signedTransaction).toPromise();
            expect(transactionAnnounceResponse.message)
            .to.be.equal('packet 500 was pushed to the network via /transaction/partial');
        });
    });

    describe('announceAggregateBondedCosignature', () => {
        it('should return success when announceAggregateBondedCosignature', async () => {
            const payload = new CosignatureSignedTransaction('', '', '');
            const transactionAnnounceResponse = await transactionRepository.announceAggregateBondedCosignature(payload).toPromise();
            expect(transactionAnnounceResponse.message).to.be.equal('packet 501 was pushed to the network via /transaction/cosignature');
        });
    });

    describe('getTransactionEffectiveFee', () => {
        it('should return effective paid fee given transactionHash', async () => {
            const effectiveFee = await transactionRepository.getTransactionEffectiveFee(transactionHash).toPromise();
            expect(effectiveFee).to.not.be.undefined;
            expect(effectiveFee).to.be.equal(0);
        });
    });
});<|MERGE_RESOLUTION|>--- conflicted
+++ resolved
@@ -771,13 +771,8 @@
             );
             const signedTransaction = account.sign(aggregateTransaction, generationHash);
             const hashLockTransaction = HashLockTransaction.create(Deadline.create(),
-<<<<<<< HEAD
-                new Mosaic(new NamespaceId('cat.currency'), BigInt(10 * Math.pow(10, NetworkCurrencyLocal.DIVISIBILITY))),
+                new Mosaic(new NamespaceId('cat.currency'), BigInt(10 * Math.pow(10, helper.networkCurrencyDivisibility))),
                 BigInt(10000),
-=======
-                new Mosaic(new NamespaceId('cat.currency'), UInt64.fromUint(10 * Math.pow(10, helper.networkCurrencyDivisibility))),
-                UInt64.fromUint(10000),
->>>>>>> e6562d55
                 signedTransaction,
                 networkType, helper.maxFee);
             const hashLockSignedTransaction = hashLockTransaction.signWith(account, generationHash);
@@ -816,13 +811,8 @@
             );
             const signedTransaction = account.sign(aggregateTransaction, generationHash);
             const lockFundsTransaction = LockFundsTransaction.create(Deadline.create(),
-<<<<<<< HEAD
-                new Mosaic(NetworkCurrencyLocalId, BigInt(10 * Math.pow(10, NetworkCurrencyLocal.DIVISIBILITY))),
+                new Mosaic(NetworkCurrencyLocalId, BigInt(10 * Math.pow(10, helper.networkCurrencyDivisibility))),
                 BigInt(10000),
-=======
-                new Mosaic(NetworkCurrencyLocalId, UInt64.fromUint(10 * Math.pow(10, helper.networkCurrencyDivisibility))),
-                UInt64.fromUint(10000),
->>>>>>> e6562d55
                 signedTransaction,
                 networkType, helper.maxFee);
 
@@ -840,13 +830,8 @@
             );
             const signedTransaction = account.sign(aggregateTransaction, generationHash);
             const lockFundsTransaction = LockFundsTransaction.create(Deadline.create(),
-<<<<<<< HEAD
-                new Mosaic(NetworkCurrencyLocalId, BigInt(10 * Math.pow(10, NetworkCurrencyLocal.DIVISIBILITY))),
+                new Mosaic(NetworkCurrencyLocalId, BigInt(10 * Math.pow(10, helper.networkCurrencyDivisibility))),
                 BigInt(10),
-=======
-                new Mosaic(NetworkCurrencyLocalId, UInt64.fromUint(10 * Math.pow(10, helper.networkCurrencyDivisibility))),
-                UInt64.fromUint(10),
->>>>>>> e6562d55
                 signedTransaction,
                 networkType, helper.maxFee);
             const aggregateLockFundsTransaction = AggregateTransaction.createComplete(Deadline.create(),
@@ -885,15 +870,9 @@
         it('standalone', () => {
             const secretLockTransaction = SecretLockTransaction.create(
                 Deadline.create(),
-<<<<<<< HEAD
                 NetworkCurrencyLocal.createAbsolute(10),
                 BigInt(100),
-                HashType.Op_Sha3_256,
-=======
-                helper.createNetworkCurrency(10, false),
-                UInt64.fromUint(100),
                 LockHashAlgorithm.Op_Sha3_256,
->>>>>>> e6562d55
                 sha3_256.create().update(Crypto.randomBytes(20)).hex(),
                 account2.address,
                 networkType, helper.maxFee,
@@ -913,15 +892,9 @@
         it('aggregate', () => {
             const secretLockTransaction = SecretLockTransaction.create(
                 Deadline.create(),
-<<<<<<< HEAD
-                NetworkCurrencyLocal.createAbsolute(10),
+                helper.createNetworkCurrency(10, false),
                 BigInt(100),
-                HashType.Op_Sha3_256,
-=======
-                helper.createNetworkCurrency(10, false),
-                UInt64.fromUint(100),
                 LockHashAlgorithm.Op_Sha3_256,
->>>>>>> e6562d55
                 sha3_256.create().update(Crypto.randomBytes(20)).hex(),
                 account2.address,
                 networkType, helper.maxFee,
@@ -934,41 +907,6 @@
         });
     });
 
-<<<<<<< HEAD
-        it('standalone', () => {
-            const secretLockTransaction = SecretLockTransaction.create(
-                Deadline.create(),
-                NetworkCurrencyLocal.createAbsolute(10),
-                BigInt(100),
-                HashType.Op_Keccak_256,
-                sha3_256.create().update(Crypto.randomBytes(20)).hex(),
-                account2.address,
-                networkType, helper.maxFee,
-            );
-            return helper.announce(secretLockTransaction.signWith(account, generationHash));
-        });
-    });
-    describe('HashType: Keccak_256', () => {
-
-        it('aggregate', () => {
-            const secretLockTransaction = SecretLockTransaction.create(
-                Deadline.create(),
-                NetworkCurrencyLocal.createAbsolute(10),
-                BigInt(100),
-                HashType.Op_Keccak_256,
-                sha3_256.create().update(Crypto.randomBytes(20)).hex(),
-                account2.address,
-                networkType, helper.maxFee,
-            );
-            const aggregateSecretLockTransaction = AggregateTransaction.createComplete(Deadline.create(),
-                [secretLockTransaction.toAggregate(account.publicAccount)],
-                networkType,
-                [], helper.maxFee);
-            return helper.announce(aggregateSecretLockTransaction.signWith(account, generationHash));
-        });
-    });
-=======
->>>>>>> e6562d55
     describe('HashType: Op_Hash_160', () => {
 
         it('standalone', () => {
@@ -976,15 +914,9 @@
             const secret = CryptoJS.RIPEMD160(CryptoJS.SHA256(secretSeed).toString(CryptoJS.enc.Hex)).toString(CryptoJS.enc.Hex);
             const secretLockTransaction = SecretLockTransaction.create(
                 Deadline.create(),
-<<<<<<< HEAD
-                NetworkCurrencyLocal.createAbsolute(10),
+                helper.createNetworkCurrency(10, false),
                 BigInt(100),
-                HashType.Op_Hash_160,
-=======
-                helper.createNetworkCurrency(10, false),
-                UInt64.fromUint(100),
                 LockHashAlgorithm.Op_Hash_160,
->>>>>>> e6562d55
                 secret,
                 account2.address,
                 networkType, helper.maxFee,
@@ -999,15 +931,9 @@
             const secret = CryptoJS.RIPEMD160(CryptoJS.SHA256(secretSeed).toString(CryptoJS.enc.Hex)).toString(CryptoJS.enc.Hex);
             const secretLockTransaction = SecretLockTransaction.create(
                 Deadline.create(),
-<<<<<<< HEAD
-                NetworkCurrencyLocal.createAbsolute(10),
+                helper.createNetworkCurrency(10, false),
                 BigInt(100),
-                HashType.Op_Hash_160,
-=======
-                helper.createNetworkCurrency(10, false),
-                UInt64.fromUint(100),
                 LockHashAlgorithm.Op_Hash_160,
->>>>>>> e6562d55
                 secret,
                 account2.address,
                 networkType, helper.maxFee,
@@ -1024,36 +950,24 @@
         it('standalone', () => {
             const secretLockTransaction = SecretLockTransaction.create(
                 Deadline.create(),
-<<<<<<< HEAD
-                NetworkCurrencyLocal.createAbsolute(10),
+                helper.createNetworkCurrency(10, false),
                 BigInt(100),
-                HashType.Op_Hash_256,
-=======
+                LockHashAlgorithm.Op_Hash_256,
+                sha3_256.create().update(Crypto.randomBytes(20)).hex(),
+                account2.address,
+                networkType, helper.maxFee,
+            );
+            return helper.announce(secretLockTransaction.signWith(account, generationHash));
+        });
+    });
+    describe('HashType: Op_Hash_256', () => {
+
+        it('aggregate', () => {
+            const secretLockTransaction = SecretLockTransaction.create(
+                Deadline.create(),
                 helper.createNetworkCurrency(10, false),
-                UInt64.fromUint(100),
+                BigInt(100),
                 LockHashAlgorithm.Op_Hash_256,
->>>>>>> e6562d55
-                sha3_256.create().update(Crypto.randomBytes(20)).hex(),
-                account2.address,
-                networkType, helper.maxFee,
-            );
-            return helper.announce(secretLockTransaction.signWith(account, generationHash));
-        });
-    });
-    describe('HashType: Op_Hash_256', () => {
-
-        it('aggregate', () => {
-            const secretLockTransaction = SecretLockTransaction.create(
-                Deadline.create(),
-<<<<<<< HEAD
-                NetworkCurrencyLocal.createAbsolute(10),
-                BigInt(100),
-                HashType.Op_Hash_256,
-=======
-                helper.createNetworkCurrency(10, false),
-                UInt64.fromUint(100),
-                LockHashAlgorithm.Op_Hash_256,
->>>>>>> e6562d55
                 sha3_256.create().update(Crypto.randomBytes(20)).hex(),
                 account2.address,
                 networkType, helper.maxFee,
@@ -1075,15 +989,9 @@
 
             const secretLockTransaction = SecretLockTransaction.create(
                 Deadline.create(1, ChronoUnit.HOURS),
-<<<<<<< HEAD
-                NetworkCurrencyLocal.createAbsolute(10),
+                helper.createNetworkCurrency(10, false),
                 BigInt(11),
-                HashType.Op_Sha3_256,
-=======
-                helper.createNetworkCurrency(10, false),
-                UInt64.fromUint(11),
                 LockHashAlgorithm.Op_Sha3_256,
->>>>>>> e6562d55
                 secret,
                 account2.address,
                 networkType, helper.maxFee,
@@ -1119,15 +1027,9 @@
             const proof = convert.uint8ToHex(secretSeed);
             const secretLockTransaction = SecretLockTransaction.create(
                 Deadline.create(),
-<<<<<<< HEAD
-                NetworkCurrencyLocal.createAbsolute(10),
-                BigInt(100),
-                HashType.Op_Sha3_256,
-=======
                 helper.createNetworkCurrency(10, false),
-                UInt64.fromUint(100),
+                BigInt(100)),
                 LockHashAlgorithm.Op_Sha3_256,
->>>>>>> e6562d55
                 secret,
                 account2.address,
                 networkType, helper.maxFee,
@@ -1150,70 +1052,6 @@
 
         });
     });
-<<<<<<< HEAD
-    describe('SecretProofTransaction - HashType: Op_Keccak_256', () => {
-
-        it('standalone', () => {
-            const secretSeed = Crypto.randomBytes(20);
-            const secret = keccak_256.create().update(secretSeed).hex();
-            const proof = convert.uint8ToHex(secretSeed);
-            const secretLockTransaction = SecretLockTransaction.create(
-                Deadline.create(),
-                NetworkCurrencyLocal.createAbsolute(10),
-                BigInt(100),
-                HashType.Op_Keccak_256,
-                secret,
-                account2.address,
-                networkType, helper.maxFee,
-            );
-
-            return helper.announce(secretLockTransaction.signWith(account, generationHash)).then(() => {
-                const secretProofTransaction = SecretProofTransaction.create(
-                    Deadline.create(),
-                    HashType.Op_Keccak_256,
-                    secret,
-                    account2.address,
-                    proof,
-                    networkType, helper.maxFee,
-                );
-                return helper.announce(secretProofTransaction.signWith(account2, generationHash));
-            });
-        });
-    });
-    describe('SecretProofTransaction - HashType: Op_Keccak_256', () => {
-
-        it('aggregate', () => {
-            const secretSeed = Crypto.randomBytes(20);
-            const secret = keccak_256.create().update(secretSeed).hex();
-            const proof = convert.uint8ToHex(secretSeed);
-            const secretLockTransaction = SecretLockTransaction.create(
-                Deadline.create(),
-                NetworkCurrencyLocal.createAbsolute(10),
-                BigInt(100),
-                HashType.Op_Keccak_256,
-                secret,
-                account2.address,
-                networkType, helper.maxFee,
-            );
-            return helper.announce(secretLockTransaction.signWith(account, generationHash)).then(() => {
-                const secretProofTransaction = SecretProofTransaction.create(
-                    Deadline.create(),
-                    HashType.Op_Keccak_256,
-                    secret,
-                    account2.address,
-                    proof,
-                    networkType, helper.maxFee,
-                );
-                const aggregateSecretProofTransaction = AggregateTransaction.createComplete(Deadline.create(),
-                    [secretProofTransaction.toAggregate(account2.publicAccount)],
-                    networkType,
-                    [], helper.maxFee);
-                return helper.announce(aggregateSecretProofTransaction.signWith(account2, generationHash));
-            });
-        });
-    });
-=======
->>>>>>> e6562d55
     describe('SecretProofTransaction - HashType: Op_Hash_160', () => {
 
         it('standalone', () => {
@@ -1223,15 +1061,9 @@
             const proof = secretSeed;
             const secretLockTransaction = SecretLockTransaction.create(
                 Deadline.create(),
-<<<<<<< HEAD
-                NetworkCurrencyLocal.createAbsolute(10),
+                helper.createNetworkCurrency(10, false),
                 BigInt(100),
-                HashType.Op_Hash_160,
-=======
-                helper.createNetworkCurrency(10, false),
-                UInt64.fromUint(100),
                 LockHashAlgorithm.Op_Hash_160,
->>>>>>> e6562d55
                 secret,
                 account2.address,
                 networkType, helper.maxFee,
@@ -1261,15 +1093,9 @@
             const proof = secretSeed;
             const secretLockTransaction = SecretLockTransaction.create(
                 Deadline.create(),
-<<<<<<< HEAD
-                NetworkCurrencyLocal.createAbsolute(10),
+                helper.createNetworkCurrency(10, false),
                 BigInt(100),
-                HashType.Op_Hash_160,
-=======
-                helper.createNetworkCurrency(10, false),
-                UInt64.fromUint(100),
                 LockHashAlgorithm.Op_Hash_160,
->>>>>>> e6562d55
                 secret,
                 account2.address,
                 networkType, helper.maxFee,
@@ -1302,15 +1128,9 @@
             const proof = secretSeed;
             const secretLockTransaction = SecretLockTransaction.create(
                 Deadline.create(),
-<<<<<<< HEAD
-                NetworkCurrencyLocal.createAbsolute(10),
+                helper.createNetworkCurrency(1, false),
                 BigInt(100),
-                HashType.Op_Hash_256,
-=======
-                helper.createNetworkCurrency(1, false),
-                UInt64.fromUint(100),
                 LockHashAlgorithm.Op_Hash_256,
->>>>>>> e6562d55
                 secret,
                 account2.address,
                 networkType, helper.maxFee,
@@ -1339,15 +1159,9 @@
             const proof = secretSeed;
             const secretLockTransaction = SecretLockTransaction.create(
                 Deadline.create(),
-<<<<<<< HEAD
-                NetworkCurrencyLocal.createAbsolute(10),
+                helper.createNetworkCurrency(10, false),
                 BigInt(100),
-                HashType.Op_Hash_256,
-=======
-                helper.createNetworkCurrency(10, false),
-                UInt64.fromUint(100),
                 LockHashAlgorithm.Op_Hash_256,
->>>>>>> e6562d55
                 secret,
                 account2.address,
                 networkType, helper.maxFee,
