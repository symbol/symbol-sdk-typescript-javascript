--- conflicted
+++ resolved
@@ -64,14 +64,11 @@
 import { UInt64 } from '../../src/model/UInt64';
 import { IntegrationTestHelper } from './IntegrationTestHelper';
 import { LockHashUtils } from '../../src/core/utils/LockHashUtils';
-<<<<<<< HEAD
 import { TransactionSearchCriteria } from '../../src/infrastructure/infrastructure';
-=======
 import { VrfKeyLinkTransaction } from '../../src/model/transaction/VrfKeyLinkTransaction';
 import { VotingKeyLinkTransaction } from '../../src/model/transaction/VotingKeyLinkTransaction';
 import { NodeKeyLinkTransaction } from '../../src/model/transaction/NodeKeyLinkTransaction';
 import { AddressRestrictionFlag, MosaicRestrictionFlag, OperationRestrictionFlag } from '../../src/model/model';
->>>>>>> b706adab
 
 // eslint-disable-next-line @typescript-eslint/no-var-requires
 const CryptoJS = require('crypto-js');
@@ -112,11 +109,7 @@
             harvestingAccount = helper.harvestingAccount;
             generationHash = helper.generationHash;
             networkType = helper.networkType;
-<<<<<<< HEAD
-=======
             votingKey = Convert.uint8ToHex(Crypto.randomBytes(48));
-            accountRepository = helper.repositoryFactory.createAccountRepository();
->>>>>>> b706adab
             namespaceRepository = helper.repositoryFactory.createNamespaceRepository();
             transactionRepository = helper.repositoryFactory.createTransactionRepository();
         });
