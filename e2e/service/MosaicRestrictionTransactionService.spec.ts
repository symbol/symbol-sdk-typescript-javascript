--- conflicted
+++ resolved
@@ -69,14 +69,9 @@
                 mosaicId,
                 MosaicFlags.create(true, true, true),
                 3,
-<<<<<<< HEAD
                 BigInt(1000),
-                networkType, helper.maxFee,
-=======
-                UInt64.fromUint(1000),
-                networkType,
-                helper.maxFee,
->>>>>>> bf0ba0a6
+                networkType,
+                helper.maxFee,
             );
             const signedTransaction = mosaicDefinitionTransaction.signWith(account, generationHash);
             return helper.announce(signedTransaction);
@@ -132,14 +127,9 @@
             const registerNamespaceTransaction = NamespaceRegistrationTransaction.createRootNamespace(
                 Deadline.create(),
                 namespaceName,
-<<<<<<< HEAD
                 BigInt(50),
-                networkType, helper.maxFee,
-=======
-                UInt64.fromUint(50),
-                networkType,
-                helper.maxFee,
->>>>>>> bf0ba0a6
+                networkType,
+                helper.maxFee,
             );
             namespaceIdMosaic = new NamespaceId(namespaceName);
             const signedTransaction = registerNamespaceTransaction.signWith(account, generationHash);
@@ -154,14 +144,9 @@
             const registerNamespaceTransaction = NamespaceRegistrationTransaction.createRootNamespace(
                 Deadline.create(),
                 namespaceName,
-<<<<<<< HEAD
                 BigInt(50),
-                networkType, helper.maxFee,
-=======
-                UInt64.fromUint(50),
-                networkType,
-                helper.maxFee,
->>>>>>> bf0ba0a6
+                networkType,
+                helper.maxFee,
             );
             namespaceIdAddress = new NamespaceId(namespaceName);
             const signedTransaction = registerNamespaceTransaction.signWith(account, generationHash);
@@ -211,23 +196,6 @@
         it('should create MosaicGlobalRestrictionTransaction', () => {
             const service = new MosaicRestrictionTransactionService(restrictionRepository, namespaceRepository);
 
-<<<<<<< HEAD
-            return service.createMosaicGlobalRestrictionTransaction(
-                deadline,
-                networkType,
-                mosaicId,
-                key,
-                '1',
-                MosaicRestrictionType.GE, undefined, helper.maxFee,
-            ).toPromise().then((transaction: MosaicGlobalRestrictionTransaction) => {
-                expect(transaction.type).to.be.equal(TransactionType.MOSAIC_GLOBAL_RESTRICTION);
-                expect(transaction.previousRestrictionValue.toString()).to.be.equal('0');
-                expect(transaction.previousRestrictionType).to.be.equal(MosaicRestrictionType.GE);
-                expect(transaction.newRestrictionValue.toString()).to.be.equal('1');
-                expect(transaction.newRestrictionType).to.be.equal(MosaicRestrictionType.GE);
-                expect(transaction.restrictionKey).to.be.equal(key);
-            });
-=======
             return service
                 .createMosaicGlobalRestrictionTransaction(
                     deadline,
@@ -246,32 +214,14 @@
                     expect(transaction.previousRestrictionType).to.be.equal(MosaicRestrictionType.GE);
                     expect(transaction.newRestrictionValue.toString()).to.be.equal('1');
                     expect(transaction.newRestrictionType).to.be.equal(MosaicRestrictionType.GE);
-                    expect(transaction.restrictionKey.toHex()).to.be.equal(key.toHex());
-                });
->>>>>>> bf0ba0a6
+                    expect(transaction.restrictionKey).to.be.equal(key);
+                });
         });
     });
 
     describe('Test new services - MosaicGlobalRestriction', () => {
         it('should create MosaicGlobalRestrictionTransaction using alias', () => {
             const service = new MosaicRestrictionTransactionService(restrictionRepository, namespaceRepository);
-<<<<<<< HEAD
-            return service.createMosaicGlobalRestrictionTransaction(
-                deadline,
-                networkType,
-                namespaceIdMosaic,
-                key,
-                '2',
-                MosaicRestrictionType.GE, undefined, helper.maxFee,
-            ).toPromise().then((transaction: MosaicGlobalRestrictionTransaction) => {
-                expect(transaction.type).to.be.equal(TransactionType.MOSAIC_GLOBAL_RESTRICTION);
-                expect(transaction.previousRestrictionValue.toString()).to.be.equal('1');
-                expect(transaction.previousRestrictionType).to.be.equal(MosaicRestrictionType.GE);
-                expect(transaction.newRestrictionValue.toString()).to.be.equal('2');
-                expect(transaction.newRestrictionType).to.be.equal(MosaicRestrictionType.GE);
-                expect(transaction.restrictionKey).to.be.equal(key);
-            });
-=======
             return service
                 .createMosaicGlobalRestrictionTransaction(
                     deadline,
@@ -290,32 +240,14 @@
                     expect(transaction.previousRestrictionType).to.be.equal(MosaicRestrictionType.GE);
                     expect(transaction.newRestrictionValue.toString()).to.be.equal('2');
                     expect(transaction.newRestrictionType).to.be.equal(MosaicRestrictionType.GE);
-                    expect(transaction.restrictionKey.toHex()).to.be.equal(key.toHex());
-                });
->>>>>>> bf0ba0a6
+                    expect(transaction.restrictionKey).to.be.equal(key);
+                });
         });
     });
 
     describe('Test new services - MosaicAddressRestriction', () => {
         it('should create MosaicAddressRestrictionTransaction', () => {
             const service = new MosaicRestrictionTransactionService(restrictionRepository, namespaceRepository);
-<<<<<<< HEAD
-            return service.createMosaicAddressRestrictionTransaction(
-                deadline,
-                networkType,
-                mosaicId,
-                key,
-                account.address,
-                '3',
-                helper.maxFee,
-            ).toPromise().then((transaction: MosaicAddressRestrictionTransaction) => {
-                expect(transaction.type).to.be.equal(TransactionType.MOSAIC_ADDRESS_RESTRICTION);
-                expect(transaction.previousRestrictionValue.toString()).to.be.equal('2');
-                expect(transaction.newRestrictionValue.toString()).to.be.equal('3');
-                expect(transaction.targetAddressToString()).to.be.equal(account.address.plain());
-                expect(transaction.restrictionKey).to.be.equal(key);
-            });
-=======
             return service
                 .createMosaicAddressRestrictionTransaction(deadline, networkType, mosaicId, key, account.address, '3', helper.maxFee)
                 .toPromise()
@@ -324,9 +256,8 @@
                     expect(transaction.previousRestrictionValue.toString()).to.be.equal('2');
                     expect(transaction.newRestrictionValue.toString()).to.be.equal('3');
                     expect(transaction.targetAddressToString()).to.be.equal(account.address.plain());
-                    expect(transaction.restrictionKey.toHex()).to.be.equal(key.toHex());
-                });
->>>>>>> bf0ba0a6
+                    expect(transaction.restrictionKey).to.be.equal(key);
+                });
         });
     });
 
@@ -334,23 +265,6 @@
         it('should create MosaicAddressRestrictionTransaction with address alias', () => {
             const service = new MosaicRestrictionTransactionService(restrictionRepository, namespaceRepository);
 
-<<<<<<< HEAD
-            return service.createMosaicAddressRestrictionTransaction(
-                deadline,
-                networkType,
-                mosaicId,
-                key,
-                namespaceIdAddress,
-                '4',
-                helper.maxFee,
-            ).toPromise().then((transaction: MosaicAddressRestrictionTransaction) => {
-                expect(transaction.type).to.be.equal(TransactionType.MOSAIC_ADDRESS_RESTRICTION);
-                expect(transaction.previousRestrictionValue.toString()).to.be.equal('3');
-                expect(transaction.newRestrictionValue.toString()).to.be.equal('4');
-                expect(transaction.targetAddressToString()).to.be.equal(account.address.plain());
-                expect(transaction.restrictionKey).to.be.equal(key);
-            });
-=======
             return service
                 .createMosaicAddressRestrictionTransaction(deadline, networkType, mosaicId, key, namespaceIdAddress, '4', helper.maxFee)
                 .toPromise()
@@ -359,9 +273,8 @@
                     expect(transaction.previousRestrictionValue.toString()).to.be.equal('3');
                     expect(transaction.newRestrictionValue.toString()).to.be.equal('4');
                     expect(transaction.targetAddressToString()).to.be.equal(account.address.plain());
-                    expect(transaction.restrictionKey.toHex()).to.be.equal(key.toHex());
-                });
->>>>>>> bf0ba0a6
+                    expect(transaction.restrictionKey).to.be.equal(key);
+                });
         });
     });
 
