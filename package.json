{
  "name": "symbol-sdk",
  "version": "0.17.5",
  "description": "Reactive symbol sdk for typescript and javascript",
  "scripts": {
    "pretest": "npm run build",
    "test": "mocha --ui bdd --recursive ./dist/test --timeout 90000",
    "e2econfigcopy": "gulp",
    "test:e2e": "npm run build && mocha --ui bdd --recursive ./dist/e2e --timeout 90000",
    "test:all": "mocha --ui bdd --recursive ./dist/ --timeout 90000",
    "build": "rm -rf dist/ && tsc && npm run e2econfigcopy",
    "test:cov": "nyc --reporter=lcov --reporter=text-summary npm t",
    "test:coveralls": "npm run test:cov | coveralls",
    "coveralls-report": "cat ./coverage/lcov.info | coveralls",
    "version": "echo $npm_package_version"
  },
  "contributors": [
    {
      "name": "Aleix",
      "email": "aleix@nemeurope.eu"
    },
    {
      "name": "Guillem",
      "email": "guillem@nemeurope.eu"
    }
  ],
  "bugs": "https://github.com/nemtech/symbol-sdk-typescript-javascript/issues",
  "repository": {
    "type": "git",
    "url": "https://github.com/nemtech/symbol-sdk-typescript-javascript.git"
  },
  "license": "Apache-2.0",
  "homepage": "https://github.com/nemtech/symbol-sdk-typescript-javascript#readme",
  "main": "dist/index.js",
  "typings": "dist/index.d.ts",
  "devDependencies": {
    "@types/chai": "^4.2.11",
    "@types/crypto-js": "^3.1.43",
    "@types/lodash": "^4.14.85",
    "@types/long": "^4.0.0",
    "@types/mocha": "^7.0.2",
    "@types/request": "^2.47.0",
    "@types/request-promise-native": "^1.0.14",
    "@types/utf8": "^2.1.6",
    "@types/ws": "^3.2.0",
    "assert": "^2.0.0",
    "chai": "^4.2.0",
    "coveralls": "^3.0.9",
    "gulp": "^4.0.2",
    "gulp-typescript": "^5.0.1",
<<<<<<< HEAD
    "mocha": "^7.1.1",
=======
    "kind-of": ">=6.0.3",
    "mocha": "^4.0.1",
>>>>>>> e6562d55
    "nyc": "^15.0.0",
    "secure-random": "^1.1.1",
    "ts-mockito": "^2.4.0",
    "ts-node": "^8.8.1",
    "tslint": "^6.1.0",
    "typescript": "^3.7.5",
    "typescript-require": "^0.2.10"
  },
  "dependencies": {
    "bluebird": "^3.7.2",
    "catbuffer-typescript": "0.0.12-bigint",
    "crypto-js": "^3.1.9-1",
    "diff": "^4.0.2",
    "futoin-hkdf": "^1.3.1",
    "js-joda": "^1.6.2",
    "js-sha256": "^0.9.0",
    "js-sha3": "^0.8.0",
    "js-sha512": "^0.8.0",
    "long": "^4.0.0",
    "merkletreejs": "^0.1.7",
    "minimist": "^1.2.5",
    "request": "^2.88.0",
    "request-promise-native": "^1.0.5",
    "ripemd160": "^2.0.2",
    "rxjs": "^6.5.3",
    "rxjs-compat": "^6.5.3",
    "symbol-openapi-typescript-node-client": "0.8.9-SNAPSHOT.202004060939",
    "tweetnacl": "^1.0.3",
    "utf8": "^3.0.0",
    "ws": "^7.2.3"
  },
  "peerDependencies": {
    "js-joda": "^1.6.2",
    "utf8": "^2.1.2",
    "rxjs": "^6.5.3"
  },
  "nyc": {
    "exclude-after-remap": false,
    "exclude": [
      "**/*.spec.js",
      "gulpfile.js"
    ]
  }
}<|MERGE_RESOLUTION|>--- conflicted
+++ resolved
@@ -48,12 +48,8 @@
     "coveralls": "^3.0.9",
     "gulp": "^4.0.2",
     "gulp-typescript": "^5.0.1",
-<<<<<<< HEAD
+    "kind-of": ">=6.0.3",
     "mocha": "^7.1.1",
-=======
-    "kind-of": ">=6.0.3",
-    "mocha": "^4.0.1",
->>>>>>> e6562d55
     "nyc": "^15.0.0",
     "secure-random": "^1.1.1",
     "ts-mockito": "^2.4.0",
