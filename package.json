--- conflicted
+++ resolved
@@ -89,11 +89,7 @@
         "ripemd160": "^2.0.2",
         "rxjs": "^6.5.3",
         "rxjs-compat": "^6.5.3",
-<<<<<<< HEAD
-        "symbol-openapi-typescript-node-client": "0.8.10-SNAPSHOT.202005012007",
-=======
         "symbol-openapi-typescript-node-client": "0.8.11",
->>>>>>> b706adab
         "tweetnacl": "^1.0.3",
         "utf8": "^3.0.0",
         "ws": "^7.2.3"
