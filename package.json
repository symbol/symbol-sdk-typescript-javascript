{
  "name": "symbol-sdk",
  "version": "0.17.5",
  "description": "Reactive symbol sdk for typescript and javascript",
  "scripts": {
    "pretest": "npm run build",
    "test": "mocha --ui bdd --recursive ./dist/test --timeout 90000",
    "e2econfigcopy": "gulp",
    "test:e2e": "npm run build && mocha --ui bdd --recursive ./dist/e2e --timeout 90000",
    "test:all": "mocha --ui bdd --recursive ./dist/ --timeout 90000",
    "build": "rm -rf dist/ && tsc && npm run e2econfigcopy",
    "test:cov": "nyc --reporter=lcov --reporter=text-summary npm t",
    "test:coveralls": "npm run test:cov | coveralls",
    "coveralls-report": "cat ./coverage/lcov.info | coveralls",
    "version": "echo $npm_package_version",
    "prettier": "prettier --write ./src ./test ./e2e",
    "lint": "eslint --cache src/ test/ e2e/ --ext .ts",
    "lint:fix": "eslint src/ test/ e2e/ --ext .ts --fix",
    "style:fix": "npm run prettier && npm run lint:fix"
  },
  "pre-commit": [
    "lint"
  ],
  "contributors": [
    {
      "name": "Aleix",
      "email": "aleix@nemeurope.eu"
    },
    {
      "name": "Guillem",
      "email": "guillem@nemeurope.eu"
    }
  ],
  "bugs": "https://github.com/nemtech/symbol-sdk-typescript-javascript/issues",
  "repository": {
    "type": "git",
    "url": "https://github.com/nemtech/symbol-sdk-typescript-javascript.git"
  },
  "license": "Apache-2.0",
  "homepage": "https://github.com/nemtech/symbol-sdk-typescript-javascript#readme",
  "main": "dist/index.js",
  "typings": "dist/index.d.ts",
  "devDependencies": {
    "@types/chai": "^4.2.11",
    "@types/crypto-js": "^3.1.43",
    "@types/lodash": "^4.14.85",
    "@types/long": "^4.0.0",
    "@types/mocha": "^7.0.2",
    "@types/request": "^2.47.0",
    "@types/request-promise-native": "^1.0.14",
    "@types/utf8": "^2.1.6",
    "@types/ws": "^3.2.0",
<<<<<<< HEAD
    "assert": "^2.0.0",
    "chai": "^4.2.0",
=======
    "@typescript-eslint/eslint-plugin": "^2.27.0",
    "@typescript-eslint/parser": "^2.27.0",
    "assert": "^1.4.1",
    "chai": "^4.1.2",
>>>>>>> bf0ba0a6
    "coveralls": "^3.0.9",
    "eslint": "^6.8.0",
    "eslint-config-prettier": "^6.10.1",
    "eslint-plugin-prettier": "^3.1.3",
    "gulp": "^4.0.2",
    "gulp-typescript": "^5.0.1",
    "kind-of": ">=6.0.3",
    "mocha": "^7.1.1",
    "nyc": "^15.0.0",
    "pre-commit": "^1.2.2",
    "prettier": "^2.0.4",
    "secure-random": "^1.1.1",
    "ts-mockito": "^2.4.0",
<<<<<<< HEAD
    "ts-node": "^8.8.1",
    "tslint": "^6.1.0",
=======
    "ts-node": "^8.6.2",
>>>>>>> bf0ba0a6
    "typescript": "^3.7.5",
    "typescript-require": "^0.2.10"
  },
  "dependencies": {
    "bluebird": "^3.7.2",
    "catbuffer-typescript": "0.0.12-bigint",
    "crypto-js": "^3.1.9-1",
    "diff": "^4.0.2",
    "futoin-hkdf": "^1.3.1",
    "js-joda": "^1.6.2",
    "js-sha256": "^0.9.0",
    "js-sha3": "^0.8.0",
    "js-sha512": "^0.8.0",
    "long": "^4.0.0",
    "merkletreejs": "^0.1.7",
    "minimist": "^1.2.5",
    "request": "^2.88.0",
    "request-promise-native": "^1.0.5",
    "ripemd160": "^2.0.2",
    "rxjs": "^6.5.3",
    "rxjs-compat": "^6.5.3",
    "symbol-openapi-typescript-node-client": "0.8.9-SNAPSHOT.202004060939",
    "tweetnacl": "^1.0.3",
    "utf8": "^3.0.0",
    "ws": "^7.2.3"
  },
  "peerDependencies": {
    "js-joda": "^1.6.2",
    "utf8": "^2.1.2",
    "rxjs": "^6.5.3"
  },
  "nyc": {
    "exclude-after-remap": false,
    "exclude": [
      "**/*.spec.js",
      "gulpfile.js"
    ]
  }
}<|MERGE_RESOLUTION|>--- conflicted
+++ resolved
@@ -50,15 +50,10 @@
     "@types/request-promise-native": "^1.0.14",
     "@types/utf8": "^2.1.6",
     "@types/ws": "^3.2.0",
-<<<<<<< HEAD
+    "@typescript-eslint/eslint-plugin": "^2.27.0",
+    "@typescript-eslint/parser": "^2.27.0",
     "assert": "^2.0.0",
     "chai": "^4.2.0",
-=======
-    "@typescript-eslint/eslint-plugin": "^2.27.0",
-    "@typescript-eslint/parser": "^2.27.0",
-    "assert": "^1.4.1",
-    "chai": "^4.1.2",
->>>>>>> bf0ba0a6
     "coveralls": "^3.0.9",
     "eslint": "^6.8.0",
     "eslint-config-prettier": "^6.10.1",
@@ -72,12 +67,7 @@
     "prettier": "^2.0.4",
     "secure-random": "^1.1.1",
     "ts-mockito": "^2.4.0",
-<<<<<<< HEAD
     "ts-node": "^8.8.1",
-    "tslint": "^6.1.0",
-=======
-    "ts-node": "^8.6.2",
->>>>>>> bf0ba0a6
     "typescript": "^3.7.5",
     "typescript-require": "^0.2.10"
   },
