/*
 * Copyright 2019 NEM
 *
 * Licensed under the Apache License, Version 2.0 (the "License");
 * you may not use this file except in compliance with the License.
 * You may obtain a copy of the License at
 *
 *     http://www.apache.org/licenses/LICENSE-2.0
 *
 * Unless required by applicable law or agreed to in writing, software
 * distributed under the License is distributed on an "AS IS" BASIS,
 * WITHOUT WARRANTIES OR CONDITIONS OF ANY KIND, either express or implied.
 * See the License for the specific language governing permissions and
 * limitations under the License.
 */

import { keccak256, sha3_256 } from 'js-sha3';
import RIPEMD160 = require('ripemd160');
import { NetworkType } from '../../model/blockchain/NetworkType';
import { SignSchema} from '../crypto';
import { SHA3Hasher } from '../crypto/SHA3Hasher';
import { Base32 } from './Base32';
import { Convert } from './Convert';
import { RawArray } from './RawArray';

export class RawAddress {
    static readonly constants = {
        sizes: {
            ripemd160: 20,
            addressDecoded: 25,
            addressEncoded: 40,
            key: 32,
            checksum: 4,
        },
    };
    /**
     * Converts an encoded address string to a decoded address.
     * @param {string} encoded The encoded address string.
     * @returns {Uint8Array} The decoded address corresponding to the input.
     */
    public static stringToAddress = (encoded: string): Uint8Array => {
        if (RawAddress.constants.sizes.addressEncoded !== encoded.length) {
            throw Error(`${encoded} does not represent a valid encoded address`);
        }

        return Base32.Base32Decode(encoded);
    }

    /**
     * Format a namespaceId *alias* into a valid recipient field value.
     * @param {Uint8Array} namespaceId The namespaceId
     * @param {networkType} the network type serialized in the output.
     * @returns {Uint8Array} The padded notation of the alias
     */
    public static aliasToRecipient = (namespaceId: Uint8Array, networkType: NetworkType): Uint8Array => {
        // 0x91 | namespaceId on 8 bytes | 16 bytes 0-pad = 25 bytes
        const padded = new Uint8Array(1 + 8 + 16);
        padded.set([networkType.valueOf() | 0x01], 0);
        padded.set(namespaceId.reverse(), 1);
        padded.set(Convert.hexToUint8('00'.repeat(16)), 9);
        return padded;
    }

    /**
     * Converts a decoded address to an encoded address string.
     * @param {Uint8Array} decoded The decoded address.
     * @returns {string} The encoded address string corresponding to the input.
     */
    public static addressToString = (decoded: Uint8Array): string => {
        if (RawAddress.constants.sizes.addressDecoded !== decoded.length) {
            throw Error(`${Convert.uint8ToHex(decoded)} does not represent a valid decoded address`);
        }
        return Base32.Base32Encode(decoded);
    }

    /**
     * Converts a public key to a decoded address for a specific network.
     * @param {Uint8Array} publicKey The public key.
     * @param {NetworkType} networkType The network identifier.
     * @returns {Uint8Array} The decoded address corresponding to the inputs.
     */
    public static publicKeyToAddress = (publicKey: Uint8Array,
                                        networkType: NetworkType): Uint8Array => {
        // step 1: sha3 hash of the public key
        const signSchema = SHA3Hasher.resolveSignSchema(networkType);
        const publicKeyHash = signSchema === SignSchema.SHA3 ? sha3_256.arrayBuffer(publicKey) : keccak256.arrayBuffer(publicKey);

        // step 2: ripemd160 hash of (1)
        const ripemdHash = new RIPEMD160().update(new Buffer(publicKeyHash)).digest();

        // step 3: add network identifier byte in front of (2)
        const decodedAddress = new Uint8Array(RawAddress.constants.sizes.addressDecoded);
        decodedAddress[0] = networkType;
        RawArray.copy(decodedAddress, ripemdHash, RawAddress.constants.sizes.ripemd160, 1);

        // step 4: concatenate (3) and the checksum of (3)
        const hash = signSchema === SignSchema.SHA3 ?
            sha3_256.arrayBuffer(decodedAddress.subarray(0, RawAddress.constants.sizes.ripemd160 + 1)) :
            keccak256.arrayBuffer(decodedAddress.subarray(0, RawAddress.constants.sizes.ripemd160 + 1));

        RawArray.copy(decodedAddress, RawArray.uint8View(hash),
            RawAddress.constants.sizes.checksum, RawAddress.constants.sizes.ripemd160 + 1);

        return decodedAddress;
    }

    /**
     * Determines the validity of a decoded address.
     * @param {Uint8Array} decoded The decoded address.
     * @param {NetworkType} networkType The network identifier.
     * @returns {boolean} true if the decoded address is valid, false otherwise.
     */
    public static isValidAddress = (decoded: Uint8Array, networkType: NetworkType): boolean => {
        if (RawAddress.constants.sizes.addressDecoded !== decoded.length) {
            return false;
        }
        const signSchema = SHA3Hasher.resolveSignSchema(networkType);
        const hash = signSchema === SignSchema.SHA3 ? sha3_256.create() : keccak256.create();
        const checksumBegin = RawAddress.constants.sizes.addressDecoded - RawAddress.constants.sizes.checksum;
        hash.update(decoded.subarray(0, checksumBegin));
        const checksum = new Uint8Array(RawAddress.constants.sizes.checksum);
        RawArray.copy(checksum, RawArray.uint8View(hash.arrayBuffer()), RawAddress.constants.sizes.checksum);
        return RawArray.deepEqual(checksum, decoded.subarray(checksumBegin));
    }

<<<<<<< HEAD
=======
    /**
     * Determines the validity of an encoded address string.
     * @param {string} encoded The encoded address string.
     * @param {NetworkType} networkType The network identifier.
     * @returns {boolean} true if the encoded address string is valid, false otherwise.
     */
    public static isValidEncodedAddress = (encoded: string, networkType: NetworkType): boolean => {
        if (RawAddress.constants.sizes.addressEncoded !== encoded.length) {
            return false;
        }
        try {
            const decoded = RawAddress.stringToAddress(encoded);
            return RawAddress.isValidAddress(decoded, networkType);
        } catch (err) {
            return false;
        }
    }
>>>>>>> bf02cea6
}<|MERGE_RESOLUTION|>--- conflicted
+++ resolved
@@ -122,25 +122,4 @@
         RawArray.copy(checksum, RawArray.uint8View(hash.arrayBuffer()), RawAddress.constants.sizes.checksum);
         return RawArray.deepEqual(checksum, decoded.subarray(checksumBegin));
     }
-
-<<<<<<< HEAD
-=======
-    /**
-     * Determines the validity of an encoded address string.
-     * @param {string} encoded The encoded address string.
-     * @param {NetworkType} networkType The network identifier.
-     * @returns {boolean} true if the encoded address string is valid, false otherwise.
-     */
-    public static isValidEncodedAddress = (encoded: string, networkType: NetworkType): boolean => {
-        if (RawAddress.constants.sizes.addressEncoded !== encoded.length) {
-            return false;
-        }
-        try {
-            const decoded = RawAddress.stringToAddress(encoded);
-            return RawAddress.isValidAddress(decoded, networkType);
-        } catch (err) {
-            return false;
-        }
-    }
->>>>>>> bf02cea6
 }