* {
  margin: 0;
  padding: 0;
}

body,
html {
  height: 100%;
}

#app {
  background-color: #eee;
  height: 100%;
  overflow: hidden;
}

.clear::after,
.clear::before {
  content: '';
  display: block;
  clear: both;
}

.absolute {
  position: absolute;
  left: 0;
  right: 0;
  top: 0;
  bottom: 0;
  margin: auto;
}


.radius {
  border-radius: 8px;
}

.hide_scroll {
  overflow-y: scroll;
}

.hide_scroll::-webkit-scrollbar {
  display: none;

}


.switch_wallet {
  .ivu-select-placeholder,
  .ivu-select-selected-value {
    font-size: 20px !important;
    color: #222;
  }
}


.switch_language {
  .ivu-select-placeholder {
    position: relative;
    top: 1px !important;
    right: 1px !important;
  }
}

.ivu-select-selection {
  border: none !important;

  .ivu-select-placeholder {
    color: #333 !important;
  }

  i {
    color: #222 !important;
    font-size: 20px;
  }

  i::before {
    color: #222 !important;
    font-size: 20px;
    content: "\F33D";
  }
}
<<<<<<< HEAD
.mnemonicDialogHeader{
  height: 74px;
  line-height: 74px;
  font-size:28px;
  font-weight:400;
  color:#222222;
  .title{
    padding-left: 64px;
  }
}
.ivu-modal-content{
  .ivu-modal-close{
    top: 30px ;
    right: 40px ;
    .ivu-icon-ios-close{
      font-size: 40px;
      color: #666666;
      font-weight: 400;
    }
  }
}
.mnemonicDialogBody{
  padding: 40px 0 80px;
  .steps{
    height: 54px;
    text-align: center;
    .stepItem{
      display: inline-block;
      width: 100px;
      height: 50px;
      line-height: 50px;
      font-size:16px;
      font-weight:400;
      white-space: nowrap;
      color:#999999;
      text-align: center;
      margin-right: 93px;
      position: relative;
    }
    .stepItem:last-of-type{
      margin-right: 0;
    }
    .stepItem:after{
      content: '';
      display: inline-block;
      width:100px;
      height:4Px;
      background:#CCCCCC;
      position: absolute;
      left: 0;
      bottom: -4Px;
    }
    .stepItem.active{
      color:#20B5AC;
    }
    .stepItem.active:after{
      background:#20B5AC;
    }
  }
  .stepItem1{
    padding-top: 120px;
    input{
      display: block;
      width:580px;
      height:60px;
      font-size:14px;
      font-weight:400;
      color:#999999;
      padding-left: 40px;
      border:1px solid #CCCCCC;
      border-radius:8px;
      margin: 0 auto;
    }
    button{
      display: block;
      width:200px;
      height:60px;
      line-height: 50px;
      font-size:16px;
      font-weight:400;
      text-align: center;
      color:#fff;
      background:#20B5AC;
      border: none;
      border-radius:30px;
      margin: 120px auto 0;
      position: relative;
      .ivu-icon{
        font-size: 32px;
        font-weight: bold;
        position: absolute;
        top: 14px;
        right: 20px;
      }
    }
  }
  .stepItem2{
    padding-top: 59px;
    .step2Txt{
      .step2Img{
        width: 147px;
        height: 151px;
        margin: 3px auto;
        img{
          display: block;
          width: 100%;
          height: 100%;
        }
      }
      .tit{
        font-size:16px;
        font-weight:400;
        color:#F65C5C;
      }
      .ul1,.ul2{
        margin-top: 22px;
        .ul1Tit,.ul2Tit{
          font-size:14px;
          font-weight:400;
          color:#222222;
          line-height:22px;
        }
        .ul1Txt,.ul2Txt{
          width: 480px;
          word-wrap: break-word;
          font-size:14px;
          font-weight:400;
          color:#666666;
          line-height:20px;
        }
      }
    }
    button{
      display: block;
      width:200px;
      height:60px;
      line-height: 50px;
      font-size:16px;
      font-weight:400;
      text-align: center;
      color:#fff;
      background:#20B5AC;
      border: none;
      border-radius:30px;
      margin: 87px auto 10px;
      position: relative;
      .ivu-icon{
        font-size: 32px;
        font-weight: bold;
        position: absolute;
        top: 14px;
        right: 20px;
      }
    }
  }

}

=======

.ivu-tabs-nav .ivu-tabs-tab:hover,
.ivu-tabs-nav .ivu-tabs-tab-active {
  color: #20B5AC !important;

  span:first-of-type {
    display: inline-block;
    font-weight: bold;
    padding-bottom: 8px !important;
  }
}

.ivu-tabs-ink-bar {
  background-color: #20B5AC !important;
}

.bottom_transactions {
  .ivu-tabs-ink-bar {
    margin-left: 50px;
    width: 30px !important;
    height: 3px !important;

  }
}

.bottom_account_info {
  .ivu-tabs-mini .ivu-tabs-tab {
    padding: 0 40px 11px 0 !important;
  }

  .ivu-tabs-ink-bar {
    margin-left: 13px;
    width: 30px !important;
    height: 3px !important;

  }
}

.ivu-tabs-bar {
  border: none !important;
  margin: 0 !important;
}

.ivu-badge-count {
  bottom: 5px !important;
  background-color: #999999 !important;
  left: 3px !important;
}


.splite_page {
  .ivu-page-item {
    border: none;
    color: #666666;
  }

  .ivu-page-item-active {
    border-radius: 50%;
    background-color: #20B5AC;
  }
  .ivu-page-item-active a,
  .ivu-page-item-active:hover a {
    color: white !important;
  }

  .ivu-page-prev,
  .ivu-page-next{
    border: none;
  }

}
>>>>>>> e8d86e6a
<|MERGE_RESOLUTION|>--- conflicted
+++ resolved
@@ -80,7 +80,6 @@
     content: "\F33D";
   }
 }
-<<<<<<< HEAD
 .mnemonicDialogHeader{
   height: 74px;
   line-height: 74px;
@@ -239,7 +238,6 @@
 
 }
 
-=======
 
 .ivu-tabs-nav .ivu-tabs-tab:hover,
 .ivu-tabs-nav .ivu-tabs-tab-active {
@@ -311,4 +309,3 @@
   }
 
 }
->>>>>>> e8d86e6a
