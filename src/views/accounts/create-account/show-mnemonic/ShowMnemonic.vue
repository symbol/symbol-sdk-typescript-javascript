--- conflicted
+++ resolved
@@ -55,13 +55,7 @@
 
 <script lang="ts">
 import ShowMnemonicTs from './ShowMnemonicTs'
-<<<<<<< HEAD
-import "./ShowMnemonic.less";
-
-export default class ShowMnemonic extends ShowMnemonicTs {}
-=======
 import './ShowMnemonic.less'
 import '@/styles/forms.less'
 export default class ShowMnemonic extends ShowMnemonicTs { }
->>>>>>> b87974d4
 </script>