import {Message} from "@/config/index"
import {accountApi} from '@/core/api/accountApi'
import {multisigApi} from '@/core/api/multisigApi'
import {Component, Vue, Watch} from 'vue-property-decorator'
import {transactionApi} from '@/core/api/transactionApi'
import CheckPWDialog from '@/common/vue/check-password-dialog/CheckPasswordDialog.vue'
import {createBondedMultisigTransaction, createCompleteMultisigTransaction} from '@/help/appHelp'
import {
    Account,
    Mosaic,
    MosaicId,
    UInt64,
    TransferTransaction,
    PlainMessage,
    Address,
    Deadline,
    Listener,
} from 'nem2-sdk'

@Component({
    components: {
        CheckPWDialog
    }
})
export class MultisigTransferTransactionTs extends Vue {
    node = ''
    currentXem = ''
    isShowPanel = true
    accountAddress = ''
    generationHash = ''
    accountPublicKey = ''
    transactionDetail = {}
    currentMinApproval = 0
    isShowSubAlias = false
    showCheckPWDialog = false
    isCompleteForm = false
    currentCosignatoryList = []
    mosaicList = [{
        label: 'no data',
        value: 'no data'
    }]
    multisigPublickeyList = [{
        label: 'no data',
        value: 'no data'
    }]
    formItem = {
        address: 'SCSXIT-R36DCY-JRVSNE-NY5BUA-HXSL7I-E6ULEY-UYRC',
        mosaic: '',
        amount: 0,
        remark: '',
        multisigPublickey: '',
        bondedFee: 10000000,
        lockFee: 10000000,
        aggregateFee: 10000000,
    }

    get getWallet() {
        return this.$store.state.account.wallet
    }

    initForm() {
        this.formItem = {
            address: '',
            mosaic: '',
            amount: 0,
            remark: '',
            multisigPublickey: '',
            bondedFee: 10000000,
            lockFee: 10000000,
            aggregateFee: 10000000,
        }
    }

    checkInfo() {
        if(!this.isCompleteForm) return
        if(!this.checkForm()) return
        this.showDialog()

    }

    showDialog() {
        const {address, mosaic, amount, remark, bondedFee, lockFee, aggregateFee, multisigPublickey} = this.formItem
        this.transactionDetail = {
            "transaction_type": 'Multisign_transfer',
            "Public_account": multisigPublickey,
            "transfer_target": address,
            "asset_type": mosaic,
            "quantity": amount,
            "fee": bondedFee + lockFee + aggregateFee + 'gas',
            "remarks": remark
        }
        this.showCheckPWDialog = true
    }

    sendTransaction(privatekey) {
        if (this.currentMinApproval == 0) {
            return
        }
        const that = this
        const {networkType} = this.$store.state.account.wallet
        const {generationHash, node} = this.$store.state.account
        const account = Account.createFromPrivateKey(privatekey, networkType)
        let {address, bondedFee, lockFee, aggregateFee, mosaic, amount, remark, multisigPublickey} = this.formItem
        const listener = new Listener(node.replace('http', 'ws'), WebSocket)
        const transaction = TransferTransaction.create(
            Deadline.create(),
            Address.createFromRawAddress(address),
            [new Mosaic(new MosaicId(mosaic), UInt64.fromUint(amount))],
            PlainMessage.create(remark),
            networkType,
            UInt64.fromUint(aggregateFee)
        )

        if (this.currentMinApproval > 1) {
<<<<<<< HEAD
            createBondedMultisigTransaction(
                [transaction],
                multisigPublickey,
                networkType,
                account,
                bondedFee
            ).then((aggregateTransaction) => {
                transactionInterface.announceBondedWithLock({
=======
            multisigApi.bondedMultisigTransaction({
                networkType: networkType,
                account: account,
                fee: bondedFee,
                multisigPublickey: multisigPublickey,
                transaction: [transaction],
            }).then((result) => {
                const aggregateTransaction = result.result.aggregateTransaction
                transactionApi.announceBondedWithLock({
>>>>>>> 3f8d1f28
                    aggregateTransaction,
                    account,
                    listener,
                    node,
                    generationHash,
                    networkType,
                    fee: lockFee
                })
            })
            return
        }
<<<<<<< HEAD
        createCompleteMultisigTransaction(
            [transaction],
            multisigPublickey,
            networkType,
            aggregateFee
        ).then((aggregateTransaction) => {
            transactionInterface._announce({
=======
        multisigApi.completeMultisigTransaction({
            networkType: networkType,
            fee: aggregateFee,
            multisigPublickey: multisigPublickey,
            transaction: [transaction],
        }).then((result) => {
            const aggregateTransaction = result.result.aggregateTransaction
            transactionApi._announce({
>>>>>>> 3f8d1f28
                transaction: aggregateTransaction,
                account,
                node,
                generationHash
            })
        })
    }

    getMultisigAccountList() {
        const that = this
        const {address} = this.$store.state.account.wallet
        const {node} = this.$store.state.account

        multisigApi.getMultisigAccountInfo({
            address,
            node
        }).then((result) => {
            if (result.result.multisigInfo.multisigAccounts.length == 0) {
                that.isShowPanel = false
                return
            }
            that.multisigPublickeyList = result.result.multisigInfo.multisigAccounts.map((item) => {
                item.value = item.publicKey
                item.label = item.publicKey
                return item
            })
        })
    }

<<<<<<< HEAD
=======
    @Watch('formItem.multisigPublickey')
    async onMultisigPublickeyChange() {
        const that = this
        const {multisigPublickey} = this.formItem
        const {node} = this.$store.state.account
        const {networkType} = this.$store.state.account.wallet
        let address = Address.createFromPublicKey(multisigPublickey, networkType)['address']
        await this.getMosaicList(address)

        multisigApi.getMultisigAccountInfo({
            address,
            node
        }).then((result) => {
            const currentMultisigAccount = result.result.multisigInfo
            that.currentMinApproval = currentMultisigAccount.minApproval
            that.currentCosignatoryList = currentMultisigAccount.cosignatories
        })
    }


>>>>>>> 3f8d1f28
    checkForm() {
        const {address, mosaic, amount, remark, bondedFee, lockFee, aggregateFee, multisigPublickey} = this.formItem

        // multisigApi check
        if (multisigPublickey.length !== 64) {
            this.showErrorMessage(this.$t(Message.ILLEGAL_PUBLICKEY_ERROR))
            return false
        }
        if (address.length < 40) {
            this.showErrorMessage(this.$t(Message.ADDRESS_FORMAT_ERROR))
            return false
        }
        if (mosaic == '' || mosaic.trim() == '') {
            this.showErrorMessage(this.$t(Message.INPUT_EMPTY_ERROR))
            return false
        }
        if ((!Number(amount) && Number(amount) !== 0) || Number(amount) < 0) {
            this.showErrorMessage(this.$t(Message.AMOUNT_LESS_THAN_0_ERROR))
            return false
        }

        if ((!Number(aggregateFee) && Number(aggregateFee) !== 0) || Number(aggregateFee) < 0) {
            this.showErrorMessage(this.$t(Message.FEE_LESS_THAN_0_ERROR))
            return false
        }

        if ((!Number(bondedFee) && Number(bondedFee) !== 0) || Number(bondedFee) < 0) {
            this.showErrorMessage(this.$t(Message.FEE_LESS_THAN_0_ERROR))
            return false
        }
        if ((!Number(lockFee) && Number(lockFee) !== 0) || Number(lockFee) < 0) {
            this.showErrorMessage(this.$t(Message.FEE_LESS_THAN_0_ERROR))
            return false
        }
        return true
    }

    showErrorMessage(message) {
        this.$Notice.destroy()
        this.$Notice.error({
            title: message
        })
    }

    async getMosaicList(accountAddress) {
        const that = this
        const {node, currentXem} = this
        const {currentXEM1, currentXEM2} = this.$store.state.account
        let mosaicIdList = []
        await accountApi.getAccountInfo({
            node,
            address: accountAddress
        }).then(async accountInfoResult => {
            await accountInfoResult.result.accountInfo.subscribe((accountInfo) => {
                let mosaicList = []
                // set mosaicList
                mosaicList = accountInfo.mosaics.map((item) => {
                    item._amount = item.amount.compact()
                    item.value = item.id.toHex()
                    if (item.value == currentXEM1 || item.value == currentXEM2) {
                        item.label = 'nem.xem' + ' (' + item._amount + ')'
                    } else {
                        item.label = item.id.toHex() + ' (' + item._amount + ')'
                    }
                    return item
                })
                let isCrrentXEMExists = mosaicList.every((item) => {
                    if (item.value == currentXEM1 || item.value == currentXEM2) {
                        return false
                    }
                    return true
                })
                if (isCrrentXEMExists) {
                    mosaicList.unshift({
                        value: currentXEM1,
                        label: 'nem.xem'
                    })
                }
                that.mosaicList = mosaicList
            }, () => {
                let mosaicList = []
                mosaicList.unshift({
                    value: currentXEM1,
                    label: 'nem.xem'
                })
                that.mosaicList = mosaicList
            })
        })
    }

    initData() {
        this.accountPublicKey = this.getWallet.publicKey
        this.accountAddress = this.getWallet.address
        this.node = this.$store.state.account.node
        this.currentXem = this.$store.state.account.currentXem
        this.generationHash = this.$store.state.account.generationHash
    }

    closeCheckPWDialog() {
        this.showCheckPWDialog = false
    }

    checkEnd(key) {
        if (key) {
            this.sendTransaction(key)
            return
        }
        this.showErrorMessage(this.$t(Message.WRONG_PASSWORD_ERROR) + '')
    }


    @Watch('getWallet')
    onGetWalletChange() {
        this.initData()
    }

    @Watch('formItem.multisigPublickey')
    async onMultisigPublickeyChange() {
        const that = this
        const {multisigPublickey} = this.formItem
        const {node} = this.$store.state.account
        const {networkType} = this.$store.state.account.wallet
        let address = Address.createFromPublicKey(multisigPublickey, networkType)['address']
        await this.getMosaicList(address)

        multisigInterface.getMultisigAccountInfo({
            address,
            node
        }).then((result) => {
            const currentMultisigAccount = result.result.multisigInfo
            that.currentMinApproval = currentMultisigAccount.minApproval
            that.currentCosignatoryList = currentMultisigAccount.cosignatories
        })
    }

    @Watch('formItem', {immediate: true, deep: true})
    onFormItemChange() {
        const {address, mosaic, amount, bondedFee, lockFee, aggregateFee, multisigPublickey} = this.formItem
        // isCompleteForm
        this.isCompleteForm = address !== '' && mosaic !== '' && parseInt(amount.toString()) >= 0 && multisigPublickey !== '' &&
            bondedFee > 0 && lockFee > 0 && aggregateFee  > 0
    }
    created() {
        this.initData()
        this.getMultisigAccountList()
    }

}<|MERGE_RESOLUTION|>--- conflicted
+++ resolved
@@ -112,7 +112,6 @@
         )
 
         if (this.currentMinApproval > 1) {
-<<<<<<< HEAD
             createBondedMultisigTransaction(
                 [transaction],
                 multisigPublickey,
@@ -121,17 +120,6 @@
                 bondedFee
             ).then((aggregateTransaction) => {
                 transactionInterface.announceBondedWithLock({
-=======
-            multisigApi.bondedMultisigTransaction({
-                networkType: networkType,
-                account: account,
-                fee: bondedFee,
-                multisigPublickey: multisigPublickey,
-                transaction: [transaction],
-            }).then((result) => {
-                const aggregateTransaction = result.result.aggregateTransaction
-                transactionApi.announceBondedWithLock({
->>>>>>> 3f8d1f28
                     aggregateTransaction,
                     account,
                     listener,
@@ -143,7 +131,6 @@
             })
             return
         }
-<<<<<<< HEAD
         createCompleteMultisigTransaction(
             [transaction],
             multisigPublickey,
@@ -151,16 +138,6 @@
             aggregateFee
         ).then((aggregateTransaction) => {
             transactionInterface._announce({
-=======
-        multisigApi.completeMultisigTransaction({
-            networkType: networkType,
-            fee: aggregateFee,
-            multisigPublickey: multisigPublickey,
-            transaction: [transaction],
-        }).then((result) => {
-            const aggregateTransaction = result.result.aggregateTransaction
-            transactionApi._announce({
->>>>>>> 3f8d1f28
                 transaction: aggregateTransaction,
                 account,
                 node,
@@ -190,33 +167,10 @@
         })
     }
 
-<<<<<<< HEAD
-=======
-    @Watch('formItem.multisigPublickey')
-    async onMultisigPublickeyChange() {
-        const that = this
-        const {multisigPublickey} = this.formItem
-        const {node} = this.$store.state.account
-        const {networkType} = this.$store.state.account.wallet
-        let address = Address.createFromPublicKey(multisigPublickey, networkType)['address']
-        await this.getMosaicList(address)
-
-        multisigApi.getMultisigAccountInfo({
-            address,
-            node
-        }).then((result) => {
-            const currentMultisigAccount = result.result.multisigInfo
-            that.currentMinApproval = currentMultisigAccount.minApproval
-            that.currentCosignatoryList = currentMultisigAccount.cosignatories
-        })
-    }
-
-
->>>>>>> 3f8d1f28
     checkForm() {
         const {address, mosaic, amount, remark, bondedFee, lockFee, aggregateFee, multisigPublickey} = this.formItem
 
-        // multisigApi check
+        // multisig check
         if (multisigPublickey.length !== 64) {
             this.showErrorMessage(this.$t(Message.ILLEGAL_PUBLICKEY_ERROR))
             return false
