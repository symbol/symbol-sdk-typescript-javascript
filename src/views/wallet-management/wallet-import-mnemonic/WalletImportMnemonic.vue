--- conflicted
+++ resolved
@@ -1,43 +1,43 @@
 <template>
-  <div>
-    <div class="mnemonic">
-      <div class="describle">{{$t('mnemonic_describle')}}</div>
-      <ul>
-        <li>
-          {{$t('input_mnemonic')}}
-          <div class="tips">
-            {{$t('enter_12_words_please_pay_attention_to_the_order_separated_by_a_space_between_each_word')}}
-          </div>
-          <div class="gray_content textarea">
-            <textarea class="absolute" v-model="form.mnemonic"/>
-          </div>
-        </li>
-        <li>
-          {{$t('set_password')}}
-          <div class="tips">
-            {{$t('mnemonic_describle_tips')}}
-          </div>
-          <div class="gray_content">
-            <input class="absolute" type="password" v-model="form.password"
-                   :placeholder="$t('please_set_your_password')">
-          </div>
-        </li>
-        <li>
-          {{$t('confirm_password')}}
-          <div class="gray_content">
-            <input class="absolute" type="password" v-model="form.checkPW"
-                   :placeholder="$t('please_enter_your_wallet_password_again')">
-          </div>
-        </li>
-      </ul>
-
-
+    <div>
+        <div class="mnemonic">
+            <div class="describle">{{$t('mnemonic_describle')}}</div>
+            <ul>
+                <li>
+                    {{$t('input_mnemonic')}}
+                    <div class="tips">
+                        {{$t('enter_12_words_please_pay_attention_to_the_order_separated_by_a_space_between_each_word')}}
+                    </div>
+                    <div class="gray_content textarea">
+                        <textarea class="absolute" v-model="form.mnemonic"/>
+                    </div>
+                </li>
+                <li>
+                    {{$t('set_password')}}
+                    <div class="tips">
+                        {{$t('mnemonic_describle_tips')}}
+                    </div>
+                    <div class="gray_content">
+                        <input class="absolute" type="password" v-model="form.password"
+                               :placeholder="$t('please_set_your_password')">
+                    </div>
+                </li>
+                <li>
+                    {{$t('confirm_password')}}
+                    <div class="gray_content">
+                        <input class="absolute" type="password" v-model="form.checkPW"
+                               :placeholder="$t('please_enter_your_wallet_password_again')">
+                    </div>
+                </li>
+            </ul>
+
+
+        </div>
+        <div class="bottom_button ">
+            <span class="back left" @click="toBack"> {{$t('back')}}</span>
+            <span class="import right" @click="importWallet">{{$t('import')}}</span>
+        </div>
     </div>
-    <div class="bottom_button ">
-      <span class="back left" @click="toBack"> {{$t('back')}}</span>
-      <span class="import right" @click="importWallet">{{$t('import')}}</span>
-    </div>
-  </div>
 
 </template>
 
@@ -65,26 +65,19 @@
         checkImport() {
             if(!this.checkMnemonic()) return
             if (!this.form.password || this.form.password == '') {
-<<<<<<< HEAD
-                this.$Message.error('设置密码输入错误! ');
+               this.$Message.error(this.$t('Set_password_input_error'));
                 return
-            }
-            if (this.form.password !== this.form.checkPW) {
-                this.$Message.error('两次密码不一致! ');
-                return
-=======
-                this.$Message.error(this.$t('Set_password_input_error'));
             }
             if (this.form.password !== this.form.checkPW) {
                 this.$Message.error(this.$t('Two_passwords_are_inconsistent'))
->>>>>>> a82eb62c
+                return
             }
         }
 
         checkMnemonic() {
             try {
                 if(!this.form.mnemonic || this.form.mnemonic === ''){
-                    this.$Message.error('助记词输入错误! ');
+                    this.$Message.error(this.$t('Mnemonic_input_error'));
                     return false
                 }
                 const account = this.createAccount(this.form.mnemonic)
@@ -134,11 +127,7 @@
             that.setUserDefault(walletName, account, netType)
         }
 
-<<<<<<< HEAD
        setUserDefault  (name, account, netType) {
-=======
-        async setUserDefault(name, account, netType) {
->>>>>>> a82eb62c
             const that = this
             walletInterface.getWallet({
                 name: name,
@@ -160,12 +149,12 @@
                 }
                 that.$store.commit('SET_WALLET', storeWallet)
                 const encryptObj = Crypto.encrypt(Wallet.result.privateKey, that.form['password'])
-                that.localKey(name, encryptObj, Wallet.result.wallet.address.address, netType)
+                that.localKey(name, encryptObj, Wallet.result.wallet.address.address,netType)
                 this.toWalletDetails()
             })
         }
 
-        localKey(walletName, keyObj, address, netType, balance = 0) {
+        localKey (walletName, keyObj, address, netType, balance = 0) {
             let localData: any[] = []
             let isExist: boolean = false
             try {
@@ -194,12 +183,12 @@
             localSave('wallets', JSON.stringify(localData))
         }
 
-        toWalletDetails() {
+        toWalletDetails () {
             this.$Notice.success({
                 title: '' + this['$t']('Import_mnemonic_operations'),
                 desc: this['$t']('Imported_wallet_successfully') + ''
             });
-            this.$store.commit('SET_HAS_WALLET', true)
+            this.$store.commit('SET_HAS_WALLET',true)
             this.$emit('toWalletDetails')
         }
 
@@ -209,5 +198,5 @@
     }
 </script>
 <style scoped lang="less">
-  @import "WalletImportMnemonic";
+    @import "WalletImportMnemonic";
 </style>