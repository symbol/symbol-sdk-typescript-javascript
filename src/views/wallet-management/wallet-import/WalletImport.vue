<template>
    <div class="walletImportWrap scroll radius">
        <div class="seeting_main_container">
            <div class="left_navigator left">
                <div class="navigator_item pointer" @click="jumpToView(n,index)" v-for="(n,index) in navagatorList">
                    <span :class="n.isSelected ? 'selected_title':''">{{$t(n.title)}}</span>
                </div>
            </div>
            <div class="right_view right">
                <div class="top_title">
                    {{$t('import')}}{{$t(currentHeadText)}}
                </div>
                <div class="main_view">
                    <WalletImportMnemonic v-if="tabIndex === 0" @toWalletDetails="toWalletDetails" @closeImport="closeImport"></WalletImportMnemonic>
                    <WalletImportPrivatekey v-else-if="tabIndex === 1" @toWalletDetails="toWalletDetails" @closeImport="closeImport"></WalletImportPrivatekey>
                    <WalletImportKeystore v-else-if="tabIndex === 2" @toWalletDetails="toWalletDetails" @closeImport="closeImport"></WalletImportKeystore>
                </div>
            </div>
        </div>
    </div>
</template>

<script lang="ts">
    import { Component, Vue } from 'vue-property-decorator';
    import './WalletImport.less'
    import {NetworkType} from "nem2-sdk";
    import WalletImportKeystore from '@/views/wallet-management/wallet-import-keystore/WalletImportKeystore.vue';
    import WalletImportMnemonic from '@/views/wallet-management/wallet-import-mnemonic/WalletImportMnemonic.vue';
    import WalletImportPrivatekey from '@/views/wallet-management/wallet-import-privatekey/WalletImportPrivatekey.vue';

    @Component({
        components: {
            WalletImportKeystore,
            WalletImportMnemonic,
            WalletImportPrivatekey
        },
    })
    export default class WalletImport extends Vue{
        currentTab = 'mnemonic'
        tabIndex = 0
        mnemonic = {
            mnemonic:'',
            password: '',
        }
        privateKey = {
            privateKey:'',
            password: '',
            checkPW: '',
        }
        keystore = {
            keystore:'',
            password: '',
        }
        netType = [
            {
                value:NetworkType.MIJIN_TEST,
                label:'MIJIN_TEST'
            },{
                value:NetworkType.MAIN_NET,
                label:'MAIN_NET'
            },{
                value:NetworkType.TEST_NET,
                label:'TEST_NET'
            },{
                value:NetworkType.MIJIN,
                label:'MIJIN'
            },
        ]

        navagatorList = [
            {
                title: 'mnemonic',
                name: 'walletImportMnemonic',
                isSelected: true
            }, {
                title: 'privatekey',
                name: 'walletImportPrivatekey',
                isSelected: false
            }, {
                title: 'keystore',
                name: 'walletImportKeystore',
                isSelected: false
            }
        ]
        currentHeadText = ''

        jumpToView(n, index) {
            let list = this.navagatorList
            list.map((item) => {
                item.isSelected = false
                return item
            })
            list[index].isSelected = true
            this.navagatorList = list
            this.currentHeadText = n.title
<<<<<<< HEAD
            this.$router.push({
                name: n.name
            })
        }

        created() {
            this.currentHeadText = this.navagatorList[0].title
            this.$store.commit('SET_CURRENT_PANEL_INDEX', 1)
=======
            this.tabIndex = index
>>>>>>> df592e58
        }

        changeTab (name) {
            this.currentTab = name
        }
        success (title,desc) {
            this.$Notice.success({
                title: title,
                desc:  desc?desc:''
            });
        }

        toWalletDetails () {
            this.$emit('toWalletDetails')
        }

        closeImport () {
            this.$emit('closeImport')
        }

        importWallet () {
            switch (this.currentTab) {
                case 'mnemonic':
                    this.$store.commit('SET_WALLET_LIST',[{name:'a'}])
                    this.$store.commit('SET_HAS_WALLET',true)
                    this.success('成功导入钱包','')
                    this.mnemonic = {
                        mnemonic:'',
                        password: '',
                    }
                    break;
                case 'privateKey':
                    this.$store.commit('SET_WALLET_LIST',[{name:'a'}])
                    this.$store.commit('SET_HAS_WALLET',true)
                    this.success('成功导入钱包','')
                    this.privateKey = {
                        privateKey:'',
                        password: '',
                        checkPW: '',
                    }
                    break;
                case 'keystore':
                    this.$store.commit('SET_WALLET_LIST',[{name:'a'}])
                    this.$store.commit('SET_HAS_WALLET',true)
                    this.success('成功导入钱包','')
                    this.keystore = {
                        keystore:'',
                        password: '',
                    }
                    break;
            }
        }
        created () {
            this.jumpToView(this.navagatorList[0], 0)
            this.currentHeadText = this.navagatorList[0].title
        }
    }
</script>

<style scoped>

</style><|MERGE_RESOLUTION|>--- conflicted
+++ resolved
@@ -93,18 +93,7 @@
             list[index].isSelected = true
             this.navagatorList = list
             this.currentHeadText = n.title
-<<<<<<< HEAD
-            this.$router.push({
-                name: n.name
-            })
-        }
-
-        created() {
-            this.currentHeadText = this.navagatorList[0].title
-            this.$store.commit('SET_CURRENT_PANEL_INDEX', 1)
-=======
             this.tabIndex = index
->>>>>>> df592e58
         }
 
         changeTab (name) {
@@ -130,7 +119,7 @@
                 case 'mnemonic':
                     this.$store.commit('SET_WALLET_LIST',[{name:'a'}])
                     this.$store.commit('SET_HAS_WALLET',true)
-                    this.success('成功导入钱包','')
+                    this.success(this['$t']('Successfully_imported_wallet'),'')
                     this.mnemonic = {
                         mnemonic:'',
                         password: '',
@@ -139,7 +128,7 @@
                 case 'privateKey':
                     this.$store.commit('SET_WALLET_LIST',[{name:'a'}])
                     this.$store.commit('SET_HAS_WALLET',true)
-                    this.success('成功导入钱包','')
+                    this.success(this['$t']('Successfully_imported_wallet'),'')
                     this.privateKey = {
                         privateKey:'',
                         password: '',
@@ -149,7 +138,7 @@
                 case 'keystore':
                     this.$store.commit('SET_WALLET_LIST',[{name:'a'}])
                     this.$store.commit('SET_HAS_WALLET',true)
-                    this.success('成功导入钱包','')
+                    this.success(this['$t']('Successfully_imported_wallet'),'')
                     this.keystore = {
                         keystore:'',
                         password: '',
