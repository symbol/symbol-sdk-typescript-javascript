import {NetworkType} from "nem2-sdk";
<template>
  <div>
    <div class="privatekey">
      <div class="describle">{{$t('the_private_key_is_a_string_of_256_bit_random_strings_which_is_the_absolute_control_of_the_account_Please_keep_it_safe')}}</div>
      <ul>
        <li>
          {{$t('private_key_string')}}
          <div class="tips">
            {{$t('Please_paste_the_private_key_string_in_the_input_box_below')}}
          </div>
          <div class="gray_content textarea">
            <textarea class="absolute" v-model="form.privateKey" :placeholder="$t('Paste_the_private_key_string_in_the_input_box')"/>
          </div>
        </li>
        <li>
          {{$t('set_password')}}
          <div class="tips">
            {{$t('This_password_is_a_private_key_password_and_will_be_used_when_you_pay')}}
          </div>
          <div class="gray_content">
            <input class="absolute" v-model="form.password"  type="text" :placeholder="$t('please_set_your_password')">
          </div>
        </li>
        <li>
          {{$t('confirm_password')}}
          <div class="gray_content">
            <input class="absolute" v-model="form.checkPW"  type="text" :placeholder="$t('please_enter_your_wallet_password_again')">
          </div>
        </li>
      </ul>


    </div>
    <div class="bottom_button ">
      <span class="back left" @click="toBack"> {{$t('back')}}</span>
      <span class="import right" @click="importWallet">{{$t('import')}}</span>
    </div>
  </div>
</template>

<script lang="ts">
    import {Component, Vue} from 'vue-property-decorator';
    import {Account, NetworkType, Crypto} from "nem2-sdk";
    import {localRead, localSave} from '../../../utils/util'
    import {walletInterface} from "../../../interface/sdkWallet";

    @Component
    export default class WalletImportPrivatekey extends Vue {
        form = {
            privateKey: '',
            password: '',
            checkPW: '',
        }
        account = {}

        importWallet() {
            this.checkImport()
            this.loginWallet(this.account)
        }

        checkImport() {
            if(!this.checkPrivateKey()) return
            if (!this.form.password || this.form.password == '') {
<<<<<<< HEAD
                this.$Message.error('设置密码输入错误! ');
                return
            }
            if (this.form.password !== this.form.checkPW) {
                this.$Message.error('两次密码不一致! ');
                return
=======
                this.$Message.error(this['$t']('Set_password_input_error'));
            }
            if (this.form.password !== this.form.checkPW) {
                this.$Message.error(this['$t']('Two_passwords_are_inconsistent'));
>>>>>>> a82eb62c
            }
        }

        checkPrivateKey() {
            try {
                if(!this.form.privateKey || this.form.privateKey === ''){
                    this.$Message.error('私钥输入错误! ');
                    return false
                }
                const account = Account.createFromPrivateKey(this.form.privateKey,NetworkType.MIJIN_TEST)
                this.account = account
            } catch (e) {
<<<<<<< HEAD
                this.$Message.error('私钥输入错误! ');
=======
                this.$Message.error(this['$t']('Mnemonic_input_error'));
>>>>>>> a82eb62c
            }

        }

        async loginWallet(account) {
            const that = this
            const walletName: any = 'wallet';
            const netType: NetworkType = account.address.networkType
            await that.setUserDefault(walletName, account, netType)
        }

        async setUserDefault  (name, account, netType) {
            const that = this
            await walletInterface.getWallet({
                name: name,
                networkType: netType,
                privateKey: account.privateKey
            }).then((Wallet: any) => {
                const storeWallet = {
                    name: Wallet.result.wallet.name,
                    address: Wallet.result.wallet.address['address'],
                    networkType: Wallet.result.wallet.address['networkType'],
                    privateKey: Wallet.result.privateKey,
                    publicKey: account.publicKey,
                    publicAccount: account.publicAccount,
                    mosaics: [],
                    wallet: Wallet.result.wallet,
                    password: Wallet.result.password,
                    mnemonic: '',
                    balance: 0
                }
                that.$store.commit('SET_WALLET', storeWallet)
                const encryptObj = Crypto.encrypt(Wallet.result.privateKey, that.form['password'])
                that.localKey(name, encryptObj, Wallet.result.wallet.address.address,netType)
                this.toWalletDetails()
            })
        }

        localKey (walletName, keyObj, address, netType, balance = 0) {
            let localData: any[] = []
            let isExist: boolean = false
            try {
                localData = JSON.parse(localRead('wallets'))
            } catch (e) {
                localData = []
            }
            let saveData = {
                name: walletName,
                ciphertext: keyObj.ciphertext,
                iv: keyObj.iv,
                networkType: Number(netType),
                address: address,
                balance: balance
            }
            const account = this.$store.state.account.wallet;
            saveData = Object.assign(saveData,account)
            this.$store.commit('SET_WALLET', saveData)
            for (let i in localData) {
                if (localData[i].address === address) {
                    localData[i] = saveData
                    isExist = true
                }
            }
            if (!isExist) localData.unshift(saveData)
            localSave('wallets', JSON.stringify(localData))
        }

        toWalletDetails () {
            this.$Notice.success({
                title: this['$t']('Import_private_key_operation') + '',
                desc: this['$t']('Imported_wallet_successfully') + '',
            });
            this.$store.commit('SET_HAS_WALLET',true)
            this.$emit('toWalletDetails')
        }

        toBack () {
            this.$emit('closeImport')
        }

    }
</script>
<style scoped lang="less">
@import "WalletImportPrivatekey.less";
</style><|MERGE_RESOLUTION|>--- conflicted
+++ resolved
@@ -1,4 +1,3 @@
-import {NetworkType} from "nem2-sdk";
 <template>
   <div>
     <div class="privatekey">
@@ -60,38 +59,27 @@
         }
 
         checkImport() {
-            if(!this.checkPrivateKey()) return
+            if (!this.checkPrivateKey()) return
             if (!this.form.password || this.form.password == '') {
-<<<<<<< HEAD
-                this.$Message.error('设置密码输入错误! ');
+                this.$Message.error(this['$t']('Set_password_input_error'));
                 return
             }
             if (this.form.password !== this.form.checkPW) {
-                this.$Message.error('两次密码不一致! ');
+                this.$Message.error(this['$t']('Two_passwords_are_inconsistent'));
                 return
-=======
-                this.$Message.error(this['$t']('Set_password_input_error'));
-            }
-            if (this.form.password !== this.form.checkPW) {
-                this.$Message.error(this['$t']('Two_passwords_are_inconsistent'));
->>>>>>> a82eb62c
             }
         }
 
         checkPrivateKey() {
             try {
                 if(!this.form.privateKey || this.form.privateKey === ''){
-                    this.$Message.error('私钥输入错误! ');
+                    this.$Message.error('Mnemonic_input_error');
                     return false
                 }
-                const account = Account.createFromPrivateKey(this.form.privateKey,NetworkType.MIJIN_TEST)
+                const account = Account.createFromPrivateKey(this.form.privateKey, NetworkType.MIJIN_TEST)
                 this.account = account
             } catch (e) {
-<<<<<<< HEAD
-                this.$Message.error('私钥输入错误! ');
-=======
                 this.$Message.error(this['$t']('Mnemonic_input_error'));
->>>>>>> a82eb62c
             }
 
         }
