import {Account, Address, Listener} from "nem2-sdk"
import {namespaceApi} from "@/core/api/namespaceApi"
import {multisigApi} from '@/core/api/multisigApi'
import {formatSeconds, formatAddress} from '@/core/utils/utils.js'
import {Component, Vue, Watch} from 'vue-property-decorator'
import {transactionApi} from "@/core/api/transactionApi"
import {Message, bandedNamespace as BandedNamespaceList} from "@/config/index"
import CheckPWDialog from '@/common/vue/check-password-dialog/CheckPasswordDialog.vue'
import {createBondedMultisigTransaction, createCompleteMultisigTransaction} from '@/help/appHelp'

@Component({
    components: {
        CheckPWDialog
    }
})
export class RootNamespaceTs extends Vue {
    durationIntoDate:any = 0
    currentMinApproval = -1
    showCheckPWDialog = false
    isCompleteForm = false
    form = {
        duration: 1000,
        rootNamespaceName: '',
        multisigPublickey: '',
        innerFee: 50000,
        aggregateFee: 50000,
        lockFee: 50000
    }
    multisigPublickeyList = [
        {
            value: 'no data ',
            label: 'no data '
        },
    ]
    typeList = [
        {
            name: 'ordinary_account',
            isSelected: true
        }, {
            name: 'multi_sign_account',
            isSelected: false
        }
    ]

    get getWallet() {
        return this.$store.state.account.wallet
    }

    get generationHash() {
        return this.$store.state.account.generationHash
    }

    get node() {
        return this.$store.state.account.node
    }

    initForm() {
        this.form = {
            multisigPublickey: '',
            duration: 1000,
            rootNamespaceName: '',
            innerFee: 50000,
            aggregateFee: 50000,
            lockFee: 50000
        }
    }

    formatAddress(address) {
        return formatAddress(address)
    }

    switchAccountType(index) {
        this.initForm()
        let list = this.typeList
        list = list.map((item) => {
            item.isSelected = false
            return item
        })
        list[index].isSelected = true
        this.typeList = list
    }

    async createBySelf(privatekey) {
        let transaction;
        const that = this;
        const account = Account.createFromPrivateKey(privatekey, this.getWallet.networkType);
        await this.createRootNamespace().then((rootNamespaceTransaction) => {
            transaction = rootNamespaceTransaction
        })
        const signature = account.sign(transaction, this.generationHash)
        transactionApi.announce({signature, node: this.node}).then((announceResult) => {
            // get announce status
            announceResult.result.announceStatus.subscribe((announceInfo: any) => {
                that.$emit('createdNamespace')
                that.$Notice.success({title: this.$t(Message.SUCCESS) + ''})
                that.initForm()
            })
        })
    }

    createByMultisig(privatekey) {
        const that = this
        const {duration, rootNamespaceName, aggregateFee, lockFee, innerFee, multisigPublickey} = this.form
        const {networkType} = this.getWallet
        const account = Account.createFromPrivateKey(privatekey, networkType)
        const {generationHash, node} = this.$store.state.account
        const listener = new Listener(node.replace('http', 'ws'), WebSocket)
        namespaceApi.createdRootNamespace({
            namespaceName: rootNamespaceName,
            duration: duration,
            networkType: networkType,
            maxFee: innerFee
        }).then(async (transaction) => {
            const rootNamespaceTransaction = transaction.result.rootNamespaceTransaction
            if (that.currentMinApproval > 1) {
<<<<<<< HEAD
                await createBondedMultisigTransaction(
                    [rootNamespaceTransaction],
                    multisigPublickey,
                    networkType,
                    account,
                    aggregateFee
                ).then((aggregateTransaction) => {
                    transactionInterface.announceBondedWithLock({
=======
                multisigApi.bondedMultisigTransaction({
                    networkType: networkType,
                    account: account,
                    fee: aggregateFee,
                    multisigPublickey: multisigPublickey,
                    transaction: [rootNamespaceTransaction],
                }).then((result) => {
                    const aggregateTransaction = result.result.aggregateTransaction
                    transactionApi.announceBondedWithLock({
>>>>>>> 3f8d1f28
                        aggregateTransaction,
                        account,
                        listener,
                        node,
                        generationHash,
                        networkType,
                        fee: lockFee
                    })
                })
                return
            }
<<<<<<< HEAD

            createCompleteMultisigTransaction(
                [rootNamespaceTransaction],
                multisigPublickey,
                networkType,
                aggregateFee
            ).then((aggregateTransaction) => {
                transactionInterface._announce({
=======
            multisigApi.completeMultisigTransaction({
                networkType: networkType,
                fee: aggregateFee,
                multisigPublickey: multisigPublickey,
                transaction: [rootNamespaceTransaction],
            }).then((result) => {
                const aggregateTransaction = result.result.aggregateTransaction
                transactionApi._announce({
>>>>>>> 3f8d1f28
                    transaction: aggregateTransaction,
                    account,
                    node,
                    generationHash
                })
            })
        })
        console.log(privatekey)
    }

    async checkEnd(privatekey) {
        if (this.typeList[0].isSelected) {
            this.createBySelf(privatekey)
        } else {
            this.createByMultisig(privatekey)
        }
    }

    createRootNamespace() {
        return namespaceApi.createdRootNamespace({
            namespaceName: this.form.rootNamespaceName,
            duration: this.form.duration,
            networkType: this.getWallet.networkType,
            maxFee: this.form.innerFee
        }).then((transaction) => {
            return transaction.result.rootNamespaceTransaction
        })
    }


    closeCheckPWDialog() {
        this.showCheckPWDialog = false
    }

    checkForm(): boolean {
        const {duration, rootNamespaceName, aggregateFee, lockFee, innerFee, multisigPublickey} = this.form

        // check multisigApi
        if (this.typeList[1].isSelected) {
            if (!multisigPublickey) {
                this.$Notice.error({
                    title: this.$t(Message.INPUT_EMPTY_ERROR) + ''
                })
                return false
            }
            if ((!Number(aggregateFee) && Number(aggregateFee) !== 0) || Number(aggregateFee) < 0) {
                this.showErrorMessage(this.$t(Message.FEE_LESS_THAN_0_ERROR))
                return false
            }
            if ((!Number(lockFee) && Number(lockFee) !== 0) || Number(lockFee) < 0) {
                this.showErrorMessage(this.$t(Message.FEE_LESS_THAN_0_ERROR))
                return false
            }
        }

        //check common
        if (!Number(duration) || Number(duration) < 0) {
            this.showErrorMessage(this.$t(Message.DURATION_VALUE_LESS_THAN_1_ERROR))
            return false
        }

        if (!rootNamespaceName || !rootNamespaceName.trim()) {
            this.showErrorMessage(this.$t(Message.NAMESPACE_NULL_ERROR))
            return false
        }

        if (rootNamespaceName.length > 16) {
            this.showErrorMessage(this.$t(Message.ROOT_NAMESPACE_TOO_LONG_ERROR))
            return false
        }

        //^[a-z].*
        if (!rootNamespaceName.match(/^[a-z].*/)) {
            this.showErrorMessage(this.$t(Message.NAMESPACE_STARTING_ERROR))
            return false
        }
        //^[0-9a-zA-Z_-]*$
        if (!rootNamespaceName.match(/^[0-9a-zA-Z_-]*$/g)) {
            this.showErrorMessage(this.$t(Message.NAMESPACE_FORMAT_ERROR))
            return false
        }

        if ((!Number(innerFee) && Number(innerFee) !== 0) || Number(innerFee) < 0) {
            this.showErrorMessage(this.$t(Message.FEE_LESS_THAN_0_ERROR))
            return false
        }
        //BandedNamespaceList
        const flag = BandedNamespaceList.every((item) => {
            if (item == rootNamespaceName) {
                this.showErrorMessage(this.$t(Message.NAMESPACE_USE_BANDED_WORD_ERROR))
                return false
            }
            return true
        })
        return flag
    }


    getMultisigAccountList() {
        const that = this
        const {address} = this.$store.state.account.wallet
        const {node} = this.$store.state.account
        multisigApi.getMultisigAccountInfo({
            address,
            node
        }).then((result) => {
            that.multisigPublickeyList = result.result.multisigInfo.multisigAccounts.map((item) => {
                item.value = item.publicKey
                item.label = item.publicKey
                return item
            })
        })
    }

    @Watch('form.multisigPublickey')
    async onMultisigPublickeyChange() {
        const that = this
        const {multisigPublickey} = this.form
        if (multisigPublickey.length !== 64) {
            return
        }
        const {node} = this.$store.state.account
        const {networkType} = this.$store.state.account.wallet
        let address = Address.createFromPublicKey(multisigPublickey, networkType)['address']
        multisigApi.getMultisigAccountInfo({
            address,
            node
        }).then((result) => {
            const currentMultisigAccount = result.result.multisigInfo
            that.currentMinApproval = currentMultisigAccount.minApproval
        })
    }

    showErrorMessage(message) {
        this.$Notice.destroy()
        this.$Notice.error({
            title: message
        })
    }

    createTransaction() {
        if (!this.isCompleteForm) return
        if (!this.checkForm()) return
        this.showCheckPWDialog = true
    }

    changeXEMRentFee() {
        const duration = Number(this.form.duration)
        if (Number.isNaN(duration)) {
            this.form.duration = 0
            this.durationIntoDate = 0
            return
        }
        if (duration * 12 >= 60 * 60 * 24 * 365) {
            this.showErrorMessage(this.$t(Message.DURATION_MORE_THAN_1_YEARS_ERROR) + '')
            this.form.duration = 0
        }
        this.durationIntoDate = formatSeconds(duration * 12)
    }

    initData() {
        this.changeXEMRentFee()
    }

    @Watch('form', {immediate: true, deep: true})
    onFormItemChange() {
        const {duration, rootNamespaceName, aggregateFee, lockFee, innerFee, multisigPublickey} = this.form

        // isCompleteForm
        if (this.typeList[0].isSelected) {
            this.isCompleteForm = duration + '' !== '' && rootNamespaceName !== '' && innerFee + '' !== ''
            return
        }
        this.isCompleteForm = duration + '' !== '' && rootNamespaceName !== '' && aggregateFee + '' !== '' && lockFee + '' !== '' && innerFee + '' !== '' && multisigPublickey && multisigPublickey.length === 64
    }

    created() {
        this.initData()
        this.getMultisigAccountList()
    }
}<|MERGE_RESOLUTION|>--- conflicted
+++ resolved
@@ -88,7 +88,7 @@
             transaction = rootNamespaceTransaction
         })
         const signature = account.sign(transaction, this.generationHash)
-        transactionApi.announce({signature, node: this.node}).then((announceResult) => {
+        transactionInterface.announce({signature, node: this.node}).then((announceResult) => {
             // get announce status
             announceResult.result.announceStatus.subscribe((announceInfo: any) => {
                 that.$emit('createdNamespace')
@@ -105,7 +105,7 @@
         const account = Account.createFromPrivateKey(privatekey, networkType)
         const {generationHash, node} = this.$store.state.account
         const listener = new Listener(node.replace('http', 'ws'), WebSocket)
-        namespaceApi.createdRootNamespace({
+        aliasInterface.createdRootNamespace({
             namespaceName: rootNamespaceName,
             duration: duration,
             networkType: networkType,
@@ -113,7 +113,6 @@
         }).then(async (transaction) => {
             const rootNamespaceTransaction = transaction.result.rootNamespaceTransaction
             if (that.currentMinApproval > 1) {
-<<<<<<< HEAD
                 await createBondedMultisigTransaction(
                     [rootNamespaceTransaction],
                     multisigPublickey,
@@ -122,17 +121,6 @@
                     aggregateFee
                 ).then((aggregateTransaction) => {
                     transactionInterface.announceBondedWithLock({
-=======
-                multisigApi.bondedMultisigTransaction({
-                    networkType: networkType,
-                    account: account,
-                    fee: aggregateFee,
-                    multisigPublickey: multisigPublickey,
-                    transaction: [rootNamespaceTransaction],
-                }).then((result) => {
-                    const aggregateTransaction = result.result.aggregateTransaction
-                    transactionApi.announceBondedWithLock({
->>>>>>> 3f8d1f28
                         aggregateTransaction,
                         account,
                         listener,
@@ -144,7 +132,6 @@
                 })
                 return
             }
-<<<<<<< HEAD
 
             createCompleteMultisigTransaction(
                 [rootNamespaceTransaction],
@@ -153,16 +140,6 @@
                 aggregateFee
             ).then((aggregateTransaction) => {
                 transactionInterface._announce({
-=======
-            multisigApi.completeMultisigTransaction({
-                networkType: networkType,
-                fee: aggregateFee,
-                multisigPublickey: multisigPublickey,
-                transaction: [rootNamespaceTransaction],
-            }).then((result) => {
-                const aggregateTransaction = result.result.aggregateTransaction
-                transactionApi._announce({
->>>>>>> 3f8d1f28
                     transaction: aggregateTransaction,
                     account,
                     node,
@@ -182,7 +159,7 @@
     }
 
     createRootNamespace() {
-        return namespaceApi.createdRootNamespace({
+        return aliasInterface.createdRootNamespace({
             namespaceName: this.form.rootNamespaceName,
             duration: this.form.duration,
             networkType: this.getWallet.networkType,
@@ -200,7 +177,7 @@
     checkForm(): boolean {
         const {duration, rootNamespaceName, aggregateFee, lockFee, innerFee, multisigPublickey} = this.form
 
-        // check multisigApi
+        // check multisig
         if (this.typeList[1].isSelected) {
             if (!multisigPublickey) {
                 this.$Notice.error({
@@ -265,7 +242,7 @@
         const that = this
         const {address} = this.$store.state.account.wallet
         const {node} = this.$store.state.account
-        multisigApi.getMultisigAccountInfo({
+        multisigInterface.getMultisigAccountInfo({
             address,
             node
         }).then((result) => {
@@ -287,7 +264,7 @@
         const {node} = this.$store.state.account
         const {networkType} = this.$store.state.account.wallet
         let address = Address.createFromPublicKey(multisigPublickey, networkType)['address']
-        multisigApi.getMultisigAccountInfo({
+        multisigInterface.getMultisigAccountInfo({
             address,
             node
         }).then((result) => {
