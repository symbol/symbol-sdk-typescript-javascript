<template>
  <div class="multisig_convert_container">
    <div class="multisig_convert_head">{{$t('Convert_to_multi_sign_account')}}</div>
    <div class="convert_form">
      <div class="multisig_add gray_content">
        <div class="title">{{$t('cosigner')}}</div>
        <div class="title_describe">
          {{$t('Add_co_signers_here_will_be_displayed_in_the_action_list_click_delete_to_cancel_the_operation')}}
        </div>
        <div class="input_content">
          <input v-model="currentAddress" type="text" class="radius"
                 :placeholder="$t('Wallet_account_address_or_alias')">
          <span @click="addAddress" class="add_button radius pointer">+</span>
        </div>
      </div>

      <div class="multisig_property_amount">
        <span class="gray_content">
          <div class="title">{{$t('min_approval')}}</div>
          <div class="title_describe">
            {{$t('The_number_of_signatures_required_to_add_someone_from_a_multi_sign_or_complete_this_multi_tap_transaction')}}
          </div>
          <div class="input_content">
            <input type="text" class="radius"
                   v-model="formItem.minApproval"
                   :placeholder="$t('Please_set_the_minimum_number_of_signatures_number_of_co_signers')">
          </div>
        </span>

        <span class="gray_content">
          <div class="title">{{$t('min_removal')}}</div>
          <div class="title_describe">
            {{$t('The_number_of_signatures_required_to_remove_someone_from_multiple_sign_ups')}}
          </div>
          <div class="input_content">
            <input type="text" class="radius"
                   v-model="formItem.minRemoval"
                   :placeholder="$t('Please_set_the_minimum_number_of_signatures_number_of_co_signers')">
          </div>
        </span>
      </div>

      <div class="multisig_property_fee">
        <span class="gray_content">
          <div class="title">{{$t('fee')}}</div>
          <div class="title_describe">
            {{$t('the_more_you_set_the_cost_the_higher_the_processing_priority')}}
          </div>
          <div class="input_content">
<<<<<<< HEAD
            <input type="text" class="radius" placeholder="0.050000">
            <span class="XEM_tag">gas</span>
=======
            <input type="text" v-model="formItem.fee" class="radius" placeholder="0.050000">
            <span class="XEM_tag">XEM</span>
>>>>>>> daeae544
          </div>
        </span>
      </div>

      <div class="cosigner_list">
        <div class="head_title">{{$t('Operation_list')}}</div>
        <div class="list_container radius">
          <div class="list_head">
            <span class="address_alias">{{$t('publickey')}}/{{$t('alias')}}</span>
            <span class="action">{{$t('operating')}}</span>
            <span class="delate">{{$t('delete')}}</span>
          </div>
          <div class="list_body scroll">
            <div class="please_add_address" v-if="formItem.publickeyList.length == 0">{{$t('please_add_publickey')}}
            </div>

            <div class="list_item radius" v-for="(i,index) in formItem.publickeyList">
              <span class="address_alias">{{i}}</span>
              <span class="action">{{$t('add')}}</span>
              <img class="delate pointer" @click="deleteAdress(index)"
                   src="@/assets/images/service/multisig/multisigDelete.png" alt="">
            </div>
          </div>
        </div>
      </div>
    </div>

    <div @click="confirmInput" class="confirm_button pointer">
      {{$t('send')}}
    </div>
    <CheckPWDialog :showCheckPWDialog="showCheckPWDialog" @closeCheckPWDialog="closeCheckPWDialog"
                   @checkEnd="checkEnd"></CheckPWDialog>
  </div>
</template>

<script lang="ts">
    import Message from '@/message/Message.ts'
    import {Component, Vue} from 'vue-property-decorator';
    import {multisigInterface} from '@/interface/sdkMultisig.ts'
    import CheckPWDialog from '@/components/checkPW-dialog/CheckPWDialog.vue'
    import {
        NetworkType, Account, Listener, MultisigCosignatoryModification, MultisigCosignatoryModificationType,
        PublicAccount
    } from 'nem2-sdk';

    @Component({
        components: {
            CheckPWDialog
        }
    })
    export default class MultisigConversion extends Vue {

        currentAddress = ''
        showCheckPWDialog = false
        formItem = {
            publickeyList: [],
            minApproval: 1,
            minRemoval: 1,
            fee: 10000000,
        }


        addAddress() {
            this.formItem.publickeyList.push(this.currentAddress)
            this.currentAddress = ''
        }

        deleteAdress(index) {
            this.formItem.publickeyList.splice(index, 1)
        }

        confirmInput() {
            // check input data
            if (!this.checkForm()) {
                return
            }
            console.log(this.formItem)
            this.showCheckPWDialog = true
        }


        checkForm(): boolean {
            const {publickeyList, minApproval, minRemoval, fee} = this.formItem
            if (publickeyList.length < 1) {
                this.$Notice.error({title: this.$t(Message.CO_SIGNER_NULL_ERROR) + ''})
                return false
            }

            if (!Number(minApproval) || Number(minApproval) < 1) {
                this.$Notice.error({title: this.$t(Message.MIN_APPROVAL_LESS_THAN_0_ERROR) + ''})
                return false
            }

            if (!Number(minRemoval) || Number(minRemoval) < 1) {
                this.$Notice.error({title: this.$t(Message.MIN_REMOVAL_LESS_THAN_0_ERROR) + ''})
                return false
            }

            if (!Number(fee) || Number(fee) < 0) {
                this.$Notice.error({title: this.$t(Message.FEE_LESS_THAN_0_ERROR) + ''})
                return false
            }

            const publickeyFlag = publickeyList.every((item) => {
                if (item.trim().length !== 64) {
                    this.$Notice.error({title: this.$t(Message.ILLEGAL_PUBLICKEY_ERROR) + ''})
                    return false;
                }
                return true;
            });

            return publickeyFlag
        }

        closeCheckPWDialog() {
            this.showCheckPWDialog = false
        }

        checkEnd(privatekey) {
            this.sendMultisignConversionTransaction(privatekey)
        }

        sendMultisignConversionTransaction(privatekey) {
            const {publickeyList, minApproval, minRemoval, fee} = this.formItem
            const {networkType} = this.$store.state.account.wallet
            const {generationHash, node} = this.$store.state.account
            const account = Account.createFromPrivateKey(privatekey, networkType)
            const listener = new Listener(node.replace('http', 'ws'), WebSocket)

            const multisigCosignatoryModificationList = publickeyList.map(cosigner => new MultisigCosignatoryModification(
                MultisigCosignatoryModificationType.Add,
                PublicAccount.createFromPublicKey(cosigner, networkType),
            ))

            multisigInterface.covertToBeMultisig({
                minApprovalDelta: minApproval,
                minRemovalDelta: minRemoval,
                multisigCosignatoryModificationList: multisigCosignatoryModificationList,
                networkType: networkType,
                account: account,
                generationHash: generationHash,
                node: node,
                listener: listener,
                fee: fee
            })
        }
    }
</script>
<style scoped lang="less">
  @import "MultisigConversion.less";
</style><|MERGE_RESOLUTION|>--- conflicted
+++ resolved
@@ -47,13 +47,8 @@
             {{$t('the_more_you_set_the_cost_the_higher_the_processing_priority')}}
           </div>
           <div class="input_content">
-<<<<<<< HEAD
-            <input type="text" class="radius" placeholder="0.050000">
+            <input type="text" v-model="formItem.fee" class="radius" placeholder="0.050000">
             <span class="XEM_tag">gas</span>
-=======
-            <input type="text" v-model="formItem.fee" class="radius" placeholder="0.050000">
-            <span class="XEM_tag">XEM</span>
->>>>>>> daeae544
           </div>
         </span>
       </div>
