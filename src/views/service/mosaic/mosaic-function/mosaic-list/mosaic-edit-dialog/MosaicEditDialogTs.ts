--- conflicted
+++ resolved
@@ -135,12 +135,8 @@
             const transaction = changed.result.mosaicSupplyChangeTransaction
             const account = Account.createFromPrivateKey(key, this.getWallet.networkType)
             const signature = account.sign(transaction, this.generationHash)
-<<<<<<< HEAD
-            transactionInterface.announce({signature, node: that.node}).then((announceResult) => {
-=======
 
             transactionApi.announce({signature, node: that.node}).then((announceResult) => {
->>>>>>> 3f8d1f28
                 // get announce status
                 announceResult.result.announceStatus.subscribe((announceInfo: any) => {
                     console.log(signature)
