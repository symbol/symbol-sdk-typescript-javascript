<template>
  <div class="mosaicAliasDialogWrap">
    <Modal
            v-model="show"
            class-name="vertical-center-modal"
            :footer-hide="true"
            :width="1000"
            :transfer="false"
            @on-cancel="mosaicAliasDialogCancel">
      <div slot="header" class="mosaicAliasDialogHeader">
        <span class="title">{{$t('binding_alias')}}</span>
      </div>
      <div class="mosaicAliasDialogBody">
        <div class="stepItem1">
          <Form :model="mosaic">
            <FormItem :label="$t('mosaic_ID')">
              <p class="mosaicTxt">{{mosaic.hex}}</p>
            </FormItem>
            <FormItem :label="$t('alias_selection')">
              <Select v-model="mosaic.aliasName" required>
                <Option :value="item.value" v-for="(item,index) in aliasNameList" :key="index">{{item.label}}</Option>
              </Select>
            </FormItem>
            <FormItem :label="$t('fee')">
              <Input v-model="mosaic.fee" number required placeholder=""></Input>
              <p class="tails">gas</p>
              <div class="tips">
                {{$t('the_more_you_set_the_cost_the_higher_the_processing_priority')}}
              </div>
            </FormItem>
            <FormItem :label="$t('password')">
              <Input v-model="mosaic.password" type="password" required
                     :placeholder="$t('please_enter_your_wallet_password')"></Input>
            </FormItem>
            <FormItem class="button_update">
              <Button type="success" @click="updateMosaicAlias">{{$t('bind')}}</Button>
            </FormItem>
          </Form>
        </div>
      </div>
    </Modal>
  </div>
</template>

<script lang="ts">
    import './MosaicAliasDialog.less'
    import {Message} from "config/index"
    import {walletInterface} from "@/interface/sdkWallet"
    import {aliasInterface} from "@/interface/sdkNamespace"
    import {transactionInterface} from "@/interface/sdkTransaction"
    import {Component, Vue, Prop, Watch} from 'vue-property-decorator'
    import {EmptyAlias} from "nem2-sdk/dist/src/model/namespace/EmptyAlias"
    import {Account, Crypto, AliasActionType, NamespaceId, MosaicId} from "nem2-sdk"
<<<<<<< HEAD
    import {decryptKey} from "../../../../../../help/appUtil"

=======
>>>>>>> 67b9d706

    @Component({
        components: {},
    })
    export default class mosaicAliasDialog extends Vue {
        show = false
        mosaic = {
            aliasName: '',
            fee: 50000,
            password: ''
        }
        aliasNameList: any[] = []

        @Prop()
        showMosaicAliasDialog: boolean
        @Prop()
        itemMosaic: any

        get getWallet() {
            return this.$store.state.account.wallet
        }

        get generationHash() {
            return this.$store.state.account.generationHash
        }

        get node() {
            return this.$store.state.account.node
        }

        get namespaceList() {
            return this.$store.state.account.namespace
        }

        mosaicAliasDialogCancel() {
            this.initForm()
            this.$emit('closeMosaicAliasDialog')
        }

        updateMosaicAlias() {
            this.checkNamespaceForm()
        }

        checkInfo() {
            const {mosaic} = this

            if (mosaic.fee === 0) {
                this.$Notice.error({
                    title: '' + this.$t(Message.INPUT_EMPTY_ERROR)
                })
                return false
            }
            if (mosaic.aliasName === '') {
                this.$Notice.error({
                    title: '' + this.$t(Message.INPUT_EMPTY_ERROR)
                })
                return false
            }
            if (mosaic.password === '') {
                this.$Notice.error({
                    title: '' + this.$t(Message.INPUT_EMPTY_ERROR)
                })
                return false
            }
            return true
        }

        checkNamespaceForm() {
            if (!this.checkInfo()) {
                return
            }
            this.decryptKey()
        }

<<<<<<< HEAD
        decryptKey () {
            this.checkPrivateKey(decryptKey(this.getWallet, this.mosaic.password))
=======
        decryptKey() {
            let encryptObj = {
                ciphertext: this.getWallet.ciphertext,
                iv: this.getWallet.iv.data ? this.getWallet.iv.data : this.getWallet.iv,
                key: this.mosaic.password
            }
            this.checkPrivateKey(Crypto.decrypt(encryptObj))
>>>>>>> 67b9d706
        }

        checkPrivateKey(DeTxt) {
            const that = this
            walletInterface.getWallet({
                name: this.getWallet.name,
                networkType: this.getWallet.networkType,
                privateKey: DeTxt.length === 64 ? DeTxt : ''
            }).then(async (Wallet: any) => {
                this.updateMosaic(DeTxt)
            }).catch(() => {
                that.$Notice.error({
                    title: this.$t('password_error') + ''
                })
            })
        }

        async updateMosaic(key) {
            const that = this
            let transaction
            const account = Account.createFromPrivateKey(key, this.getWallet.networkType);
            aliasInterface.mosaicAliasTransaction({
                actionType: AliasActionType.Link,
                namespaceId: new NamespaceId(that.mosaic.aliasName),
                mosaicId: new MosaicId(that.mosaic['hex']),
                networkType: this.getWallet.networkType,
                maxFee: that.mosaic.fee
            }).then((aliasTransaction) => {
                let transaction
                transaction = aliasTransaction.result.aliasMosaicTransaction
                const signature = account.sign(transaction, this.generationHash)
                transactionInterface.announce({signature, node: this.node}).then((announceResult) => {
                    // get announce status
                    console.log(signature)
                    announceResult.result.announceStatus.subscribe((announceInfo: any) => {
                        that.$Notice.success({
                            title: this.$t(Message.SUCCESS) + ''
                        })
                        that.initForm()
                        that.updatedMosaicAlias()
                    })
                })
            })

        }

        updatedMosaicAlias() {
            this.show = false
            this.mosaicAliasDialogCancel()
        }

        initForm() {
            this.mosaic = {
                aliasName: '',
                fee: 50000,
                password: ''
            }
        }

        initData() {
            let list = []
            this.namespaceList.map((item, index) => {
                if (item.alias instanceof EmptyAlias) {
                    list.push(item)
                }
            })
            this.aliasNameList = list
        }

        @Watch('showMosaicAliasDialog')
        onShowMosaicAliasDialogChange() {
            this.show = this.showMosaicAliasDialog
            Object.assign(this.mosaic, this.itemMosaic)
            this.initData()
        }

        @Watch('namespaceList')
        onNamespaceListChange() {
            this.initData()
        }
    }
</script>

<style scoped>

</style><|MERGE_RESOLUTION|>--- conflicted
+++ resolved
@@ -51,11 +51,7 @@
     import {Component, Vue, Prop, Watch} from 'vue-property-decorator'
     import {EmptyAlias} from "nem2-sdk/dist/src/model/namespace/EmptyAlias"
     import {Account, Crypto, AliasActionType, NamespaceId, MosaicId} from "nem2-sdk"
-<<<<<<< HEAD
-    import {decryptKey} from "../../../../../../help/appUtil"
-
-=======
->>>>>>> 67b9d706
+    import {decryptKey} from "@/help/appUtil"
 
     @Component({
         components: {},
@@ -130,18 +126,8 @@
             this.decryptKey()
         }
 
-<<<<<<< HEAD
         decryptKey () {
             this.checkPrivateKey(decryptKey(this.getWallet, this.mosaic.password))
-=======
-        decryptKey() {
-            let encryptObj = {
-                ciphertext: this.getWallet.ciphertext,
-                iv: this.getWallet.iv.data ? this.getWallet.iv.data : this.getWallet.iv,
-                key: this.mosaic.password
-            }
-            this.checkPrivateKey(Crypto.decrypt(encryptObj))
->>>>>>> 67b9d706
         }
 
         checkPrivateKey(DeTxt) {
