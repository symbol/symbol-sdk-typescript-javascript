--- conflicted
+++ resolved
@@ -41,22 +41,14 @@
 </template>
 
 <script lang="ts">
-<<<<<<< HEAD
-
-=======
->>>>>>> 67b9d706
     import './mosaicUnAliasDialog.less'
     import {Message} from "config/index"
     import {walletInterface} from "@/interface/sdkWallet"
     import {aliasInterface} from "@/interface/sdkNamespace"
     import {transactionInterface} from "@/interface/sdkTransaction"
     import {Component, Vue, Prop, Watch} from 'vue-property-decorator'
-<<<<<<< HEAD
     import {Account, AliasActionType, NamespaceId, MosaicId} from "nem2-sdk"
-    import {decryptKey} from "../../../../../../help/appUtil"
-=======
-    import {Account, Crypto, AliasActionType, NamespaceId, MosaicId} from "nem2-sdk"
->>>>>>> 67b9d706
+    import {decryptKey} from "@/help/appUtil"
 
     @Component({
         components: {},
