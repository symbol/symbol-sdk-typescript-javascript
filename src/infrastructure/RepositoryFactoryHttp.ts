--- conflicted
+++ resolved
@@ -65,17 +65,12 @@
     constructor(url: string, networkType?: NetworkType, generationHash?: string) {
         this.url = url;
         this.networkType = networkType ? observableOf(networkType) : this.createNetworkRepository().getNetworkType().pipe(shareReplay(1));
-<<<<<<< HEAD
-        this.generationHash = generationHash ? observableOf(generationHash) :
-            this.createBlockRepository().getBlockByHeight(BigInt(1)).pipe(map((b) => b.generationHash)).pipe(shareReplay(1));
-=======
         this.generationHash = generationHash
             ? observableOf(generationHash)
             : this.createBlockRepository()
-                  .getBlockByHeight(UInt64.fromUint(1))
+                  .getBlockByHeight(BigInt(1))
                   .pipe(map((b) => b.generationHash))
                   .pipe(shareReplay(1));
->>>>>>> bf0ba0a6
     }
 
     createAccountRepository(): AccountRepository {
