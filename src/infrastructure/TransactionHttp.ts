--- conflicted
+++ resolved
@@ -131,12 +131,8 @@
             dto.hash,
             Deadline.createFromDTO(BigInt(dto.deadline).toString()),
             dto.code,
-<<<<<<< HEAD
-            dto.height ? BigInt(dto.height) : undefined);
-=======
-            dto.height ? UInt64.fromNumericString(dto.height) : undefined,
-        );
->>>>>>> bf0ba0a6
+            dto.height ? BigInt(dto.height) : undefined,
+        );
     }
 
     /**
