--- conflicted
+++ resolved
@@ -73,26 +73,7 @@
                 criteria.order,
                 criteria.orderBy,
             ),
-<<<<<<< HEAD
-            (body) => super.toPage(body.pagination, body.data, BlockHttp.toBlockInfo),
-=======
-            (body) =>
-                body.map((transactionDTO) => {
-                    return CreateTransactionFromDTO(transactionDTO);
-                }),
-        );
-    }
-
-    /**
-     * Gets array of BlockInfo for a block height with limit
-     * @param height - Block height from which will be the first block in the array
-     * @param limit - Number of blocks returned.
-     * @returns Observable<BlockInfo[]>
-     */
-    public getBlocksByHeightWithLimit(height: UInt64, limit: number): Observable<BlockInfo[]> {
-        return this.call(this.blockRoutesApi.getBlocksByHeightWithLimit(height.toString(), limit), (body) =>
-            body.map((blockDTO) => this.toBlockInfo(blockDTO)),
->>>>>>> 060749f7
+            (body) => super.toPage(body.pagination, body.data, this.toBlockInfo),
         );
     }
 
