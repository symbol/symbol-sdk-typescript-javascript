/*
 * Copyright 2019 NEM
 *
 * Licensed under the Apache License, Version 2.0 (the "License");
 * you may not use this file except in compliance with the License.
 * You may obtain a copy of the License at
 *
 *     http://www.apache.org/licenses/LICENSE-2.0
 *
 * Unless required by applicable law or agreed to in writing, software
 * distributed under the License is distributed on an "AS IS" BASIS,
 * WITHOUT WARRANTIES OR CONDITIONS OF ANY KIND, either express or implied.
 * See the License for the specific language governing permissions and
 * limitations under the License.
 */

import { Observable } from 'rxjs';
import { Address } from '../model/account';
import { MerkleStateInfo } from '../model/blockchain';
import { AccountRestrictions } from '../model/restriction';
<<<<<<< HEAD
import { SearcherRepository } from './paginationStreamer';
import { RestrictionMosaicSearchCriteria } from './searchCriteria';

export interface RestrictionAccountRepository extends SearcherRepository<AccountRestrictions, RestrictionMosaicSearchCriteria> {
=======
import { Searcher } from './paginationStreamer';
import { RestrictionAccountSearchCriteria } from './searchCriteria';

export interface RestrictionAccountRepository extends Searcher<AccountRestrictions, RestrictionAccountSearchCriteria> {
>>>>>>> 1888cd00
    /**
     * Gets Account restrictions.
     * @param address the address
     * @returns Observable<AccountRestrictions>
     */
    getAccountRestrictions(address: Address): Observable<AccountRestrictions>;

    /**
     * Gets Account restrictions merkle .
     * @param address the account address.
     * @returns Observable<MerkleStateInfo>
     */
    getAccountRestrictionsMerkle(address: Address): Observable<MerkleStateInfo>;
}<|MERGE_RESOLUTION|>--- conflicted
+++ resolved
@@ -18,17 +18,10 @@
 import { Address } from '../model/account';
 import { MerkleStateInfo } from '../model/blockchain';
 import { AccountRestrictions } from '../model/restriction';
-<<<<<<< HEAD
 import { SearcherRepository } from './paginationStreamer';
-import { RestrictionMosaicSearchCriteria } from './searchCriteria';
-
-export interface RestrictionAccountRepository extends SearcherRepository<AccountRestrictions, RestrictionMosaicSearchCriteria> {
-=======
-import { Searcher } from './paginationStreamer';
 import { RestrictionAccountSearchCriteria } from './searchCriteria';
 
-export interface RestrictionAccountRepository extends Searcher<AccountRestrictions, RestrictionAccountSearchCriteria> {
->>>>>>> 1888cd00
+export interface RestrictionAccountRepository extends SearcherRepository<AccountRestrictions, RestrictionAccountSearchCriteria> {
     /**
      * Gets Account restrictions.
      * @param address the address
