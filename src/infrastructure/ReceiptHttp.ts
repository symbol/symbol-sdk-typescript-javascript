--- conflicted
+++ resolved
@@ -65,19 +65,10 @@
      * @param hash The hash of the receipt statement or resolution.
      * @return Observable<MerkleProofInfo>
      */
-<<<<<<< HEAD
     public getMerkleReceipts(height: bigint, hash: string): Observable<MerkleProofInfo> {
         return this.call(
             this.receiptRoutesApi.getMerkleReceipts(height.toString(), hash),
-            (body) => new MerkleProofInfo(
-                body.merklePath!.map((payload) => new MerklePathItem(payload.position, payload.hash)),
-            ),
-=======
-    public getMerkleReceipts(height: UInt64, hash: string): Observable<MerkleProofInfo> {
-        return observableFrom(this.receiptRoutesApi.getMerkleReceipts(height.toString(), hash)).pipe(
-            map(({ body }) => new MerkleProofInfo(body.merklePath!.map((payload) => new MerklePathItem(payload.position, payload.hash)))),
-            catchError((error) => throwError(this.errorHandling(error))),
->>>>>>> bf0ba0a6
+            (body) => new MerkleProofInfo(body.merklePath!.map((payload) => new MerklePathItem(payload.position, payload.hash))),
         );
     }
 
@@ -88,17 +79,8 @@
      */
     public getBlockReceipts(height: bigint): Observable<Statement> {
         return this.networkTypeObservable.pipe(
-<<<<<<< HEAD
-            mergeMap((networkType) => this.call(
-                this.receiptRoutesApi.getBlockReceipts(height.toString()),
-                (body) => CreateStatementFromDTO(body, networkType)),
-=======
             mergeMap((networkType) =>
-                observableFrom(this.receiptRoutesApi.getBlockReceipts(height.toString())).pipe(
-                    map(({ body }) => CreateStatementFromDTO(body, networkType)),
-                    catchError((error) => throwError(this.errorHandling(error))),
-                ),
->>>>>>> bf0ba0a6
+                this.call(this.receiptRoutesApi.getBlockReceipts(height.toString()), (body) => CreateStatementFromDTO(body, networkType)),
             ),
         );
     }
