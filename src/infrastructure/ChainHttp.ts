/*
 * Copyright 2019 NEM
 *
 * Licensed under the Apache License, Version 2.0 (the "License");
 * you may not use this file except in compliance with the License.
 * You may obtain a copy of the License at
 *
 *     http://www.apache.org/licenses/LICENSE-2.0
 *
 * Unless required by applicable law or agreed to in writing, software
 * distributed under the License is distributed on an "AS IS" BASIS,
 * WITHOUT WARRANTIES OR CONDITIONS OF ANY KIND, either express or implied.
 * See the License for the specific language governing permissions and
 * limitations under the License.
 */

import { Observable } from 'rxjs';
import { ChainRoutesApi } from 'symbol-openapi-typescript-node-client';
import { BlockchainScore } from '../model/blockchain/BlockchainScore';
import { ChainRepository } from './ChainRepository';
import { Http } from './Http';

/**
 * Chian http repository.
 *
 * @since 1.0
 */
export class ChainHttp extends Http implements ChainRepository {
    /**
     * @internal
     * Symbol openapi typescript-node client chain routes api
     */
    private chainRoutesApi: ChainRoutesApi;

    /**
     * Constructor
     * @param url
     */
    constructor(url: string) {
        super(url);
        this.chainRoutesApi = new ChainRoutesApi(url);
        this.chainRoutesApi.useQuerystring = true;
    }

    /**
     * Gets current blockchain height
     * @returns Observable<BigInt>
     */
    public getBlockchainHeight(): Observable<BigInt> {
        return this.call(this.chainRoutesApi.getChainHeight(), (body) => BigInt(body.height));
    }

    /**
     * Gets current blockchain score
     * @returns Observable<BlockchainScore>
     */
    public getChainScore(): Observable<BlockchainScore> {
<<<<<<< HEAD
        return this.call(this.chainRoutesApi.getChainScore(), (body) => new BlockchainScore(
            BigInt(body.scoreLow),
            BigInt(body.scoreHigh),
            ),
=======
        return this.call(
            this.chainRoutesApi.getChainScore(),
            (body) => new BlockchainScore(UInt64.fromNumericString(body.scoreLow), UInt64.fromNumericString(body.scoreHigh)),
>>>>>>> bf0ba0a6
        );
    }
}<|MERGE_RESOLUTION|>--- conflicted
+++ resolved
@@ -55,16 +55,6 @@
      * @returns Observable<BlockchainScore>
      */
     public getChainScore(): Observable<BlockchainScore> {
-<<<<<<< HEAD
-        return this.call(this.chainRoutesApi.getChainScore(), (body) => new BlockchainScore(
-            BigInt(body.scoreLow),
-            BigInt(body.scoreHigh),
-            ),
-=======
-        return this.call(
-            this.chainRoutesApi.getChainScore(),
-            (body) => new BlockchainScore(UInt64.fromNumericString(body.scoreLow), UInt64.fromNumericString(body.scoreHigh)),
->>>>>>> bf0ba0a6
-        );
+        return this.call(this.chainRoutesApi.getChainScore(), (body) => new BlockchainScore(BigInt(body.scoreLow), BigInt(body.scoreHigh)));
     }
 }