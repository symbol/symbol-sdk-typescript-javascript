--- conflicted
+++ resolved
@@ -20,7 +20,6 @@
 import { AccountRepository } from './AccountRepository';
 import { BlockRepository } from './BlockRepository';
 import { ChainRepository } from './ChainRepository';
-import { HashLockRepository } from './HashLockRepository';
 import { IListener } from './IListener';
 import { MetadataRepository } from './MetadataRepository';
 import { MosaicRepository } from './MosaicRepository';
@@ -31,15 +30,11 @@
 import { ReceiptRepository } from './ReceiptRepository';
 import { RestrictionAccountRepository } from './RestrictionAccountRepository';
 import { RestrictionMosaicRepository } from './RestrictionMosaicRepository';
-import { SecretLockRepository } from './SecretLockRepository';
 import { TransactionRepository } from './TransactionRepository';
 import { TransactionStatusRepository } from './TransactionStatusRepository';
-<<<<<<< HEAD
-=======
 import { HashLockRepository } from './HashLockRepository';
 import { SecretLockRepository } from './SecretLockRepository';
 import { FinalizationRepository } from './FinalizationRepository';
->>>>>>> 9b67cd05
 
 /**
  * A repository factory allows clients to create repositories to access NEM Server without knowing
