/*
 * Copyright 2018 NEM
 *
 * Licensed under the Apache License, Version 2.0 (the "License");
 * you may not use this file except in compliance with the License.
 * You may obtain a copy of the License at
 *
 *     http://www.apache.org/licenses/LICENSE-2.0
 *
 * Unless required by applicable law or agreed to in writing, software
 * distributed under the License is distributed on an "AS IS" BASIS,
 * WITHOUT WARRANTIES OR CONDITIONS OF ANY KIND, either express or implied.
 * See the License for the specific language governing permissions and
 * limitations under the License.
 */
<<<<<<< HEAD

=======
>>>>>>> 97a7c696
import {from as observableFrom, Observable} from 'rxjs';
import {map, mergeMap} from 'rxjs/operators';
import {Convert as convert, RawAddress as AddressLibrary} from '../core/format';
import {Address} from '../model/account/Address';
import {PublicAccount} from '../model/account/PublicAccount';
import {MosaicId} from '../model/mosaic/MosaicId';
import {AddressAlias} from '../model/namespace/AddressAlias';
import {Alias} from '../model/namespace/Alias';
import {AliasType} from '../model/namespace/AliasType';
import {EmptyAlias} from '../model/namespace/EmptyAlias';
import {MosaicAlias} from '../model/namespace/MosaicAlias';
import {NamespaceId} from '../model/namespace/NamespaceId';
import {NamespaceInfo} from '../model/namespace/NamespaceInfo';
import {NamespaceName} from '../model/namespace/NamespaceName';
import {UInt64} from '../model/UInt64';
import * as api from './ApiClient';
import {Http} from './Http';
import {NamespaceRepository} from './NamespaceRepository';
import {NetworkHttp} from './NetworkHttp';
import {QueryParams} from './QueryParams';

/**
 * Namespace http repository.
 *
 * @since 1.0
 */
export class NamespaceHttp extends Http implements NamespaceRepository {
    /**
     * @internal
     * Nem2 Library namespace routes api
     */
    private namespaceRoutesApi: api.NamespaceRoutesApi;

    /**
     * Constructor
     * @param url
     * @param networkHttp
     */
    constructor(url: string, networkHttp?: NetworkHttp) {
        networkHttp = networkHttp == null ? new NetworkHttp(url) : networkHttp;
        super(networkHttp);
        this.namespaceRoutesApi = new api.NamespaceRoutesApi(url);
    }

    /**
     * Gets the NamespaceInfo for a given namespaceId
     * @param namespaceId - Namespace id
     * @returns Observable<NamespaceInfo>
     */
    public getNamespace(namespaceId: NamespaceId): Observable<NamespaceInfo> {
        return this.getNetworkTypeObservable().pipe(
            mergeMap((networkType) => observableFrom(
                this.namespaceRoutesApi.getNamespace(namespaceId.toHex())).pipe(map((namespaceInfoDTO: api.NamespaceInfoDTO) => {
                return new NamespaceInfo(
                    namespaceInfoDTO.meta.active,
                    namespaceInfoDTO.meta.index,
                    namespaceInfoDTO.meta.id,
                    namespaceInfoDTO.namespace.type as number,
                    namespaceInfoDTO.namespace.depth,
                    this.extractLevels(namespaceInfoDTO.namespace),
                    new NamespaceId(namespaceInfoDTO.namespace.parentId),
                    PublicAccount.createFromPublicKey(namespaceInfoDTO.namespace.owner, networkType),
                    new UInt64(namespaceInfoDTO.namespace.startHeight),
                    new UInt64(namespaceInfoDTO.namespace.endHeight),
                    this.extractAlias(namespaceInfoDTO.namespace),
                );
            }))));
    }

    /**
     * Gets array of NamespaceInfo for an account
     * @param address - Address
     * @param queryParams - (Optional) Query params
     * @returns Observable<NamespaceInfo[]>
     */
    public getNamespacesFromAccount(address: Address,
                                    queryParams?: QueryParams): Observable<NamespaceInfo[]> {
        return this.getNetworkTypeObservable().pipe(
            mergeMap((networkType) => observableFrom(
                this.namespaceRoutesApi.getNamespacesFromAccount(address.plain(),
                                                                 this.queryParams(queryParams).pageSize,
                                                                 this.queryParams(queryParams).id,
                                                                 this.queryParams(queryParams).order)).pipe(
                map((namespaceInfosDTO: api.NamespaceInfoDTO[]) => {
                    return namespaceInfosDTO.map((namespaceInfoDTO) => {
                        return new NamespaceInfo(
                            namespaceInfoDTO.meta.active,
                            namespaceInfoDTO.meta.index,
                            namespaceInfoDTO.meta.id,
                            namespaceInfoDTO.namespace.type as number,
                            namespaceInfoDTO.namespace.depth,
                            this.extractLevels(namespaceInfoDTO.namespace),
                            new NamespaceId(namespaceInfoDTO.namespace.parentId),
                            PublicAccount.createFromPublicKey(namespaceInfoDTO.namespace.owner, networkType),
                            new UInt64(namespaceInfoDTO.namespace.startHeight),
                            new UInt64(namespaceInfoDTO.namespace.endHeight),
                            this.extractAlias(namespaceInfoDTO.namespace),
                        );
                    });
                }))));
    }

    /**
     * Gets array of NamespaceInfo for different account
     * @param addresses - Array of Address
     * @param queryParams - (Optional) Query params
     * @returns Observable<NamespaceInfo[]>
     */
    public getNamespacesFromAccounts(addresses: Address[],
                                     queryParams?: QueryParams): Observable<NamespaceInfo[]> {
        const publicKeysBody = {
            addresses: addresses.map((address) => address.plain()),
        };
        return this.getNetworkTypeObservable().pipe(
            mergeMap((networkType) => observableFrom(
                this.namespaceRoutesApi.getNamespacesFromAccounts(publicKeysBody,
                                                                  this.queryParams(queryParams).pageSize,
                                                                  this.queryParams(queryParams).id,
                                                                  this.queryParams(queryParams).order)).pipe(
                map((namespaceInfosDTO: api.NamespaceInfoDTO[]) => {
                    return namespaceInfosDTO.map((namespaceInfoDTO) => {
                        return new NamespaceInfo(
                            namespaceInfoDTO.meta.active,
                            namespaceInfoDTO.meta.index,
                            namespaceInfoDTO.meta.id,
                            namespaceInfoDTO.namespace.type as number,
                            namespaceInfoDTO.namespace.depth,
                            this.extractLevels(namespaceInfoDTO.namespace),
                            new NamespaceId(namespaceInfoDTO.namespace.parentId),
                            PublicAccount.createFromPublicKey(namespaceInfoDTO.namespace.owner, networkType),
                            new UInt64(namespaceInfoDTO.namespace.startHeight),
                            new UInt64(namespaceInfoDTO.namespace.endHeight),
                            this.extractAlias(namespaceInfoDTO.namespace),
                        );
                    });
                }))));
    }

    /**
     * Gets array of NamespaceName for different namespaceIds
     * @param namespaceIds - Array of namespace ids
     * @returns Observable<NamespaceName[]>
     */
    public getNamespacesName(namespaceIds: NamespaceId[]): Observable<NamespaceName[]> {
        const namespaceIdsBody = {
            namespaceIds: namespaceIds.map((id) => id.toHex()),
        };
        return observableFrom(
            this.namespaceRoutesApi.getNamespacesNames(namespaceIdsBody)).pipe(map((namespaceNamesDTO: api.NamespaceNameDTO[]) => {
            return namespaceNamesDTO.map((namespaceNameDTO) => {
                return new NamespaceName(
                    new NamespaceId(namespaceNameDTO.namespaceId),
                    namespaceNameDTO.name,
                    namespaceNameDTO.parentId ? new NamespaceId(namespaceNameDTO.parentId) : undefined,
                );
            });
        }));
    }

    /**
     * Gets the MosaicId from a MosaicAlias
     * @param namespaceId - the namespaceId of the namespace
     * @returns Observable<MosaicId | null>
     */
    public getLinkedMosaicId(namespaceId: NamespaceId): Observable<MosaicId> {
        return this.getNetworkTypeObservable().pipe(
            mergeMap((networkType) => observableFrom(
                this.namespaceRoutesApi.getNamespace(namespaceId.toHex())).pipe(
                map((namespaceInfoDTO: api.NamespaceInfoDTO) => {

                    if (namespaceInfoDTO.namespace === undefined) {
                        // forward catapult-rest error
                        throw namespaceInfoDTO;
                    }

                    if (namespaceInfoDTO.namespace.alias.type === AliasType.None
                        || namespaceInfoDTO.namespace.alias.type !== AliasType.Mosaic
                        || !namespaceInfoDTO.namespace.alias.mosaicId) {
                        throw new Error('No mosaicId is linked to namespace \'' + namespaceInfoDTO.namespace.level0 + '\'');
                    }
                    return new MosaicId(namespaceInfoDTO.namespace.alias.mosaicId);
                }))));
    }

    /**
     * Gets the Address from a AddressAlias
     * @param namespaceId - the namespaceId of the namespace
     * @returns Observable<Address>
     */
    public getLinkedAddress(namespaceId: NamespaceId): Observable<Address> {
        return this.getNetworkTypeObservable().pipe(
            mergeMap((networkType) => observableFrom(
                this.namespaceRoutesApi.getNamespace(namespaceId.toHex())).pipe(
                map((namespaceInfoDTO: api.NamespaceInfoDTO) => {

                    if (namespaceInfoDTO.namespace === undefined) {
                        // forward catapult-rest error
                        throw namespaceInfoDTO;
                    }

                    if (namespaceInfoDTO.namespace.alias.type === AliasType.None
                        || namespaceInfoDTO.namespace.alias.type !== AliasType.Address
                        || !namespaceInfoDTO.namespace.alias.address) {
                        throw new Error('No address is linked to namespace \'' + namespaceInfoDTO.namespace.level0 + '\'');
                    }

                    const addressDecoded = namespaceInfoDTO.namespace.alias.address;
                    const address = AddressLibrary.addressToString(convert.hexToUint8(addressDecoded));
                    return Address.createFromRawAddress(address);
                }))));
    }

    private extractLevels(namespace: any): NamespaceId[] {
        const result: NamespaceId[] = [];
        if (namespace.level0) {
            result.push(new NamespaceId(namespace.level0));
        }
        if (namespace.level1) {
            result.push(new NamespaceId(namespace.level1));
        }
        if (namespace.level2) {
            result.push(new NamespaceId(namespace.level2));
        }
        return result;
    }

    /**
     * Extract the alias from a namespace
     *
     * @internal
     * @access private
     * @param namespace
     */
    private extractAlias(namespace: any): Alias {
        if (namespace.alias && namespace.alias.type === AliasType.Mosaic) {
            return new MosaicAlias(namespace.alias.type, namespace.alias.mosaicId);
        } else if (namespace.alias && namespace.alias.type === AliasType.Address) {
            return new AddressAlias(namespace.alias.type, namespace.alias.address);
        }

        return new EmptyAlias();
    }
}<|MERGE_RESOLUTION|>--- conflicted
+++ resolved
@@ -13,10 +13,6 @@
  * See the License for the specific language governing permissions and
  * limitations under the License.
  */
-<<<<<<< HEAD
-
-=======
->>>>>>> 97a7c696
 import {from as observableFrom, Observable} from 'rxjs';
 import {map, mergeMap} from 'rxjs/operators';
 import {Convert as convert, RawAddress as AddressLibrary} from '../core/format';
