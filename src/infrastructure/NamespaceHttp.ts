--- conflicted
+++ resolved
@@ -13,9 +13,9 @@
  * See the License for the specific language governing permissions and
  * limitations under the License.
  */
-import { Observable } from 'rxjs';
-import { mergeMap } from 'rxjs/operators';
-import { NamespaceDTO, NamespaceInfoDTO, NamespaceRoutesApi } from 'symbol-openapi-typescript-node-client';
+import { from as observableFrom, Observable, throwError } from 'rxjs';
+import { catchError, map, mergeMap } from 'rxjs/operators';
+import { NamespaceRoutesApi } from 'symbol-openapi-typescript-node-client';
 import { Convert as convert, RawAddress as AddressLibrary } from '../core/format';
 import { AccountNames } from '../model/account/AccountNames';
 import { Address } from '../model/account/Address';
@@ -52,7 +52,6 @@
      * network type for the mappings.
      */
     private readonly networkTypeObservable: Observable<NetworkType>;
-
     /**
      * Constructor
      * @param url
@@ -74,16 +73,18 @@
         const accountIdsBody = {
             addresses: addresses.map((address) => address.plain()),
         };
-        return this.call(this.namespaceRoutesApi.getAccountsNames(accountIdsBody), (body) =>
-            body.accountNames.map(
-                (accountName) =>
-                    new AccountNames(
+        return observableFrom(this.namespaceRoutesApi.getAccountsNames(accountIdsBody)).pipe(
+            map(({ body }) =>
+                body.accountNames.map((accountName) => {
+                    return new AccountNames(
                         Address.createFromEncoded(accountName.address),
                         accountName.names.map((name) => {
                             return new NamespaceName(new NamespaceId(name), name);
                         }),
-                    ),
-            ),
+                    );
+                }),
+            ),
+            catchError((error) => throwError(this.errorHandling(error))),
         );
     }
 
@@ -97,16 +98,18 @@
         const mosaicIdsBody = {
             mosaicIds: mosaicIds.map((id) => id.toHex()),
         };
-        return this.call(this.namespaceRoutesApi.getMosaicsNames(mosaicIdsBody), (body) =>
-            body.mosaicNames.map(
-                (mosaic) =>
-                    new MosaicNames(
+        return observableFrom(this.namespaceRoutesApi.getMosaicsNames(mosaicIdsBody)).pipe(
+            map(({ body }) =>
+                body.mosaicNames.map((mosaic) => {
+                    return new MosaicNames(
                         new MosaicId(mosaic.mosaicId),
                         mosaic.names.map((name) => {
                             return new NamespaceName(new NamespaceId(name), name);
                         }),
-                    ),
-            ),
+                    );
+                }),
+            ),
+            catchError((error) => throwError(this.errorHandling(error))),
         );
     }
 
@@ -117,28 +120,26 @@
      */
     public getNamespace(namespaceId: NamespaceId): Observable<NamespaceInfo> {
         return this.networkTypeObservable.pipe(
-<<<<<<< HEAD
-            mergeMap((networkType) => observableFrom(
-                this.namespaceRoutesApi.getNamespace(namespaceId.toHex())).pipe(
-                    map(({body}) => new NamespaceInfo(
-                            body.meta.active,
-                            body.meta.index,
-                            body.meta.id,
-                            body.namespace.registrationType as number,
-                            body.namespace.depth,
-                            this.extractLevels(body.namespace),
-                            NamespaceId.createFromEncoded(body.namespace.parentId),
-                            PublicAccount.createFromPublicKey(body.namespace.ownerPublicKey, networkType),
-                            BigInt(body.namespace.startHeight),
-                            BigInt(body.namespace.endHeight),
-                            this.extractAlias(body.namespace),
-                        )),
-                    catchError((error) =>  throwError(this.errorHandling(error))),
-                ),
-=======
             mergeMap((networkType) =>
-                this.call(this.namespaceRoutesApi.getNamespace(namespaceId.toHex()), (body) => this.toNamespaceInfo(body, networkType)),
->>>>>>> bf0ba0a6
+                observableFrom(this.namespaceRoutesApi.getNamespace(namespaceId.toHex())).pipe(
+                    map(
+                        ({ body }) =>
+                            new NamespaceInfo(
+                                body.meta.active,
+                                body.meta.index,
+                                body.meta.id,
+                                body.namespace.registrationType as number,
+                                body.namespace.depth,
+                                this.extractLevels(body.namespace),
+                                NamespaceId.createFromEncoded(body.namespace.parentId),
+                                PublicAccount.createFromPublicKey(body.namespace.ownerPublicKey, networkType),
+                                BigInt(body.namespace.startHeight),
+                                BigInt(body.namespace.endHeight),
+                                this.extractAlias(body.namespace),
+                            ),
+                    ),
+                    catchError((error) => throwError(this.errorHandling(error))),
+                ),
             ),
         );
     }
@@ -151,40 +152,34 @@
      */
     public getNamespacesFromAccount(address: Address, queryParams?: QueryParams): Observable<NamespaceInfo[]> {
         return this.networkTypeObservable.pipe(
-<<<<<<< HEAD
-            mergeMap((networkType) => observableFrom(
-                this.namespaceRoutesApi.getNamespacesFromAccount(address.plain(),
-                                                                 this.queryParams(queryParams).pageSize,
-                                                                 this.queryParams(queryParams).id,
-                                                                 this.queryParams(queryParams).ordering)).pipe(
-                map(({body}) => body.namespaces.map((namespaceInfoDTO) => {
-                    return new NamespaceInfo(
-                        namespaceInfoDTO.meta.active,
-                        namespaceInfoDTO.meta.index,
-                        namespaceInfoDTO.meta.id,
-                        namespaceInfoDTO.namespace.registrationType as number,
-                        namespaceInfoDTO.namespace.depth,
-                        this.extractLevels(namespaceInfoDTO.namespace),
-                        NamespaceId.createFromEncoded(namespaceInfoDTO.namespace.parentId),
-                        PublicAccount.createFromPublicKey(namespaceInfoDTO.namespace.ownerPublicKey, networkType),
-                        BigInt(namespaceInfoDTO.namespace.startHeight),
-                        BigInt(namespaceInfoDTO.namespace.endHeight),
-                        this.extractAlias(namespaceInfoDTO.namespace),
-                    );
-                })),
-                catchError((error) =>  throwError(this.errorHandling(error))),
-=======
             mergeMap((networkType) =>
-                this.call(
+                observableFrom(
                     this.namespaceRoutesApi.getNamespacesFromAccount(
                         address.plain(),
                         this.queryParams(queryParams).pageSize,
                         this.queryParams(queryParams).id,
                         this.queryParams(queryParams).ordering,
                     ),
-                    (body) => body.namespaces.map((namespaceInfoDTO) => this.toNamespaceInfo(namespaceInfoDTO, networkType)),
-                ),
->>>>>>> bf0ba0a6
+                ).pipe(
+                    map(({ body }) =>
+                        body.namespaces.map((namespaceInfoDTO) => {
+                            return new NamespaceInfo(
+                                namespaceInfoDTO.meta.active,
+                                namespaceInfoDTO.meta.index,
+                                namespaceInfoDTO.meta.id,
+                                namespaceInfoDTO.namespace.registrationType as number,
+                                namespaceInfoDTO.namespace.depth,
+                                this.extractLevels(namespaceInfoDTO.namespace),
+                                NamespaceId.createFromEncoded(namespaceInfoDTO.namespace.parentId),
+                                PublicAccount.createFromPublicKey(namespaceInfoDTO.namespace.ownerPublicKey, networkType),
+                                BigInt(namespaceInfoDTO.namespace.startHeight),
+                                BigInt(namespaceInfoDTO.namespace.endHeight),
+                                this.extractAlias(namespaceInfoDTO.namespace),
+                            );
+                        }),
+                    ),
+                    catchError((error) => throwError(this.errorHandling(error))),
+                ),
             ),
         );
     }
@@ -200,31 +195,27 @@
             addresses: addresses.map((address) => address.plain()),
         };
         return this.networkTypeObservable.pipe(
-<<<<<<< HEAD
-            mergeMap((networkType) => observableFrom(
-                this.namespaceRoutesApi.getNamespacesFromAccounts(publicKeysBody)).pipe(
-                map(({body}) => body.namespaces.map((namespaceInfoDTO) => {
-                    return new NamespaceInfo(
-                        namespaceInfoDTO.meta.active,
-                        namespaceInfoDTO.meta.index,
-                        namespaceInfoDTO.meta.id,
-                        namespaceInfoDTO.namespace.registrationType as number,
-                        namespaceInfoDTO.namespace.depth,
-                        this.extractLevels(namespaceInfoDTO.namespace),
-                        NamespaceId.createFromEncoded(namespaceInfoDTO.namespace.parentId),
-                        PublicAccount.createFromPublicKey(namespaceInfoDTO.namespace.ownerPublicKey, networkType),
-                        BigInt(namespaceInfoDTO.namespace.startHeight),
-                        BigInt(namespaceInfoDTO.namespace.endHeight),
-                        this.extractAlias(namespaceInfoDTO.namespace),
-                    );
-                })),
-                catchError((error) =>  throwError(this.errorHandling(error))),
-=======
             mergeMap((networkType) =>
-                this.call(this.namespaceRoutesApi.getNamespacesFromAccounts(publicKeysBody), (body) =>
-                    body.namespaces.map((namespaceInfoDTO) => this.toNamespaceInfo(namespaceInfoDTO, networkType)),
-                ),
->>>>>>> bf0ba0a6
+                observableFrom(this.namespaceRoutesApi.getNamespacesFromAccounts(publicKeysBody)).pipe(
+                    map(({ body }) =>
+                        body.namespaces.map((namespaceInfoDTO) => {
+                            return new NamespaceInfo(
+                                namespaceInfoDTO.meta.active,
+                                namespaceInfoDTO.meta.index,
+                                namespaceInfoDTO.meta.id,
+                                namespaceInfoDTO.namespace.registrationType as number,
+                                namespaceInfoDTO.namespace.depth,
+                                this.extractLevels(namespaceInfoDTO.namespace),
+                                NamespaceId.createFromEncoded(namespaceInfoDTO.namespace.parentId),
+                                PublicAccount.createFromPublicKey(namespaceInfoDTO.namespace.ownerPublicKey, networkType),
+                                BigInt(namespaceInfoDTO.namespace.startHeight),
+                                BigInt(namespaceInfoDTO.namespace.endHeight),
+                                this.extractAlias(namespaceInfoDTO.namespace),
+                            );
+                        }),
+                    ),
+                    catchError((error) => throwError(this.errorHandling(error))),
+                ),
             ),
         );
     }
@@ -238,14 +229,17 @@
         const namespaceIdsBody = {
             namespaceIds: namespaceIds.map((id) => id.toHex()),
         };
-        return this.call(this.namespaceRoutesApi.getNamespacesNames(namespaceIdsBody), (body) =>
-            body.map((namespaceNameDTO) => {
-                return new NamespaceName(
-                    NamespaceId.createFromEncoded(namespaceNameDTO.id),
-                    namespaceNameDTO.name,
-                    namespaceNameDTO.parentId ? NamespaceId.createFromEncoded(namespaceNameDTO.parentId) : undefined,
-                );
-            }),
+        return observableFrom(this.namespaceRoutesApi.getNamespacesNames(namespaceIdsBody)).pipe(
+            map(({ body }) =>
+                body.map((namespaceNameDTO) => {
+                    return new NamespaceName(
+                        NamespaceId.createFromEncoded(namespaceNameDTO.id),
+                        namespaceNameDTO.name,
+                        namespaceNameDTO.parentId ? NamespaceId.createFromEncoded(namespaceNameDTO.parentId) : undefined,
+                    );
+                }),
+            ),
+            catchError((error) => throwError(this.errorHandling(error))),
         );
     }
 
@@ -257,21 +251,25 @@
     public getLinkedMosaicId(namespaceId: NamespaceId): Observable<MosaicId> {
         return this.networkTypeObservable.pipe(
             mergeMap(() =>
-                this.call(this.namespaceRoutesApi.getNamespace(namespaceId.toHex()), (body) => {
-                    const namespaceInfoDTO = body;
-                    if (namespaceInfoDTO.namespace === undefined) {
-                        // forward catapult-rest error
-                        throw namespaceInfoDTO;
-                    }
-                    if (
-                        namespaceInfoDTO.namespace.alias.type.valueOf() === AliasType.None ||
-                        namespaceInfoDTO.namespace.alias.type.valueOf() !== AliasType.Mosaic ||
-                        !namespaceInfoDTO.namespace.alias.mosaicId
-                    ) {
-                        throw new Error(`No mosaicId is linked to namespace '${namespaceInfoDTO.namespace.level0}'`);
-                    }
-                    return new MosaicId(namespaceInfoDTO.namespace.alias.mosaicId);
-                }),
+                observableFrom(this.namespaceRoutesApi.getNamespace(namespaceId.toHex())).pipe(
+                    map(({ body }) => {
+                        const namespaceInfoDTO = body;
+                        if (namespaceInfoDTO.namespace === undefined) {
+                            // forward catapult-rest error
+                            throw namespaceInfoDTO;
+                        }
+
+                        if (
+                            namespaceInfoDTO.namespace.alias.type.valueOf() === AliasType.None ||
+                            namespaceInfoDTO.namespace.alias.type.valueOf() !== AliasType.Mosaic ||
+                            !namespaceInfoDTO.namespace.alias.mosaicId
+                        ) {
+                            throw new Error("No mosaicId is linked to namespace '" + namespaceInfoDTO.namespace.level0 + "'");
+                        }
+                        return new MosaicId(namespaceInfoDTO.namespace.alias.mosaicId);
+                    }),
+                    catchError((error) => throwError(this.errorHandling(error))),
+                ),
             ),
         );
     }
@@ -284,50 +282,33 @@
     public getLinkedAddress(namespaceId: NamespaceId): Observable<Address> {
         return this.networkTypeObservable.pipe(
             mergeMap(() =>
-                this.call(this.namespaceRoutesApi.getNamespace(namespaceId.toHex()), (body) => {
-                    const namespaceInfoDTO = body;
-                    if (namespaceInfoDTO.namespace === undefined) {
-                        // forward catapult-rest error
-                        throw namespaceInfoDTO;
-                    }
-                    if (
-                        namespaceInfoDTO.namespace.alias.type.valueOf() === AliasType.None ||
-                        namespaceInfoDTO.namespace.alias.type.valueOf() !== AliasType.Address ||
-                        !namespaceInfoDTO.namespace.alias.address
-                    ) {
-                        throw new Error(`No address is linked to namespace '${namespaceInfoDTO.namespace.level0}'`);
-                    }
-
-                    const addressDecoded = namespaceInfoDTO.namespace.alias.address;
-                    const address = AddressLibrary.addressToString(convert.hexToUint8(addressDecoded));
-                    return Address.createFromRawAddress(address);
-                }),
-            ),
-        );
-    }
-
-    /**
-     * It maps from a NamespaceInfoDTO to NamespaceInfo
-     * @param dto the dto
-     * @param networkType the network type
-     */
-    private toNamespaceInfo(dto: NamespaceInfoDTO, networkType: NetworkType): NamespaceInfo {
-        return new NamespaceInfo(
-            dto.meta.active,
-            dto.meta.index,
-            dto.meta.id,
-            dto.namespace.registrationType as number,
-            dto.namespace.depth,
-            this.extractLevels(dto.namespace),
-            NamespaceId.createFromEncoded(dto.namespace.parentId),
-            PublicAccount.createFromPublicKey(dto.namespace.ownerPublicKey, networkType),
-            UInt64.fromNumericString(dto.namespace.startHeight),
-            UInt64.fromNumericString(dto.namespace.endHeight),
-            this.extractAlias(dto.namespace),
-        );
-    }
-
-    private extractLevels(namespace: NamespaceDTO): NamespaceId[] {
+                observableFrom(this.namespaceRoutesApi.getNamespace(namespaceId.toHex())).pipe(
+                    map(({ body }) => {
+                        const namespaceInfoDTO = body;
+                        if (namespaceInfoDTO.namespace === undefined) {
+                            // forward catapult-rest error
+                            throw namespaceInfoDTO;
+                        }
+
+                        if (
+                            namespaceInfoDTO.namespace.alias.type.valueOf() === AliasType.None ||
+                            namespaceInfoDTO.namespace.alias.type.valueOf() !== AliasType.Address ||
+                            !namespaceInfoDTO.namespace.alias.address
+                        ) {
+                            throw new Error("No address is linked to namespace '" + namespaceInfoDTO.namespace.level0 + "'");
+                        }
+
+                        const addressDecoded = namespaceInfoDTO.namespace.alias.address;
+                        const address = AddressLibrary.addressToString(convert.hexToUint8(addressDecoded));
+                        return Address.createFromRawAddress(address);
+                    }),
+                    catchError((error) => throwError(this.errorHandling(error))),
+                ),
+            ),
+        );
+    }
+
+    private extractLevels(namespace: any): NamespaceId[] {
         const result: NamespaceId[] = [];
         if (namespace.level0) {
             result.push(NamespaceId.createFromEncoded(namespace.level0));
@@ -348,12 +329,13 @@
      * @access private
      * @param namespace
      */
-    private extractAlias(namespace: NamespaceDTO): Alias {
-        if (namespace.alias && namespace.alias.type.valueOf() === AliasType.Mosaic) {
-            return new MosaicAlias(new MosaicId(namespace.alias.mosaicId!));
-        } else if (namespace.alias && namespace.alias.type.valueOf() === AliasType.Address) {
-            return new AddressAlias(Address.createFromEncoded(namespace.alias.address!));
+    private extractAlias(namespace: any): Alias {
+        if (namespace.alias && namespace.alias.type === AliasType.Mosaic) {
+            return new MosaicAlias(new MosaicId(namespace.alias.mosaicId));
+        } else if (namespace.alias && namespace.alias.type === AliasType.Address) {
+            return new AddressAlias(Address.createFromEncoded(namespace.alias.address));
         }
+
         return new EmptyAlias();
     }
 }