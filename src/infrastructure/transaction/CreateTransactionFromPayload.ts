--- conflicted
+++ resolved
@@ -89,7 +89,6 @@
  * @param payload - The transaction binary data
  * @returns Transaction
  */
-<<<<<<< HEAD
 export const CreateTransactionFromPayload = (payload: string): Transaction => {
     const builder = TransactionHelper.loadFromBinary(convert.hexToUint8(payload));
     const deadline = Deadline.createFromDTO((builder.getDeadline().timestamp));
@@ -114,7 +113,7 @@
                 return MosaicDefinitionTransaction.createFromBodyBuilder((builder as MosaicDefinitionTransactionBuilder), networkType, deadline, maxFee);
             case TransactionType.MOSAIC_SUPPLY_CHANGE:
                 return MosaicSupplyChangeTransaction.createFromBodyBuilder((builder as MosaicSupplyChangeTransactionBuilder), networkType, deadline, maxFee);
-            case TransactionType.REGISTER_NAMESPACE:
+            case TransactionType.NAMESPACE_REGISTRATION:
                 return NamespaceRegistrationTransaction.createFromBodyBuilder((builder as NamespaceRegistrationTransactionBuilder), networkType, deadline, maxFee);
             case TransactionType.TRANSFER:
                 return TransferTransaction.createFromBodyBuilder((builder as TransferTransactionBuilder), networkType, deadline, maxFee);
@@ -142,63 +141,6 @@
                 return AggregateTransaction.createFromBodyBuilder((builder as AggregateBondedTransactionBuilder), networkType, deadline, maxFee);
             default:
                 throw new Error(`Transaction type ${networkType} not implemented.`);
-=======
-export const CreateTransactionFromPayload = (payload: string,
-                                             isEmbedded = false): Transaction | InnerTransaction => {
-    const transactionBuilder = isEmbedded ? EmbeddedTransactionBuilder.loadFromBinary(convert.hexToUint8(payload)) :
-        TransactionBuilder.loadFromBinary(convert.hexToUint8(payload));
-    const type = transactionBuilder.getType().valueOf();
-    switch (type) {
-        case TransactionType.ACCOUNT_ADDRESS_RESTRICTION:
-        case TransactionType.ACCOUNT_OPERATION_RESTRICTION:
-        case TransactionType.ACCOUNT_MOSAIC_RESTRICTION:
-            switch (type) {
-                case TransactionType.ACCOUNT_ADDRESS_RESTRICTION:
-                    return AccountAddressRestrictionTransaction.createFromPayload(payload, isEmbedded);
-                case TransactionType.ACCOUNT_MOSAIC_RESTRICTION:
-                    return AccountMosaicRestrictionTransaction.createFromPayload(payload, isEmbedded);
-                case TransactionType.ACCOUNT_OPERATION_RESTRICTION:
-                    return AccountOperationRestrictionTransaction.createFromPayload(payload, isEmbedded);
-            }
-            throw new Error ('Account restriction transaction type not recognised.');
-        case TransactionType.ACCOUNT_LINK:
-            return AccountLinkTransaction.createFromPayload(payload, isEmbedded);
-        case TransactionType.ADDRESS_ALIAS:
-            return AddressAliasTransaction.createFromPayload(payload, isEmbedded);
-        case TransactionType.MOSAIC_ALIAS:
-            return MosaicAliasTransaction.createFromPayload(payload, isEmbedded);
-        case TransactionType.MOSAIC_DEFINITION:
-            return MosaicDefinitionTransaction.createFromPayload(payload, isEmbedded);
-        case TransactionType.MOSAIC_SUPPLY_CHANGE:
-            return MosaicSupplyChangeTransaction.createFromPayload(payload, isEmbedded);
-        case TransactionType.NAMESPACE_REGISTRATION:
-            return NamespaceRegistrationTransaction.createFromPayload(payload, isEmbedded);
-        case TransactionType.TRANSFER:
-            return TransferTransaction.createFromPayload(payload, isEmbedded);
-        case TransactionType.SECRET_LOCK:
-            return SecretLockTransaction.createFromPayload(payload, isEmbedded);
-        case TransactionType.SECRET_PROOF:
-            return SecretProofTransaction.createFromPayload(payload, isEmbedded);
-        case TransactionType.MULTISIG_ACCOUNT_MODIFICATION:
-            return MultisigAccountModificationTransaction.createFromPayload(payload, isEmbedded);
-        case TransactionType.HASH_LOCK:
-            return LockFundsTransaction.createFromPayload(payload, isEmbedded);
-        case TransactionType.MOSAIC_GLOBAL_RESTRICTION:
-            return MosaicGlobalRestrictionTransaction.createFromPayload(payload, isEmbedded);
-        case TransactionType.MOSAIC_ADDRESS_RESTRICTION:
-            return MosaicAddressRestrictionTransaction.createFromPayload(payload, isEmbedded);
-        case TransactionType.ACCOUNT_METADATA:
-            return AccountMetadataTransaction.createFromPayload(payload, isEmbedded);
-        case TransactionType.MOSAIC_METADATA:
-            return MosaicMetadataTransaction.createFromPayload(payload, isEmbedded);
-        case TransactionType.NAMESPACE_METADATA:
-            return NamespaceMetadataTransaction.createFromPayload(payload, isEmbedded);
-        case TransactionType.AGGREGATE_COMPLETE:
-        case TransactionType.AGGREGATE_BONDED:
-            return AggregateTransaction.createFromPayload(payload);
-        default:
-            throw new Error ('Transaction type not implemented yet.');
->>>>>>> 35266794
         }
     };
     return toBuilder();
@@ -244,7 +186,7 @@
                 return MosaicDefinitionTransaction.createFromBodyBuilder((builder as EmbeddedMosaicDefinitionTransactionBuilder), networkType, deadline, maxFee);
             case TransactionType.MOSAIC_SUPPLY_CHANGE:
                 return MosaicSupplyChangeTransaction.createFromBodyBuilder((builder as EmbeddedMosaicSupplyChangeTransactionBuilder), networkType, deadline, maxFee);
-            case TransactionType.REGISTER_NAMESPACE:
+            case TransactionType.NAMESPACE_REGISTRATION:
                 return NamespaceRegistrationTransaction.createFromBodyBuilder((builder as EmbeddedNamespaceRegistrationTransactionBuilder), networkType, deadline, maxFee);
             case TransactionType.TRANSFER:
                 return TransferTransaction.createFromBodyBuilder((builder as EmbeddedTransferTransactionBuilder), networkType, deadline, maxFee);
@@ -252,19 +194,19 @@
                 return SecretLockTransaction.createFromBodyBuilder((builder as EmbeddedSecretLockTransactionBuilder), networkType, deadline, maxFee);
             case TransactionType.SECRET_PROOF:
                 return SecretProofTransaction.createFromBodyBuilder((builder as EmbeddedSecretProofTransactionBuilder), networkType, deadline, maxFee);
-            case TransactionType.MODIFY_MULTISIG_ACCOUNT:
+            case TransactionType.MULTISIG_ACCOUNT_MODIFICATION:
                 return MultisigAccountModificationTransaction.createFromBodyBuilder((builder as EmbeddedMultisigAccountModificationTransactionBuilder), networkType, deadline, maxFee);
-            case TransactionType.LOCK:
+            case TransactionType.HASH_LOCK:
                 return LockFundsTransaction.createFromBodyBuilder((builder as EmbeddedHashLockTransactionBuilder), networkType, deadline, maxFee);
             case TransactionType.MOSAIC_GLOBAL_RESTRICTION:
                 return MosaicGlobalRestrictionTransaction.createFromBodyBuilder((builder as EmbeddedMosaicGlobalRestrictionTransactionBuilder), networkType, deadline, maxFee);
             case TransactionType.MOSAIC_ADDRESS_RESTRICTION:
                 return MosaicAddressRestrictionTransaction.createFromBodyBuilder((builder as EmbeddedMosaicAddressRestrictionTransactionBuilder), networkType, deadline, maxFee);
-            case TransactionType.ACCOUNT_METADATA_TRANSACTION:
+            case TransactionType.ACCOUNT_METADATA:
                 return AccountMetadataTransaction.createFromBodyBuilder((builder as EmbeddedAccountMetadataTransactionBuilder), networkType, deadline, maxFee);
-            case TransactionType.MOSAIC_METADATA_TRANSACTION:
+            case TransactionType.MOSAIC_METADATA:
                 return MosaicMetadataTransaction.createFromBodyBuilder((builder as EmbeddedMosaicMetadataTransactionBuilder), networkType, deadline, maxFee);
-            case TransactionType.NAMESPACE_METADATA_TRANSACTION:
+            case TransactionType.NAMESPACE_METADATA:
                 return NamespaceMetadataTransaction.createFromBodyBuilder((builder as EmbeddedNamespaceMetadataTransactionBuilder), networkType, deadline, maxFee);
             default:
                 throw new Error(`Transaction type ${networkType} not implemented.`);
