--- conflicted
+++ resolved
@@ -55,6 +55,7 @@
 import { TransferTransaction } from '../../model/transaction/TransferTransaction';
 import { BigIntUtilities } from '../../core/format/BigIntUtilities';
 
+// tslint:disable: no-use-before-declare
 /**
  * @internal
  * @param transactionDTO
@@ -67,25 +68,15 @@
         transactionDTO.transaction.type === TransactionType.AGGREGATE_BONDED
     ) {
         const innerTransactions = transactionDTO.transaction.transactions.map((innerTransactionDTO) => {
-<<<<<<< HEAD
-            const aggregateTransactionInfo = innerTransactionDTO.meta ? new AggregateTransactionInfo(
-                BigInt(innerTransactionDTO.meta.height),
-                innerTransactionDTO.meta.index,
-                innerTransactionDTO.meta.id,
-                innerTransactionDTO.meta.aggregateHash,
-                innerTransactionDTO.meta.aggregateId,
-            ) : undefined;
-=======
             const aggregateTransactionInfo = innerTransactionDTO.meta
                 ? new AggregateTransactionInfo(
-                      UInt64.fromNumericString(innerTransactionDTO.meta.height),
+                      BigInt(innerTransactionDTO.meta.height),
                       innerTransactionDTO.meta.index,
                       innerTransactionDTO.meta.id,
                       innerTransactionDTO.meta.aggregateHash,
                       innerTransactionDTO.meta.aggregateId,
                   )
                 : undefined;
->>>>>>> bf0ba0a6
             innerTransactionDTO.transaction.maxFee = transactionDTO.transaction.maxFee;
             innerTransactionDTO.transaction.deadline = transactionDTO.transaction.deadline;
             innerTransactionDTO.transaction.signature = transactionDTO.transaction.signature;
@@ -107,32 +98,12 @@
                   })
                 : [],
             transactionDTO.transaction.signature,
-<<<<<<< HEAD
-            transactionDTO.transaction.signerPublicKey ? PublicAccount.createFromPublicKey(transactionDTO.transaction.signerPublicKey,
-                            transactionDTO.transaction.network) : undefined,
-            transactionDTO.meta ? new TransactionInfo(
-                BigInt(transactionDTO.meta.height),
-                transactionDTO.meta.index,
-                transactionDTO.meta.id,
-                transactionDTO.meta.hash,
-                transactionDTO.meta.merkleComponentHash,
-            ) : undefined,
-        );
-    } else {
-        const transactionInfo = transactionDTO.meta ? new TransactionInfo(
-            BigInt(transactionDTO.meta.height),
-            transactionDTO.meta.index,
-            transactionDTO.meta.id,
-            transactionDTO.meta.hash,
-            transactionDTO.meta.merkleComponentHash,
-        ) : undefined;
-=======
             transactionDTO.transaction.signerPublicKey
                 ? PublicAccount.createFromPublicKey(transactionDTO.transaction.signerPublicKey, transactionDTO.transaction.network)
                 : undefined,
             transactionDTO.meta
                 ? new TransactionInfo(
-                      UInt64.fromNumericString(transactionDTO.meta.height),
+                      BigInt(transactionDTO.meta.height),
                       transactionDTO.meta.index,
                       transactionDTO.meta.id,
                       transactionDTO.meta.hash,
@@ -143,14 +114,13 @@
     } else {
         const transactionInfo = transactionDTO.meta
             ? new TransactionInfo(
-                  UInt64.fromNumericString(transactionDTO.meta.height),
+                  BigInt(transactionDTO.meta.height),
                   transactionDTO.meta.index,
                   transactionDTO.meta.id,
                   transactionDTO.meta.hash,
                   transactionDTO.meta.merkleComponentHash,
               )
             : undefined;
->>>>>>> bf0ba0a6
         return CreateStandaloneTransactionFromDTO(transactionDTO.transaction, transactionInfo);
     }
 };
