--- conflicted
+++ resolved
@@ -14,10 +14,6 @@
  * limitations under the License.
  */
 
-<<<<<<< HEAD
-=======
-import { Crypto } from '../../core/crypto';
->>>>>>> bf0ba0a6
 import { IdGenerator } from '../../core/format';
 
 export class NamespaceMosaicIdGenerator {
@@ -31,16 +27,6 @@
     };
 
     /**
-<<<<<<< HEAD
-=======
-     * @returns random mosaic nonce
-     */
-    public static generateRandomMosaicNonce = () => {
-        return Crypto.randomBytes(4);
-    };
-
-    /**
->>>>>>> bf0ba0a6
      * @param {string} namespaceName - The namespace name
      * @returns sub namespace id
      */
