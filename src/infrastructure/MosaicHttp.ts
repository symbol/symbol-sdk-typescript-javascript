/*
 * Copyright 2019 NEM
 *
 * Licensed under the Apache License, Version 2.0 (the "License");
 * you may not use this file except in compliance with the License.
 * You may obtain a copy of the License at
 *
 *     http://www.apache.org/licenses/LICENSE-2.0
 *
 * Unless required by applicable law or agreed to in writing, software
 * distributed under the License is distributed on an "AS IS" BASIS,
 * WITHOUT WARRANTIES OR CONDITIONS OF ANY KIND, either express or implied.
 * See the License for the specific language governing permissions and
 * limitations under the License.
 */

import { Observable } from 'rxjs';
import { mergeMap } from 'rxjs/operators';
import { AccountIds, MosaicDTO, MosaicIds, MosaicInfoDTO, MosaicRoutesApi } from 'symbol-openapi-typescript-node-client';
import { Address } from '../model/account/Address';
import { PublicAccount } from '../model/account/PublicAccount';
import { MosaicFlags } from '../model/mosaic/MosaicFlags';
import { MosaicId } from '../model/mosaic/MosaicId';
import { MosaicInfo } from '../model/mosaic/MosaicInfo';
import { NetworkType } from '../model/network/NetworkType';
import { Http } from './Http';
import { MosaicRepository } from './MosaicRepository';

/**
 * Mosaic http repository.
 *
 * @since 1.0
 */
export class MosaicHttp extends Http implements MosaicRepository {
    /**
     * @internal
     * Symbol openapi typescript-node client mosaic routes api
     */
    private readonly mosaicRoutesApi: MosaicRoutesApi;

    /**
     * @internal
     * network type for the mappings.
     */
    private readonly networkTypeObservable: Observable<NetworkType>;
    /**
     * Constructor
     * @param url
     * @param networkType
     */
    constructor(url: string, networkType?: NetworkType | Observable<NetworkType>) {
        super(url);
        this.mosaicRoutesApi = new MosaicRoutesApi(url);
        this.networkTypeObservable = this.createNetworkTypeObservable(networkType);
        this.mosaicRoutesApi.useQuerystring = true;
    }

    /**
     * Gets the MosaicInfo for a given mosaicId
     * @param mosaicId - Mosaic id
     * @returns Observable<MosaicInfo>
     */
    public getMosaic(mosaicId: MosaicId): Observable<MosaicInfo> {
        return this.networkTypeObservable.pipe(
            mergeMap((networkType) =>
                this.call(this.mosaicRoutesApi.getMosaic(mosaicId.toHex()), (body) => this.toMosaicInfo(body, networkType)),
            ),
        );
    }

    /**
     * Gets MosaicInfo for different mosaicIds.
     * @param mosaicIds - Array of mosaic ids
     * @returns Observable<MosaicInfo[]>
     */
    public getMosaics(mosaicIds: MosaicId[]): Observable<MosaicInfo[]> {
        const ids = new MosaicIds();
        ids.mosaicIds = mosaicIds.map((id) => id.toHex());
        return this.networkTypeObservable.pipe(
            mergeMap((networkType) =>
                this.call(this.mosaicRoutesApi.getMosaics(ids), (body) => body.map((b) => this.toMosaicInfo(b, networkType))),
            ),
        );
    }

    /**
     * Gets an array of mosaics created for a given account address.
     * @summary Get mosaics created by an account
     * @param address Account address.
     */
    public getMosaicsFromAccount(address: Address): Observable<MosaicInfo[]> {
        return this.networkTypeObservable.pipe(
            mergeMap((networkType) =>
                this.call(this.mosaicRoutesApi.getMosaicsFromAccount(address.plain()), (body) =>
                    body.mosaics.map((b) => this.toMosaicInfoFromMosaicDto(b, networkType)),
                ),
            ),
        );
    }

    /**
     * Gets mosaics created for a given array of addresses.
     * @summary Get mosaics created for given array of addresses
     * @param addresses Array of addresses
     */
    public getMosaicsFromAccounts(addresses: Address[]): Observable<MosaicInfo[]> {
        const accountIds = new AccountIds();
        accountIds.addresses = addresses.map((address) => address.plain());
        return this.networkTypeObservable.pipe(
            mergeMap((networkType) =>
                this.call(this.mosaicRoutesApi.getMosaicsFromAccounts(accountIds), (body) =>
                    body.mosaics.map((b) => this.toMosaicInfoFromMosaicDto(b, networkType)),
                ),
            ),
        );
    }

    /**
     * Maps MosaicInfoDTO to MosaicInfo
     *
     * @param mosaicInfo the dto object.
     * @returns the model object
     */
    private toMosaicInfo(mosaicInfo: MosaicInfoDTO, networkType: NetworkType): MosaicInfo {
        return new MosaicInfo(
            new MosaicId(mosaicInfo.mosaic.id),
<<<<<<< HEAD
                BigInt(mosaicInfo.mosaic.supply),
                BigInt(mosaicInfo.mosaic.startHeight),
                PublicAccount.createFromPublicKey(mosaicInfo.mosaic.ownerPublicKey, networkType),
                mosaicInfo.mosaic.revision,
                new MosaicFlags(mosaicInfo.mosaic.flags),
                mosaicInfo.mosaic.divisibility,
                BigInt(mosaicInfo.mosaic.duration),
=======
            UInt64.fromNumericString(mosaicInfo.mosaic.supply),
            UInt64.fromNumericString(mosaicInfo.mosaic.startHeight),
            PublicAccount.createFromPublicKey(mosaicInfo.mosaic.ownerPublicKey, networkType),
            mosaicInfo.mosaic.revision,
            new MosaicFlags(mosaicInfo.mosaic.flags),
            mosaicInfo.mosaic.divisibility,
            UInt64.fromNumericString(mosaicInfo.mosaic.duration),
>>>>>>> bf0ba0a6
        );
    }

    /**
     * Maps MosaicDTO to MosaicInfo
     *
     * @param mosaicInfo the dto object.
     * @returns the model object
     */
    private toMosaicInfoFromMosaicDto(mosaicInfo: MosaicDTO, networkType: NetworkType): MosaicInfo {
        return new MosaicInfo(
            new MosaicId(mosaicInfo.id),
<<<<<<< HEAD
                BigInt(mosaicInfo.supply),
                BigInt(mosaicInfo.startHeight),
                PublicAccount.createFromPublicKey(mosaicInfo.ownerPublicKey, networkType),
                mosaicInfo.revision,
                new MosaicFlags(mosaicInfo.flags),
                mosaicInfo.divisibility,
                BigInt(mosaicInfo.duration),
=======
            UInt64.fromNumericString(mosaicInfo.supply),
            UInt64.fromNumericString(mosaicInfo.startHeight),
            PublicAccount.createFromPublicKey(mosaicInfo.ownerPublicKey, networkType),
            mosaicInfo.revision,
            new MosaicFlags(mosaicInfo.flags),
            mosaicInfo.divisibility,
            UInt64.fromNumericString(mosaicInfo.duration),
>>>>>>> bf0ba0a6
        );
    }
}<|MERGE_RESOLUTION|>--- conflicted
+++ resolved
@@ -14,9 +14,9 @@
  * limitations under the License.
  */
 
-import { Observable } from 'rxjs';
-import { mergeMap } from 'rxjs/operators';
-import { AccountIds, MosaicDTO, MosaicIds, MosaicInfoDTO, MosaicRoutesApi } from 'symbol-openapi-typescript-node-client';
+import { Observable, throwError } from 'rxjs';
+import { catchError, mergeMap } from 'rxjs/operators';
+import { MosaicRoutesApi, MosaicIds, AccountIds, MosaicInfoDTO, MosaicDTO } from 'symbol-openapi-typescript-node-client';
 import { Address } from '../model/account/Address';
 import { PublicAccount } from '../model/account/PublicAccount';
 import { MosaicFlags } from '../model/mosaic/MosaicFlags';
@@ -124,23 +124,13 @@
     private toMosaicInfo(mosaicInfo: MosaicInfoDTO, networkType: NetworkType): MosaicInfo {
         return new MosaicInfo(
             new MosaicId(mosaicInfo.mosaic.id),
-<<<<<<< HEAD
-                BigInt(mosaicInfo.mosaic.supply),
-                BigInt(mosaicInfo.mosaic.startHeight),
-                PublicAccount.createFromPublicKey(mosaicInfo.mosaic.ownerPublicKey, networkType),
-                mosaicInfo.mosaic.revision,
-                new MosaicFlags(mosaicInfo.mosaic.flags),
-                mosaicInfo.mosaic.divisibility,
-                BigInt(mosaicInfo.mosaic.duration),
-=======
-            UInt64.fromNumericString(mosaicInfo.mosaic.supply),
-            UInt64.fromNumericString(mosaicInfo.mosaic.startHeight),
+            BigInt(mosaicInfo.mosaic.supply),
+            BigInt(mosaicInfo.mosaic.startHeight),
             PublicAccount.createFromPublicKey(mosaicInfo.mosaic.ownerPublicKey, networkType),
             mosaicInfo.mosaic.revision,
             new MosaicFlags(mosaicInfo.mosaic.flags),
             mosaicInfo.mosaic.divisibility,
-            UInt64.fromNumericString(mosaicInfo.mosaic.duration),
->>>>>>> bf0ba0a6
+            BigInt(mosaicInfo.mosaic.duration),
         );
     }
 
@@ -153,23 +143,13 @@
     private toMosaicInfoFromMosaicDto(mosaicInfo: MosaicDTO, networkType: NetworkType): MosaicInfo {
         return new MosaicInfo(
             new MosaicId(mosaicInfo.id),
-<<<<<<< HEAD
-                BigInt(mosaicInfo.supply),
-                BigInt(mosaicInfo.startHeight),
-                PublicAccount.createFromPublicKey(mosaicInfo.ownerPublicKey, networkType),
-                mosaicInfo.revision,
-                new MosaicFlags(mosaicInfo.flags),
-                mosaicInfo.divisibility,
-                BigInt(mosaicInfo.duration),
-=======
-            UInt64.fromNumericString(mosaicInfo.supply),
-            UInt64.fromNumericString(mosaicInfo.startHeight),
+            BigInt(mosaicInfo.supply),
+            BigInt(mosaicInfo.startHeight),
             PublicAccount.createFromPublicKey(mosaicInfo.ownerPublicKey, networkType),
             mosaicInfo.revision,
             new MosaicFlags(mosaicInfo.flags),
             mosaicInfo.divisibility,
-            UInt64.fromNumericString(mosaicInfo.duration),
->>>>>>> bf0ba0a6
+            BigInt(mosaicInfo.duration),
         );
     }
 }