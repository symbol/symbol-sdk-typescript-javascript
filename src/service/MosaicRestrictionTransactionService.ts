--- conflicted
+++ resolved
@@ -36,14 +36,8 @@
  * MosaicRestrictionTransactionService service
  */
 export class MosaicRestrictionTransactionService {
-<<<<<<< HEAD
-
     private readonly defaultMosaicAddressRestrictionValue = BigIntUtilities.HexToBigInt('FFFFFFFFFFFFFFFF');
     private readonly defaultMosaicGlobalRestrictionValue = BigInt(0);
-=======
-    private readonly defaultMosaicAddressRestrictionValue = UInt64.fromHex('FFFFFFFFFFFFFFFF');
-    private readonly defaultMosaicGlobalRestrictionValue = UInt64.fromUint(0);
->>>>>>> bf0ba0a6
 
     /**
      * Constructor
@@ -66,46 +60,15 @@
      * @param referenceMosaicId - Reference mosaic Id
      * @param maxFee - Max fee
      */
-<<<<<<< HEAD
-    public createMosaicGlobalRestrictionTransaction(deadline: Deadline,
-                                                    networkType: NetworkType,
-                                                    mosaicId: MosaicId | NamespaceId,
-                                                    restrictionKey: bigint,
-                                                    restrictionValue: string,
-                                                    restrictionType: MosaicRestrictionType,
-                                                    referenceMosaicId: MosaicId | NamespaceId = new MosaicId(BigInt(0)),
-                                                    maxFee: bigint = BigInt(0)): Observable<Transaction> {
-        this.validateInput(restrictionValue);
-        return this.getResolvedMosaicId(mosaicId).pipe(
-            mergeMap((resolvedMosaicId) => this.getGlobalRestrictionEntry(resolvedMosaicId, restrictionKey).pipe(
-                map((restrictionEntry: MosaicGlobalRestrictionItem | undefined) => {
-                    const currentValue = restrictionEntry ? BigInt(restrictionEntry.restrictionValue) :
-                        this.defaultMosaicGlobalRestrictionValue;
-                    const currentType = restrictionEntry ? restrictionEntry.restrictionType : MosaicRestrictionType.NONE;
-                    return MosaicGlobalRestrictionTransaction.create(
-                        deadline,
-                        resolvedMosaicId,
-                        restrictionKey,
-                        currentValue,
-                        currentType,
-                        BigInt(restrictionValue),
-                        restrictionType,
-                        networkType,
-                        referenceMosaicId,
-                        maxFee,
-                    );
-                }),
-            )));
-=======
     public createMosaicGlobalRestrictionTransaction(
         deadline: Deadline,
         networkType: NetworkType,
         mosaicId: MosaicId | NamespaceId,
-        restrictionKey: UInt64,
+        restrictionKey: bigint,
         restrictionValue: string,
         restrictionType: MosaicRestrictionType,
-        referenceMosaicId: MosaicId | NamespaceId = new MosaicId(UInt64.fromUint(0).toDTO()),
-        maxFee: UInt64 = new UInt64([0, 0]),
+        referenceMosaicId: MosaicId | NamespaceId = new MosaicId(BigInt(0)),
+        maxFee = BigInt(0),
     ): Observable<Transaction> {
         this.validateInput(restrictionValue);
         return this.getResolvedMosaicId(mosaicId).pipe(
@@ -113,7 +76,7 @@
                 this.getGlobalRestrictionEntry(resolvedMosaicId, restrictionKey).pipe(
                     map((restrictionEntry: MosaicGlobalRestrictionItem | undefined) => {
                         const currentValue = restrictionEntry
-                            ? UInt64.fromNumericString(restrictionEntry.restrictionValue)
+                            ? BigInt(restrictionEntry.restrictionValue)
                             : this.defaultMosaicGlobalRestrictionValue;
                         const currentType = restrictionEntry ? restrictionEntry.restrictionType : MosaicRestrictionType.NONE;
                         return MosaicGlobalRestrictionTransaction.create(
@@ -122,7 +85,7 @@
                             restrictionKey,
                             currentValue,
                             currentType,
-                            UInt64.fromNumericString(restrictionValue),
+                            BigInt(restrictionValue),
                             restrictionType,
                             networkType,
                             referenceMosaicId,
@@ -132,7 +95,6 @@
                 ),
             ),
         );
->>>>>>> bf0ba0a6
     }
 
     /**
@@ -145,49 +107,14 @@
      * @param restrictionValue - New restriction value
      * @param maxFee - Max fee
      */
-<<<<<<< HEAD
-    public createMosaicAddressRestrictionTransaction(deadline: Deadline,
-                                                     networkType: NetworkType,
-                                                     mosaicId: MosaicId | NamespaceId,
-                                                     restrictionKey: bigint,
-                                                     targetAddress: Address | NamespaceId,
-                                                     restrictionValue: string,
-                                                     maxFee: bigint = BigInt(0)): Observable<Transaction> {
-        this.validateInput(restrictionValue);
-        const combinedUnresolved = combineLatest(this.getResolvedMosaicId(mosaicId), this.getResolvedAddress(targetAddress));
-        return combinedUnresolved.pipe(
-            mergeMap(([resolvedMosaicId, resolvedAddress]) => this.getGlobalRestrictionEntry(resolvedMosaicId, restrictionKey).pipe(
-                mergeMap((restrictionEntry: MosaicGlobalRestrictionItem | undefined) => {
-                    if (!restrictionEntry) {
-                        throw new Error('Global restriction is not valid for RestrictionKey: ' + restrictionKey);
-                    }
-                    return this.getAddressRestrictionEntry(resolvedMosaicId, restrictionKey, resolvedAddress).pipe(
-                        map((optionalValue) => {
-                            const currentValue = optionalValue ?
-                                BigInt(optionalValue) : this.defaultMosaicAddressRestrictionValue;
-                            return MosaicAddressRestrictionTransaction.create(
-                                deadline,
-                                mosaicId,
-                                restrictionKey,
-                                targetAddress,
-                                BigInt(restrictionValue),
-                                networkType,
-                                currentValue,
-                                maxFee,
-                            );
-                        }),
-                    );
-                }),
-            )),
-=======
     public createMosaicAddressRestrictionTransaction(
         deadline: Deadline,
         networkType: NetworkType,
         mosaicId: MosaicId | NamespaceId,
-        restrictionKey: UInt64,
+        restrictionKey: bigint,
         targetAddress: Address | NamespaceId,
         restrictionValue: string,
-        maxFee: UInt64 = new UInt64([0, 0]),
+        maxFee = BigInt(0),
     ): Observable<Transaction> {
         this.validateInput(restrictionValue);
         const combinedUnresolved = combineLatest(this.getResolvedMosaicId(mosaicId), this.getResolvedAddress(targetAddress));
@@ -200,15 +127,13 @@
                         }
                         return this.getAddressRestrictionEntry(resolvedMosaicId, restrictionKey, resolvedAddress).pipe(
                             map((optionalValue) => {
-                                const currentValue = optionalValue
-                                    ? UInt64.fromNumericString(optionalValue)
-                                    : this.defaultMosaicAddressRestrictionValue;
+                                const currentValue = optionalValue ? BigInt(optionalValue) : this.defaultMosaicAddressRestrictionValue;
                                 return MosaicAddressRestrictionTransaction.create(
                                     deadline,
                                     mosaicId,
                                     restrictionKey,
                                     targetAddress,
-                                    UInt64.fromNumericString(restrictionValue),
+                                    BigInt(restrictionValue),
                                     networkType,
                                     currentValue,
                                     maxFee,
@@ -218,7 +143,6 @@
                     }),
                 ),
             ),
->>>>>>> bf0ba0a6
         );
     }
 
@@ -269,14 +193,9 @@
      * Check if input restriction key and value are invalid or not
      * @param value - Restriction value
      */
-<<<<<<< HEAD
     private validateInput(value: string) {
         const input_long = Long.fromString(value, true);
-        if (! /^\d+$/.test(value) || (value.substr(0, 1) === '0' && value.length > 1) || !Long.isLong(input_long)) {
-=======
-    private validateInput(value: string): void {
-        if (!UInt64.isLongNumericString(value)) {
->>>>>>> bf0ba0a6
+        if (!/^\d+$/.test(value) || (value.substr(0, 1) === '0' && value.length > 1) || !Long.isLong(input_long)) {
             throw new Error(`RestrictionValue: ${value} is not a valid numeric string.`);
         }
     }
