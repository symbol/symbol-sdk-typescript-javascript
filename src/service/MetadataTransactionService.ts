/*
 * Copyright 2018 NEM
 *
 * Licensed under the Apache License, Version 2.0 (the "License");
 * you may not use this file except in compliance with the License.
 * You may obtain a copy of the License at
 *
 *     http://www.apache.org/licenses/LICENSE-2.0
 *
 * Unless required by applicable law or agreed to in writing, software
 * distributed under the License is distributed on an "AS IS" BASIS,
 * WITHOUT WARRANTIES OR CONDITIONS OF ANY KIND, either express or implied.
 * See the License for the specific language governing permissions and
 * limitations under the License.
 */

import { Observable, of } from 'rxjs';
import { catchError, map } from 'rxjs/operators';
import { Convert } from '../core/format/Convert';
import { MetadataRepository } from '../infrastructure/MetadataRepository';
import { Address } from '../model/account/Address';
import { PublicAccount } from '../model/account/PublicAccount';
import { Metadata } from '../model/metadata/Metadata';
import { MetadataType } from '../model/metadata/MetadataType';
import { MosaicId } from '../model/mosaic/MosaicId';
import { NamespaceId } from '../model/namespace/NamespaceId';
import { NetworkType } from '../model/network/NetworkType';
import { AccountMetadataTransaction } from '../model/transaction/AccountMetadataTransaction';
import { Deadline } from '../model/transaction/Deadline';
import { MosaicMetadataTransaction } from '../model/transaction/MosaicMetadataTransaction';
import { NamespaceMetadataTransaction } from '../model/transaction/NamespaceMetadataTransaction';
import { BigIntUtilities } from '../core/format/BigIntUtilities';

/**
 * MetadataTransaction service
 */
export class MetadataTransactionService {
    /**
     * Constructor
     * @param metadataRepository
     */
    constructor(private readonly metadataRepository: MetadataRepository) {}

    /**
     * Create a Metadata Transaction object without knowing previous metadata value
     * @param deadline - Deadline
     * @param networkType - Network identifier
     * @param metadataType - Matadata type
     * @param targetPublicAccount - Target public account
     * @param key - Metadata scoped key
     * @param value - New metadata value
     * @param senderPublicAccount - sender (signer) public account
     * @param targetId - Target Id (MosaicId | NamespaceId)
     * @param maxFee - Max fee
     * @return {AccountMetadataTransaction | MosaicMetadataTransaction | NamespaceMetadataTransaction}
     */
<<<<<<< HEAD
    public createMetadataTransaction(deadline: Deadline,
                                     networkType: NetworkType,
                                     metadataType: MetadataType,
                                     targetPublicAccount: PublicAccount,
                                     key: bigint,
                                     value: string,
                                     senderPublicAccount: PublicAccount,
                                     targetId?: MosaicId | NamespaceId,
                                     maxFee: bigint = BigInt(0)):
                                     Observable<AccountMetadataTransaction | MosaicMetadataTransaction | NamespaceMetadataTransaction> {
=======
    public createMetadataTransaction(
        deadline: Deadline,
        networkType: NetworkType,
        metadataType: MetadataType,
        targetPublicAccount: PublicAccount,
        key: UInt64,
        value: string,
        senderPublicAccount: PublicAccount,
        targetId?: MosaicId | NamespaceId,
        maxFee: UInt64 = new UInt64([0, 0]),
    ): Observable<AccountMetadataTransaction | MosaicMetadataTransaction | NamespaceMetadataTransaction> {
>>>>>>> bf0ba0a6
        switch (metadataType) {
            case MetadataType.Account:
                return this.createAccountMetadataTransaction(
                    deadline,
                    networkType,
                    targetPublicAccount.publicKey,
                    key,
                    value,
                    senderPublicAccount.publicKey,
                    maxFee,
                );
            case MetadataType.Mosaic:
                if (!targetId || !(targetId instanceof MosaicId)) {
                    throw Error('TargetId for MosaicMetadataTransaction is invalid');
                }
                return this.createMosaicMetadataTransaction(
                    deadline,
                    networkType,
                    targetPublicAccount.publicKey,
                    targetId as MosaicId,
                    key,
                    value,
                    senderPublicAccount.publicKey,
                    maxFee,
                );
            case MetadataType.Namespace:
                if (!targetId || !(targetId instanceof NamespaceId)) {
                    throw Error('TargetId for NamespaceMetadataTransaction is invalid');
                }
                return this.createNamespaceMetadataTransaction(
                    deadline,
                    networkType,
                    targetPublicAccount.publicKey,
                    targetId as NamespaceId,
                    key,
                    value,
                    senderPublicAccount.publicKey,
                    maxFee,
                );
            default:
                throw Error('Metadata type invalid');
        }
    }

    /**
     * @internal
     * @param deadline - Deadline
     * @param networkType - Network identifier
     * @param targetPublicKey - Target public key
     * @param key - Metadata key
     * @param value - New metadata value
     * @param senderPublicKey - sender (signer) public key
     * @param maxFee - max fee
     * @returns {Observable<AccountMetadataTransaction>}
     */
<<<<<<< HEAD
    private createAccountMetadataTransaction(deadline: Deadline,
                                             networkType: NetworkType,
                                             targetPublicKey: string,
                                             key: bigint,
                                             value: string,
                                             senderPublicKey: string,
                                             maxFee: bigint): Observable<AccountMetadataTransaction> {
        return this.metadataRepository.getAccountMetadataByKeyAndSender(Address.createFromPublicKey(targetPublicKey, networkType),
                BigIntUtilities.BigIntToHex(key), senderPublicKey)
            .pipe(map((metadata: Metadata) => {
                const currentValueByte = Convert.utf8ToUint8(metadata.metadataEntry.value);
                const newValueBytes = Convert.utf8ToUint8(value);
                return AccountMetadataTransaction.create(
                    deadline,
                    targetPublicKey,
                    key,
                    newValueBytes.length - currentValueByte.length,
                    Convert.decodeHex(Convert.xor(currentValueByte, newValueBytes)),
                    networkType,
                    maxFee,
                );
            }),
            catchError((err: Error) => {
                const error = JSON.parse(err.message);
                if (error && error.statusCode && error.statusCode === 404) {
=======
    private createAccountMetadataTransaction(
        deadline: Deadline,
        networkType: NetworkType,
        targetPublicKey: string,
        key: UInt64,
        value: string,
        senderPublicKey: string,
        maxFee: UInt64,
    ): Observable<AccountMetadataTransaction> {
        return this.metadataRepository
            .getAccountMetadataByKeyAndSender(Address.createFromPublicKey(targetPublicKey, networkType), key.toHex(), senderPublicKey)
            .pipe(
                map((metadata: Metadata) => {
                    const currentValueByte = Convert.utf8ToUint8(metadata.metadataEntry.value);
>>>>>>> bf0ba0a6
                    const newValueBytes = Convert.utf8ToUint8(value);
                    return AccountMetadataTransaction.create(
                        deadline,
                        targetPublicKey,
                        key,
                        newValueBytes.length - currentValueByte.length,
                        Convert.decodeHex(Convert.xor(currentValueByte, newValueBytes)),
                        networkType,
                        maxFee,
                    );
                }),
                catchError((err: Error) => {
                    const error = JSON.parse(err.message);
                    if (error && error.statusCode && error.statusCode === 404) {
                        const newValueBytes = Convert.utf8ToUint8(value);
                        return of(
                            AccountMetadataTransaction.create(
                                deadline,
                                targetPublicKey,
                                key,
                                newValueBytes.length,
                                value,
                                networkType,
                                maxFee,
                            ),
                        );
                    }
                    throw Error(err.message);
                }),
            );
    }

    /**
     * @internal
     * @param deadline - Deadline
     * @param networkType - Network identifier
     * @param targetPublicKey - Target public key
     * @param mosaicId - Mosaic Id
     * @param key - Metadata key
     * @param value - New metadata value
     * @param senderPublicKey - sender (signer) public key
     * @param maxFee - max fee
     * @returns {Observable<MosaicMetadataTransaction>}
     */
<<<<<<< HEAD
    private createMosaicMetadataTransaction(deadline: Deadline,
                                            networkType: NetworkType,
                                            targetPublicKey: string,
                                            mosaicId: MosaicId,
                                            key: bigint,
                                            value: string,
                                            senderPublicKey: string,
                                            maxFee: bigint): Observable<MosaicMetadataTransaction> {
        return this.metadataRepository.getMosaicMetadataByKeyAndSender(mosaicId,
                BigIntUtilities.BigIntToHex(key), senderPublicKey)
            .pipe(map((metadata: Metadata) => {
=======
    private createMosaicMetadataTransaction(
        deadline: Deadline,
        networkType: NetworkType,
        targetPublicKey: string,
        mosaicId: MosaicId,
        key: UInt64,
        value: string,
        senderPublicKey: string,
        maxFee: UInt64,
    ): Observable<MosaicMetadataTransaction> {
        return this.metadataRepository.getMosaicMetadataByKeyAndSender(mosaicId, key.toHex(), senderPublicKey).pipe(
            map((metadata: Metadata) => {
>>>>>>> bf0ba0a6
                const currentValueByte = Convert.utf8ToUint8(metadata.metadataEntry.value);
                const newValueBytes = Convert.utf8ToUint8(value);
                return MosaicMetadataTransaction.create(
                    deadline,
                    targetPublicKey,
                    key,
                    mosaicId,
                    newValueBytes.length - currentValueByte.length,
                    Convert.decodeHex(Convert.xor(currentValueByte, newValueBytes)),
                    networkType,
                    maxFee,
                );
            }),
            catchError((err: Error) => {
                const error = JSON.parse(err.message);
                if (error && error.statusCode && error.statusCode === 404) {
                    const newValueBytes = Convert.utf8ToUint8(value);
                    return of(
                        MosaicMetadataTransaction.create(
                            deadline,
                            targetPublicKey,
                            key,
                            mosaicId,
                            newValueBytes.length,
                            value,
                            networkType,
                            maxFee,
                        ),
                    );
                }
                throw Error(err.message);
            }),
        );
    }

    /**
     * @internal
     * @param deadline - Deadline
     * @param networkType - Network identifier
     * @param targetPublicKey - Target public key
     * @param namespaceId - Namespace Id
     * @param key - Metadata key
     * @param value - New metadata value
     * @param senderPublicKey - sender (signer) public key
     * @param maxFee - max fee
     * @returns {Observable<NamespaceMetadataTransaction>}
     */
<<<<<<< HEAD
    private createNamespaceMetadataTransaction(deadline: Deadline,
                                               networkType: NetworkType,
                                               targetPublicKey: string,
                                               namespaceId: NamespaceId,
                                               key: bigint,
                                               value: string,
                                               senderPublicKey: string,
                                               maxFee: bigint): Observable<NamespaceMetadataTransaction> {
        return this.metadataRepository.getNamespaceMetadataByKeyAndSender(namespaceId,
                BigIntUtilities.BigIntToHex(key), senderPublicKey)
            .pipe(map((metadata: Metadata) => {
=======
    private createNamespaceMetadataTransaction(
        deadline: Deadline,
        networkType: NetworkType,
        targetPublicKey: string,
        namespaceId: NamespaceId,
        key: UInt64,
        value: string,
        senderPublicKey: string,
        maxFee: UInt64,
    ): Observable<NamespaceMetadataTransaction> {
        return this.metadataRepository.getNamespaceMetadataByKeyAndSender(namespaceId, key.toHex(), senderPublicKey).pipe(
            map((metadata: Metadata) => {
>>>>>>> bf0ba0a6
                const currentValueByte = Convert.utf8ToUint8(metadata.metadataEntry.value);
                const newValueBytes = Convert.utf8ToUint8(value);
                return NamespaceMetadataTransaction.create(
                    deadline,
                    targetPublicKey,
                    key,
                    namespaceId,
                    newValueBytes.length - currentValueByte.length,
                    Convert.decodeHex(Convert.xor(currentValueByte, newValueBytes)),
                    networkType,
                    maxFee,
                );
            }),
            catchError((err: Error) => {
                const error = JSON.parse(err.message);
                if (error && error.statusCode && error.statusCode === 404) {
                    const newValueBytes = Convert.utf8ToUint8(value);
                    return of(
                        NamespaceMetadataTransaction.create(
                            deadline,
                            targetPublicKey,
                            key,
                            namespaceId,
                            newValueBytes.length,
                            value,
                            networkType,
                            maxFee,
                        ),
                    );
                }
                throw Error(err.message);
            }),
        );
    }
}<|MERGE_RESOLUTION|>--- conflicted
+++ resolved
@@ -54,30 +54,17 @@
      * @param maxFee - Max fee
      * @return {AccountMetadataTransaction | MosaicMetadataTransaction | NamespaceMetadataTransaction}
      */
-<<<<<<< HEAD
-    public createMetadataTransaction(deadline: Deadline,
-                                     networkType: NetworkType,
-                                     metadataType: MetadataType,
-                                     targetPublicAccount: PublicAccount,
-                                     key: bigint,
-                                     value: string,
-                                     senderPublicAccount: PublicAccount,
-                                     targetId?: MosaicId | NamespaceId,
-                                     maxFee: bigint = BigInt(0)):
-                                     Observable<AccountMetadataTransaction | MosaicMetadataTransaction | NamespaceMetadataTransaction> {
-=======
     public createMetadataTransaction(
         deadline: Deadline,
         networkType: NetworkType,
         metadataType: MetadataType,
         targetPublicAccount: PublicAccount,
-        key: UInt64,
+        key: bigint,
         value: string,
         senderPublicAccount: PublicAccount,
         targetId?: MosaicId | NamespaceId,
-        maxFee: UInt64 = new UInt64([0, 0]),
+        maxFee = BigInt(0),
     ): Observable<AccountMetadataTransaction | MosaicMetadataTransaction | NamespaceMetadataTransaction> {
->>>>>>> bf0ba0a6
         switch (metadataType) {
             case MetadataType.Account:
                 return this.createAccountMetadataTransaction(
@@ -133,48 +120,24 @@
      * @param maxFee - max fee
      * @returns {Observable<AccountMetadataTransaction>}
      */
-<<<<<<< HEAD
-    private createAccountMetadataTransaction(deadline: Deadline,
-                                             networkType: NetworkType,
-                                             targetPublicKey: string,
-                                             key: bigint,
-                                             value: string,
-                                             senderPublicKey: string,
-                                             maxFee: bigint): Observable<AccountMetadataTransaction> {
-        return this.metadataRepository.getAccountMetadataByKeyAndSender(Address.createFromPublicKey(targetPublicKey, networkType),
-                BigIntUtilities.BigIntToHex(key), senderPublicKey)
-            .pipe(map((metadata: Metadata) => {
-                const currentValueByte = Convert.utf8ToUint8(metadata.metadataEntry.value);
-                const newValueBytes = Convert.utf8ToUint8(value);
-                return AccountMetadataTransaction.create(
-                    deadline,
-                    targetPublicKey,
-                    key,
-                    newValueBytes.length - currentValueByte.length,
-                    Convert.decodeHex(Convert.xor(currentValueByte, newValueBytes)),
-                    networkType,
-                    maxFee,
-                );
-            }),
-            catchError((err: Error) => {
-                const error = JSON.parse(err.message);
-                if (error && error.statusCode && error.statusCode === 404) {
-=======
     private createAccountMetadataTransaction(
         deadline: Deadline,
         networkType: NetworkType,
         targetPublicKey: string,
-        key: UInt64,
+        key: bigint,
         value: string,
         senderPublicKey: string,
-        maxFee: UInt64,
+        maxFee: bigint,
     ): Observable<AccountMetadataTransaction> {
         return this.metadataRepository
-            .getAccountMetadataByKeyAndSender(Address.createFromPublicKey(targetPublicKey, networkType), key.toHex(), senderPublicKey)
+            .getAccountMetadataByKeyAndSender(
+                Address.createFromPublicKey(targetPublicKey, networkType),
+                BigIntUtilities.BigIntToHex(key),
+                senderPublicKey,
+            )
             .pipe(
                 map((metadata: Metadata) => {
                     const currentValueByte = Convert.utf8ToUint8(metadata.metadataEntry.value);
->>>>>>> bf0ba0a6
                     const newValueBytes = Convert.utf8ToUint8(value);
                     return AccountMetadataTransaction.create(
                         deadline,
@@ -219,32 +182,18 @@
      * @param maxFee - max fee
      * @returns {Observable<MosaicMetadataTransaction>}
      */
-<<<<<<< HEAD
-    private createMosaicMetadataTransaction(deadline: Deadline,
-                                            networkType: NetworkType,
-                                            targetPublicKey: string,
-                                            mosaicId: MosaicId,
-                                            key: bigint,
-                                            value: string,
-                                            senderPublicKey: string,
-                                            maxFee: bigint): Observable<MosaicMetadataTransaction> {
-        return this.metadataRepository.getMosaicMetadataByKeyAndSender(mosaicId,
-                BigIntUtilities.BigIntToHex(key), senderPublicKey)
-            .pipe(map((metadata: Metadata) => {
-=======
     private createMosaicMetadataTransaction(
         deadline: Deadline,
         networkType: NetworkType,
         targetPublicKey: string,
         mosaicId: MosaicId,
-        key: UInt64,
+        key: bigint,
         value: string,
         senderPublicKey: string,
-        maxFee: UInt64,
+        maxFee: bigint,
     ): Observable<MosaicMetadataTransaction> {
-        return this.metadataRepository.getMosaicMetadataByKeyAndSender(mosaicId, key.toHex(), senderPublicKey).pipe(
+        return this.metadataRepository.getMosaicMetadataByKeyAndSender(mosaicId, BigIntUtilities.BigIntToHex(key), senderPublicKey).pipe(
             map((metadata: Metadata) => {
->>>>>>> bf0ba0a6
                 const currentValueByte = Convert.utf8ToUint8(metadata.metadataEntry.value);
                 const newValueBytes = Convert.utf8ToUint8(value);
                 return MosaicMetadataTransaction.create(
@@ -292,64 +241,52 @@
      * @param maxFee - max fee
      * @returns {Observable<NamespaceMetadataTransaction>}
      */
-<<<<<<< HEAD
-    private createNamespaceMetadataTransaction(deadline: Deadline,
-                                               networkType: NetworkType,
-                                               targetPublicKey: string,
-                                               namespaceId: NamespaceId,
-                                               key: bigint,
-                                               value: string,
-                                               senderPublicKey: string,
-                                               maxFee: bigint): Observable<NamespaceMetadataTransaction> {
-        return this.metadataRepository.getNamespaceMetadataByKeyAndSender(namespaceId,
-                BigIntUtilities.BigIntToHex(key), senderPublicKey)
-            .pipe(map((metadata: Metadata) => {
-=======
     private createNamespaceMetadataTransaction(
         deadline: Deadline,
         networkType: NetworkType,
         targetPublicKey: string,
         namespaceId: NamespaceId,
-        key: UInt64,
+        key: bigint,
         value: string,
         senderPublicKey: string,
-        maxFee: UInt64,
+        maxFee: bigint,
     ): Observable<NamespaceMetadataTransaction> {
-        return this.metadataRepository.getNamespaceMetadataByKeyAndSender(namespaceId, key.toHex(), senderPublicKey).pipe(
-            map((metadata: Metadata) => {
->>>>>>> bf0ba0a6
-                const currentValueByte = Convert.utf8ToUint8(metadata.metadataEntry.value);
-                const newValueBytes = Convert.utf8ToUint8(value);
-                return NamespaceMetadataTransaction.create(
-                    deadline,
-                    targetPublicKey,
-                    key,
-                    namespaceId,
-                    newValueBytes.length - currentValueByte.length,
-                    Convert.decodeHex(Convert.xor(currentValueByte, newValueBytes)),
-                    networkType,
-                    maxFee,
-                );
-            }),
-            catchError((err: Error) => {
-                const error = JSON.parse(err.message);
-                if (error && error.statusCode && error.statusCode === 404) {
+        return this.metadataRepository
+            .getNamespaceMetadataByKeyAndSender(namespaceId, BigIntUtilities.BigIntToHex(key), senderPublicKey)
+            .pipe(
+                map((metadata: Metadata) => {
+                    const currentValueByte = Convert.utf8ToUint8(metadata.metadataEntry.value);
                     const newValueBytes = Convert.utf8ToUint8(value);
-                    return of(
-                        NamespaceMetadataTransaction.create(
-                            deadline,
-                            targetPublicKey,
-                            key,
-                            namespaceId,
-                            newValueBytes.length,
-                            value,
-                            networkType,
-                            maxFee,
-                        ),
+                    return NamespaceMetadataTransaction.create(
+                        deadline,
+                        targetPublicKey,
+                        key,
+                        namespaceId,
+                        newValueBytes.length - currentValueByte.length,
+                        Convert.decodeHex(Convert.xor(currentValueByte, newValueBytes)),
+                        networkType,
+                        maxFee,
                     );
-                }
-                throw Error(err.message);
-            }),
-        );
+                }),
+                catchError((err: Error) => {
+                    const error = JSON.parse(err.message);
+                    if (error && error.statusCode && error.statusCode === 404) {
+                        const newValueBytes = Convert.utf8ToUint8(value);
+                        return of(
+                            NamespaceMetadataTransaction.create(
+                                deadline,
+                                targetPublicKey,
+                                key,
+                                namespaceId,
+                                newValueBytes.length,
+                                value,
+                                networkType,
+                                maxFee,
+                            ),
+                        );
+                    }
+                    throw Error(err.message);
+                }),
+            );
     }
 }