export const zh_CN = {
    just_now: '刚刚',
    time_ago: '前',
    time_after: '后',
    time_second: '秒',
    time_minute: '分钟',
    time_hour: '小时',
    time_day: '天',
    month: '月',
    year: '年',
    m_ago: '分钟前',
    h_ago: '小时前',
    d_ago: '天前',
    month_ago: '个月前',
    year_ago: '年前',
    english: '英语',
    chinese: '中文',
    // community panel
    news: '资讯',
    vote: '投票',

    //infomation
    no_more_data: '无更多数据',
    business: '商业',
    service: '服务',
    comment: '评论',
    remaining: '剩余',
    word: '字',
    publish: '发表',
    anonymous_user: '匿名用户',
    no_comment_yet: '暂无评论',
    successful_operation: '操作成功',
    operation_failed: '操作失败',

    // vote
    initiation_address: '发起地址',
    voting_address: '投票地址',
    deadline: '截止时间',
    confirm_vote: '确认投票',
    title: '标题',
    please_enter_a_voting_title: '请输入投票标题',
    description: '描述',
    about_voting_content_description: '关于投票内容描述',
    option: '选项',
    multiple_selection: '多选',
    radio: '单选',
    enter_the_date_for_example: '输入日期,例如：',
    fee: '费用',
    the_default_is: '默认为',
    the_more_you_set_the_cost_the_higher_the_processing_priority: '设置的费用越多，处理优先级越高 (1000000gas = 1.0xem)',
    create: '创建',
    all: '全部',
    processing: '进行中',
    already_involved: '已参与',
    finished: '已结束',
    choose_to_vote: '选择投票',
    create_a_vote: '创建投票',

//  pie chart
    number_of_voters: '投票人数',
    yes: '是',
    no: '否',

    //monitor-dashboard
    transaction_details: '事务详情',
    XEM_market_trend_nearly_7_days: 'XEM行情走势（近7天）',
    The_total_market_capitalization: '市场总值',
    network_status: '网络状态',
    account: '账户',
    transaction_type: '交易类型',
    the_amount: '量',
    date: '日期',
    block_height: '块高',
    average_block_time: '产块时间',
    point: '节点',
    number_of_transactions: '交易数',
    transfer_type: '转账类型',
    gathering: '收款',
    payment: '付款',
    from: '来自',
    aims: '目标',
    block: '块',
    message: '消息',
    confirmed_transaction: '已确认事务',
    unconfirmed_transaction: '未确认事务',
    total: '共 ',
    data: '条 ',
    transaction_detail: '交易详情',
    no_unconfirmed_transactions: '暂无未确认交易',
    no_confirmed_transactions: '暂无已确认交易',
    //monitor-market
    highest_price: '最高价格',
    lowest_price: '最低价格',
    average_price: '平均价格',
    whole_network_transaction: '全网交易',
    please_enter_the_asset_type: '请输入资产类型',
    search: '搜索',
    no_such_currency_transaction_record_yet: '暂无任何该货币交易记录',
    price: '价格',
    quantity: '数量',

    //monitpr-panel
    wallet_balance: '钱包余额',
    asset_setting: '资产设置',
    search_for_asset_name: '搜索资产名',
    dash_board: '仪表盘',
    market: '市场',
    transfer: '转账',
    receipt: '收款',
    remote: '委托收益',
    mosaic: '马赛克',
    assets: '资产',
    namespace: '命名空间',
    validity_period: '有效期',
    harvested_block: '收获的块',
    successful_copy: '复制成功',

    // monitor-receipt
    set_amount: '设置金额',
    asset_type: '资产类型',
    transfer_amount: '转账金额',
    remarks: '备注',
    generate_QR_code: '生成二维码',
    copy_address: '复制地址',
    copy_QR_code: '复制二维码',
    collection_record: '收款记录',
    enter_asset_type_alias_or_address_search: '输入交易hash搜索',
    ordinary_transfer: '普通转账',
    Multisign_transfer: '多签转账',
    crosschain_transfer: '跨链转账',
    aggregate_transfer: '聚合转账',
    QR_code_generation_failed: '二维码生成失败',

    //monitor-remote
    Remote_title_recipt:'累积委托收益量',
    Remote_state:'当前状态',
    Remote_pubulic_pik:'远程公钥',
    Remote_question:'相关问题',
    Remote_ques1:'1、怎么获得收益？',
    remote_ques1_rep:'帐户开启委托收获，就是将其重要性分数将转移到远程帐户。远程帐户继承了原始帐户的重要性，实现在线远程“挖矿”，收集收获的奖励。',
    remote_ques2:'2、收益是怎么？',
    remote_ques2_rep:'远程账户继承了原始账户的重要性，创建新块收获的奖励称为收益。',
    remote_rep_list:'收益列表',
    remote_list_col1:'收获块的hash',
    remote_list_col2:'收获块的高度',
    remote_list_col3:'收获费用',
    remote_list_col4:'时间',
    remote_no_data:'暂无数据',
    remote_repaly:'委托收获',
    remote_modal_pul:'远程公钥',
    remote_modal_price:'费用',
    reomte_modal_pass:'密码',
    remote_modal_comfire:'确认',
    remote_modal_cancel:'取消',
    remote_modal_place1:'请输入或粘贴远程公钥',
    remote_modal_place2:'请输入钱包密码',

    //monitor-relogin
    welcome_back_to_the_CATAPULT_beta: '欢迎回到CATAPULT测试版',
    welcome_to_the_CATAPULT_beta: '欢迎使用CATAPULT测试版',
    this_is_a_distributed_desktop_wallet_based_on_CATAPULT_I_wish_you_a_pleasant_trip: '这是一个基于CATAPULT的分布式桌面钱包 祝你旅途愉快',
    send_and_receive_XEM_almost_instantly_in_just_1_minute: '只需1分钟的时间，几乎立即发送和接收XEM !',
    provides_an_editable_chain_on_protocol_in_a_multi_signature_account_which_is_the_best_way_to_store_funds_and_achieve_a_common_account: '多重签名账户中提供可编辑的链上协议，是存储资金，实现共有账户的最佳实现方式。',
    a_namespace_is_a_domain_name_that_stores_mosaics_Each_namespace_is_unique_within_a_blockchain_and_mosaics_can_be_defined_and_authenticated_on_a_multi_level_sub_namespace: '命名空间是存储马赛克的域名，每个命名空间在区块链中唯一，可在多层子命名空间上定义和认证马赛克。',
    NEM_Mosaic_is_a_smart_asset_with_rich_attributes_and_features_To_create_a_mosaic_you_must_provision_the_root_namespace_for_your_account: 'NEM马赛克是具备丰富属性和功能的智能资产。如需创建马赛克，必须为账户置备根命名空间。',
    entrusted_harvesting_is_a_way_to_achieve_remote_online_mining_without_having_to_keep_the_original_account_open: '委托收获是可以实现远程在线“挖矿”而不必保持原账号开启的途径',
    use_the_NEM_Apostille_service_to_create_blockchain_notarized_timestamps_to_track_and_audit_file_authentication_status: '使用NEM Apostille服务创建区块链公证时间戳,跟踪和审计文件认证状态。',
    assign_tags_to_addresses_to_easily_track_contacts: '将标签分配给地址以轻松跟踪联系人',
    use_Changelly_and_ShapeShift_widgets_to_buy_XEM_at_the_best_rates: 'Use Changelly and ShapeShift widgets to buy XEM at the best rates!',

//   monitor-transfer
    transfer_target: '转账目标',
    send: '发送',
    transfer_record: '转账记录',
    receive_address_or_alias: '接收地址或别名',
    please_enter_the_transfer_amount: '请输入转账金额',
    please_enter_a_comment: '请输入备注信息',
    password_error: '密码错误',
    transaction_hash_error: '交易哈希错误',


    //setting-about
    privacy_policy: '隐私政策',
    terms_of_use: '使用条款',
    about_us: '关于我们',

    //setting-lock
    old_password: '原密码',
    please_enter_the_original_password: '请输入原始密码',
    set_password: '设置密码',
    this_password_is_used_to_lock_the_desktop_wallet_Once_lost_you_will_lose_the_right_to_enter_the_desktop_wallet: '本密码用于桌面钱包的锁定，一旦丢失，你将失去进入桌面钱包的权利。',
    please_enter_a_new_password: '请输入新的密码',
    confirm_password: '确认密码',
    please_enter_your_new_password_again: '请再次输入新的密码',

    // setting network
    save: '保存',
    canel: '取消',

    //setting-panel
    general_settings: '常规设置',
    lock_password: '锁密码',
    network_settings: '网络设置',
    about: '关于',
    setting: '设置',
    address_format_error: '地址格式错误',
    amount_can_not_be_less_than_0: '马赛克交易数量不可小于0',
    fee_can_not_be_less_than_0: 'fee不可小于0',
    mosaic_name_can_not_be_null: '马赛克名称不能为空',
    //setting-normal
    switch_language: '切换语言',
    currency_setting: '货币设置',
    account_name: '账户名',
    the_default_is_Number: '默认为Nember',
    confirm: '确认',


    // on_dev
    not_yet_open: '暂未开放',

    //service mosaic
    ordinary_account: '普通账户',
    basic_attribute: '基本属性',
    supply: '供应量',
    please_enter_the_initial_supply: '请输入初始供应量',
    severability: '可分割性',
    please_enter_separability: '请输入可分性',
    transmittable: '可传输',
    variable_upply: '可变供应量',
    other_information: '其他信息',
    duration: '持续时间',
    enter_the_number_of_blocks_integer: '输入块数（整数）',
    ////////////////////////////////////////////////////////////////////////////
    enter_the_number_of_blocks: '输入持续租用马赛克的块数（整数）,1个块=1XEM',
    multi_sign_account: '多签账户',
    mosaic_list: '马赛克列表',
    mosaic_ID: '马赛克ID',
    available_quantity: '可供应量',
    transportability: '可传输性',
    variable_supply: '可变供应量',
    effective_time: '有效时间',
    alias: '别名',
    supply_can_not_less_than_0: '供应量不可小于零',
    divisibility_can_not_less_than_0: '可分性不可小于零',
    duration_can_not_less_than_0: '持续时间不可小于零',
    fee_can_not_less_than_0: '费用不可小于零',
    duration_can_not_more_than_10_years: '持续时间不可大于10年',
    duration_can_not_more_than_1_years: '持续时间不可大于1年',

    // edit dialog
    modify_supply: '修改供应量',
    binding_alias: '绑定别名',
    unbind: '取消绑定',
    alias_selection: '别名选择',
    password: '密码',
    please_enter_your_wallet_password: '请输入钱包密码',
    bind: '绑定',
    mosaic_alias_operation: '马赛克别名操作',
    binding_success: '绑定成功',
    existing_supply: '现有供应量',
    change_type: '变更类型',
    increase: '增加',
    cut_back: '减少',
    change_amount: '变更量',
    please_enter_the_amount_of_change: '请输入变更量',
    post_change_supply: '变更后供应量',
    update: '更新',
    mosaic_operation: '马赛克操作',
    update_completed: '更新成功',

    // namespace
    parent_namespace: '父命名空间',
    root_namespace: '根命名空间',
    new_root_namespace: '新的根命名空间',
    select_root_namespace: '选择根命名空间',
    select_parent_namespace: '选择父命名空间',
    subspace: '子空间',
    input_space_name: '输入空间名',
    the_duration_is_calculated_in_blocks_one_block_is_12_seconds: '持续时间以块计算，一个块为12秒',
    space_list: '空间列表',
    space_name: '空间名',
    update_namespace: '更新命名空间',
    namespace_operation: '命名空间操作',

    //switch
    multi_signature: '多重签名',
    apostille: '公证',
    address_book: '地址簿',
    instant_xchanges: 'Instant Exchanges',


    //import
    mnemonic: '助记词',
    privatekey: '私钥',
    keystore: 'keystore',
    import: '导入',
    mnemonic_describle: '助记词为一个12个单词的种子文件，通过导入本种子文件，可以帮你恢复钱包，请妥善保管和注意保密。',
    input_mnemonic: '输入助记词',
    enter_12_words_please_pay_attention_to_the_order_separated_by_a_space_between_each_word: '输入12个单词，请注意顺序，每个单词之间用一个空格隔开',
    mnemonic_describle_tips: '此密码为私钥密码，在你支付的时候会被使用，如果此密码忘记，可以用助记词恢复钱包。',
    back: '返回',
    the_private_key_is_a_string_of_256_bit_random_strings_which_is_the_absolute_control_of_the_account_Please_keep_it_safe: '私钥是一串256位的随机字符串组成，是账户的绝对控制权，请妥善保管。',
    private_key_string: '私钥字符串',
    Please_paste_the_private_key_string_in_the_input_box_below: '请在下方输入框中粘贴私钥字符串',
    Paste_the_private_key_string_in_the_input_box: '输入框中粘贴私钥字符串',
    This_password_is_a_private_key_password_and_will_be_used_when_you_pay: '此密码为私钥密码，在你支付的时候会被使用，如果此密码忘记，可以用私钥恢复钱包。',
    please_set_your_password: '请设置密码',
    please_enter_your_wallet_password_again: '请再次输入钱包密码',
    keyStore_describle: 'KeyStore是私钥被加密过后的存储文件, 在导入此文件时,需要你的KeyStore密码方可成功',
    keystore_string: 'keystore字符串',
    keystore_text: 'keystore文本',
    keystore_describle_text: '此密码为KeyStore加密密码，在你支付的时候会被使用，如果需要修改此密码，请进入钱包管理中心',
    keystore_describle_import: '从你的电脑中，选择加载KY文件或者在下方输入框中粘贴KeyStore字符串',


    //create lock pw
    new_password: '新密码',
    Please_enter_the_name_of_the_wallet: '请输入钱包名',
    please_enter_the_set_password: '请输入设置的密码',
    set_password_hint: '设置密码提示',
    password_hints_great_help_when_you_forget_your_password: '密码提示，在忘记密码时有很大帮助',
    please_set_a_password_prompt: '请设置密码提示',
    create_a_Lock_password: '创建Lock密码',
    lock_pass_text: '本密码用于桌面钱包的锁定，一旦丢失，你将失去进入桌面钱包的权利； 因此你需要对你的资产账户的记助词或私钥进行备份，以便恢复。',
    lock_pass_text_2: '本密码是进入桌面钱包的依据，没有转账的权利，转帐需要你的私钥密码才能完成。',

    //welcome page
    return_to_the_welcome_page: '返回欢迎页',
    next: '下一步',
    start_the_NEM_tour: '开始NEM之旅',
    existing_wallet: '已有钱包',
    import_text: '可以使用私钥、记助词或KeyStore等信息 导入已有钱包到本程序',
    import_wallet: '导入钱包',
    create_now: '立即创建',
    this_will_create_a_new_wallet_and_a_new_torrent_file: '这将会创建一个新的钱包和新的种子文件',
    create_wallet: '创建钱包',
    hash: 'hash',

    //menu bar
    wallet_name: '账户名',
    switch_point: '选择节点',
    current_point: '当前节点',
    please_enter_a_custom_nod_address: '请输入自定义节点地址',
    point_null_error: '节点数据不可为空',
    //check pw dialog
    please_enter_your_wallet_password_to_ensure_your_own_operation_and_keep_your_wallet_safe: '请输入钱包密码，以确保为本人操作，保证你的钱包安全',

    // wallet import keystore
    please_choose: '请选择',

// wallet detail
    export: '导出',
    input_password: '输入密码',
    backup_prompt: '备份提示',
    backup: '备份',
    obtaining_a_Keystore_password_is_equal_to_owning_a_wallet_asset: '获得Keystore+密码等于拥有钱包资产所有权',
    Please_back_up_the_Keystore_properly_If_your_phone_is_lost_stolen_or_damaged: '请妥善备份Keystore,如果你的手机丢失、被盗、损坏,Keystore+密码将可以恢复你的资产',
    offline_storage: '离线保管',
    keep_it_in_a_safe_place_on_the_isolated_network: '妥善保管至隔离网络的安全地方,请勿将助记词在联网环境下分享和存储,比如邮件、相册、社交应用等',
    please_safely_back_up_the_Keystore: '请安全备份Keystore',
    do_not_save_to_email_notepad_web_chat_etc_It_is_very_dangerous_Please_don_use_network_transmission: '切勿保存至邮箱、记事本、网盘、聊天工具等，非常危险请勿使用网络传输',
    do_not_use_network_transmission: '请勿使用网络传输',
    Do_not_transmit_through_network_tools_once_acquired_by_hackers_will_cause_irreparable_asset_losses_It_is_recommended_that_the_offline_device_be_transmitted_by_scanning_the_QR_code: '请勿通过网络工具传输，一旦被黑客获取将造成不可挽回的资产损失。建议离线设备通过扫二维码方式传输。',
    password_management_tool_save: '密码管理工具保存',
    it_is_recommended_to_use_password_management_tool_management: '建议使用密码管理工具管理',
    copy: '复制',
    Display_Keystore_QR_code: '显示Keystore二维码',
    Show_Keystore: '显示Keystore',

    //export dialog
    export_mnemonic: '导出助记词',
    backup_mnemonic: '备份助记词',
    confirm_backup: '确认备份',
    getting_a_mnemonic_equals_ownership_of_a_wallet_asset: '获得助记词等于拥有钱包资产所有权',
    use_paper_and_pen_to_correctly_copy_mnemonics_If_your_phone_is_lost_stolen_or_damaged_mnemonic_will_restore_your_assets: '使用纸和笔正确抄写助记词,如果你的手机丢失、被盗、损坏,助记词将可以恢复你的资产',
    keep_it_in_a_safe_place_on_the_isolated_network_mnemonics: '妥善保管至隔离网络的安全地方,请勿将助记词在联网环境下分享和存储,比如邮件、相册、社交应用等',
    complete: '完成',
    please_accurately_copy_the_safety_backup_mnemonic: '请准确抄写安全备份助记词',
    please_click_on_the_mnemonic_in_order_to_confirm_that_you_are_backing_up_correctly: '请按顺序点击助记词，以确认您正确备份',
    the_mnemonic_order_is_correct_and_the_backup_is_successful: '助记词顺序正确，备份成功',

    // privatekey
    export_private_key: '导出私钥',
    backup_private_key: '备份私钥',
    Obtaining_a_private_key_equals_ownership_of_the_wallet_asset: '获得私钥等于拥有钱包资产所有权',
    use_paper_and_pen_to_correctly_copy_the_private_key: '使用纸和笔正确抄写私钥,如果你的手机丢失、被盗、损坏,私钥将可以恢复你的资产',
    keep_it_in_a_safe_place_on_the_isolated_network_private_key: '妥善保管至隔离网络的安全地方,请勿将私钥在联网环境下分享和存储,比如邮件、相册、社交应用等',
    please_accurately_copy_the_secure_backup_private_key: '请准确抄写安全备份私钥',
    display_private_key_QR_code: '显示私钥二维码',
    display_private_key: '显示私钥',

    // wallet create
    choose_network: '选择网络',
    In_the_nem2_ecosystem_you_can_build_your_own_home_wallet_or_private_network_wallet_or_test_the_network_such_as_Mainnet_Testnet_different_wallet_address_prefixes_generated_under_different_networks: 'nem2 的生态系统中，你可以构建自己的主网钱包，或者私用网络钱包，或者测试网络',
    set_the_wallet_name: '设置钱包名',
    The_name_of_the_wallet_can_be_convenient_for_you_to_use_you_can_distinguish_different_wallets_etc_for_better_management_after_entering_the_system_you_can_also_modify_the_wallet_details: '钱包名能方便你在使用中，可以区别不同的钱包等，便于更好的管理；进入系统后，你也可以钱包详情中修改',
    This_is_very_important_to_encrypt_your_private_key_Your_private_key_will_be_encrypted_and_stored_on_your_local_computer_Be_sure_to_back_up_your_private_key_separately_so_that_you_can_recover_it_if_you_forget_it_The_password_setting_requirement_is_not_less_than_six_digits_The_more_complicated_the_recommendation_the_better_which_is_beneficial_to_the_security_of_your_private_key: '这是非常重要的，用于加密你的私钥。你的私钥会被加密存储在你的本地电脑上，一定要单独备份自己的私钥，以便在你忘记此密码时可以恢复。\n' +
        '密码设置要求，不低于六位数字，建议越复杂越好，有利于你的私钥的安全性。',
    please_set_your_wallet_password: '请输入设置的密码',
    please_enter_your_password_again: '请再次输入你设置的密码',
    repeat_the_password: '重复密码',
    walletCreateNetTypeRemind: '请选择钱包网络! ',
    walletCreateWalletNameRemind: '设置钱包名输入错误! ',
    walletCreatePasswordRemind: '设置密码输入错误! ',
    walletCreateCheckPWRemind: '两次密码不一致! ',
    //Backup mnemonic  created
    Backup_mnemonics_can_effectively_back_up_and_restore_your_account: '备份助记词能有效备份和恢复你的账户',
    tips: '提示',
    Do_not_reveal_the_mnemonic_you_backed_up_Anyone_with_a_mnemonic_can_always_own_the_wallet: '不要透露你备份的助记词，任何有了助记词的人就可以永远拥有该钱包',
    Write_your_mnemonic_on_a_piece_of_paper_If_you_want_to_be_safer_you_can_write_on_multiple_sheets_of_paper_and_save_the_backup_in_multiple_locations_such_as_an_externally_encrypted_hard_drive_or_storage_media: '请将你的助记词写在一张纸上，如果你想更安全，可以写在多张纸上并在多个位置保存备份，（如外部加密硬盘驱动器或存储介质）。',
    display_mnemonic: '显示助记词',
    previous: '上一步',
    Confirm_mnemonic: '确认助记词',
    Please_select_each_phrase_to_make_sure_the_mnemonic_is_correct: '请选择每个短语以确保助记词是正确的',
    If_you_have_a_record_to_back_up_your_own_supporting_words_be_sure_to_verify_it_with_the_left_program_to_ensure_that_there_are_no_errors_in_the_auxiliary_words_Once_you_are_mistaken_you_may_never_be_able_to_get_it_back_You_pay_attention_to_and_understand_the_risks_involved_If_you_dont_want_to_back_up_or_verify_now: '如果你有记录备份自己的记助词，请务必通过左边程序进行验证，以确保记助词没有出现错误的问题。一旦因为错误，可能永远不能找回，你注意并理解其中的风险。如果你不想现在备份或验证，',
    click: '点击',
    Skip_this_action_but_please_confirm_your_risk_If_you_need_to_back_up_the_mnemonic_again_you_can_find_it_in_the_Wallet_Details_Export_mnemonic: '跳过此操作，但是请确认你的风险。如果需要再次备份助记词，可以钱包详情-导出助记词中找到。',
    Congratulations_on_creating_a_wallet: '恭喜创建钱包成功',
    You_passed_the_test_please_be_sure_to_keep_your_mnemonic_safe: '你通过了测试，请务必保证你的助记词安全',
    Secure_storage_prompt: '安全存储提示',
    Save_backups_in_multiple_locations: '在多个位置保存备份',
    Don_not_share_mnemonics_with_anyone: '不要和任何人分享助记词',
    Beware_of_phishing_Nano_wallet_does_not_naturally_ask_you_to_enter_a_mnemonic: '小心网络钓鱼！Nano-wallet不会自然而然地要求您输入助记词。',
    If_you_need_to_back_up_your_mnemonics_again_you_can_find_them_in_Wallet_Management_Wallet_Details_Export_Mnemonics: '如果需要再次备份助记词，可以钱包管理-钱包详情-导出助记词中找到。',
    Nemwallet_can_not_recover_your_mnemonic: 'Nemwallet无法恢复您的助记词',
    Please_enter_a_mnemonic_to_ensure_that_the_mnemonic_is_correct: '请输入助记词，确保助记词是正确的',
    Mnemonic_inconsistency: '助记词不一致',

    //wallet details
    Basic_information: '基本信息',
    Wallet_type: '钱包类型',
    Public_wallet: '公共钱包',
    Wallet_name: '钱包名',
    Wallet_address: '钱包地址',
    publickey: '公钥',
    Address_QR_code: '地址二维码',
    Function_and_backup: '功能与备份',
    Export_mnemonic: '导出助记词',
    Export_private_key: '导出私钥',
    Export_Keystore: '导出Keystore',
    Alias_settings: '别名设置',
    Filter_management: '过滤器管理',
    Subaddress_management: '子地址管理',
    Modify_the_private_key_wallet_password: '修改钱包密码',
    status: '状态',
    operating: '操作',
    binded: '已绑定',
    No_alias_yet: '暂无别名',
    Successfully_imported_wallet: '成功导入钱包',
    Set_password_input_error: '设置密码输入错误!',
    Two_passwords_are_inconsistent: '两次密码不一致',
    Mnemonic_input_error: '助记词输入错误',
    Import_mnemonic_operations: '导入助记词操作',
    Imported_wallet_successfully: '导入钱包成功',
    Import_private_key_operation: '导入私钥操作',
    Wallet_management: '钱包管理',
    Public_account: '公共账户',
    Private_account: '私有账户',
    delete: '删除',
    Delete_wallet_successfully: '删除钱包成功',
    createLockPWRemind: '密码设置错误',
    createLockCheckPWRemind: '两次密码不一致',
    createLockPWTxtRemind: '设置密码提示错误',

    no_mnemonic: '暂无助记词',

    //multisig
    map: '多签地图',
    convert: '转化为多签',
    manage: '编辑多签',
    Current_wallet_multi_sign_relationship_map: '当前钱包多签关系地图',
    prompt: '提示',
    Multi_signature_depth_support_3_layers_multi_sign_account_can_have_up_to_10_signatures_account_can_be_the_signer_of_5_multi_sign_accounts: '多签深度支持3层； 多签账户可最多拥有10个签名；帐户可以是5个多签帐户的签名者',
    Convert_to_multi_sign_account: '转化为多签账户',
    cosigner: '共签人',
    Add_co_signers_here_will_be_displayed_in_the_action_list_click_delete_to_cancel_the_operation: '添加共签人，此处操作会在操作清单中显示，点击删除可撤销操作',
    Wallet_account_address_or_alias: '钱包地址或别名',
    min_approval: '最小签名数',
    The_number_of_signatures_required_to_add_someone_from_a_multi_sign_or_complete_this_multi_tap_transaction: '从多签中添加某人或完成此多签交易所需的签名数',
    Please_set_the_minimum_number_of_signatures_number_of_co_signers: '请设置最小签名数<=共签人数',
    min_removal: '最小删除数',
    The_number_of_signatures_required_to_remove_someone_from_multiple_sign_ups: '从多签中删除某人所需的签名数',
    Operation_list: '操作清单',
    address: '地址',
    add: '添加',
    please_add_publickey: '请添加账户',
    Edit_co_signers_and_signature_thresholds: '编辑共签人及签名阀值',
    Choose_a_co_signer: '选择共签人',
    Add_delete_co_signers_this_action_will_be_displayed_in_the_action_log_click_delete_to_cancel: '添加/删除共签人，此处操作会在操作记录中显示，点击删除可撤销',

    Create_namespace: '创建命名空间',
    Create_subNamespace: '创建子命名空间',
    Namespace_list: '命名空间列表',
    New_root_space: '新的根空间',
    Subspace: '子空间',
    Input_space_name: '输入空间名',
    namespace_tips_key_1: '1.根命名空间长度限制为16个字符以内，二级命名空间长度限制为64个字符以内,有效字符：',
    namespace_tips_key_2: '2.命名空间的首个字符必须使用英文字母，不被允许的命名空间包含字符串有：',
    namespace_tips_key_3: '3.命名空间最多可以被定义为三层',
    namespace_tips_value_1: 'a, b, c, ..., z, 0, 1, 2, ..., 9, _ , -',
    namespace_tips_value_2: 'nem, user, account, org, com, biz, net, edu, mil, gov and info.',
    undefined: '未定义',
    namespace_duration_tip_1: '持续时间以块计算，一个块为12秒，一个块=1XEM，最大有效期为365天',
    rent: '租金',
    Update_namespace_prompts: '更新命名空间提示',
    namespace_list_tips_1: '1.只有根命名空间需要更新. 所有子空间命名空间将在根命名空间扩展后自动扩展;',
    namespace_list_tips_2: '2.根据租赁协议，与命名空间签订的合同最长可达一年,合同可以在其到期日之前或之后的一个月续约.如果命名空间没有及时扩展，则在其下创建的名称和马赛克的所有子空间都将丢失;',
//mosaic transaction
    create_mosaic: '创建马赛克',
    no_data: '暂无数据',
    votes: '票',
    create_node: '创建网络',
    // apostille
    create_apostille: '创建公证',
    audit_apostille: '审核公证',
    apostille_history: '公证历史',
    apotille_transaction: '公证事务',
    tag: '标签',
    Please_enter_the_label_before_filling_in_the_label: '请输入标签，输入密码后才可填写标签',
    hash_algorithm: 'Hash算法',
    import_file: '导入文件',
    create_character_document: '创建字符文档',
    file_name: '文件名',
    Drag_and_drop_files_to_this_point_click_or_browse: '拖拽文件至此，点击或浏览',
    please_input_text_to_apostille: '请输入需要公证的信息',
    Notarized_documents: '需要公证的文件',
    Apostille_format_example: 'Apostille 格式示例',
    The_file_to_be_audited_must_exist_in_Apostille_format_You_can_confirm_the_file_by_file_name: '待审计文件必须以Apostille格式存在,您可通过文件名确认文件：',
    example: '例',
    audit_file: '审核文件',
    Owner: '属主',
    result: '结果',
    Successful_certification: '认证成功',
    apostille_result: '公证结果',
    Delete_records_locally: '本地删除记录',
    Notarized_data_backup: '公证数据备份',
    //multisig
    first_floor: '第一层',
    second_floor: '第二层',
    third_floor: '第三层',
    Harvester: '收获者',
    // login
    WELCOME_TO_CATAPULT_NANO_WALLET: '欢迎使用CATAPULT-NANO-Wallet测试版',
    This_is_a_distributed_desktop_wallet_based_on_catapult_come_and_explore_the_wonderful_journey_of_catapult: '这是一个基于CATAPULT的分布式桌面钱包 祝你旅途愉快',
    CREATE_LOCK_PASSWORD: '创建 LOCK PASSWORD',
    This_password_is_used_for_desktop_wallet_locking: '本密码用于桌面钱包的锁定',
    Set_the_password: '设置密码',
    Confirm_the_password: '确认密码',
    Set_the_password_prompts: '设置密码提示',
    skip: '跳过',
    forget_password: '忘记密码',
    passowrd_prompt: '密码提示',
    XEM_market_trend_nearly_24_hours: 'XEM行情走势（近24小时）',
    This_password_will_be_used_for_all_transactions_in_your_wallet_account_Please_remember_your_password_and_keep_it_safe: '1、钱包账户里的所有交易都会使用此密码， 请记住你的密码并妥善保管。',
    The_password_setting_requirement_is_not_less_than_six_digits_The_more_complicated_the_recommendation_the_better_the_security_of_your_wallet: '2、密码设置要求，不低于六位数字，建议 越复杂越好，有利于你钱包的安全性！',
    add_address: '添加账户地址',
    add_mosaic: '添加马赛克',
    add_entity_type: '添加交易类型',
    Any_information_cannot_be_empty: '任意信息不能为空',
<<<<<<< HEAD
    success: '成功',
=======

    success:'操作成功',
    Transaction_sending:'节点已接收事务',
    Transaction_Reception:'节点已确认事务',

    //input lock


    //todo
>>>>>>> 6eb78f5a
    co_signers_amount_less_than_0:'共签人数不可小于1',
    min_approval_amount_less_than_0:'Min approval 不可小于1',
    min_removal_amount_less_than_0:'Min removal 不可小于1',
    illegal_publickey_in_the_co_signed_list:'共签列表中存在不合法的账户公钥',
    min_approval_amount_illegal:'Min approval 必须为数字',
    min_removal_amount_illegal:'Min removal 必须为数字',

}<|MERGE_RESOLUTION|>--- conflicted
+++ resolved
@@ -557,19 +557,9 @@
     add_mosaic: '添加马赛克',
     add_entity_type: '添加交易类型',
     Any_information_cannot_be_empty: '任意信息不能为空',
-<<<<<<< HEAD
-    success: '成功',
-=======
-
     success:'操作成功',
     Transaction_sending:'节点已接收事务',
     Transaction_Reception:'节点已确认事务',
-
-    //input lock
-
-
-    //todo
->>>>>>> 6eb78f5a
     co_signers_amount_less_than_0:'共签人数不可小于1',
     min_approval_amount_less_than_0:'Min approval 不可小于1',
     min_removal_amount_less_than_0:'Min removal 不可小于1',
