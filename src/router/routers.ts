const routers = [
    {
        path: '/home',
        name: 'home',
        // @ts-ignore
        component: () => import('@/components/menu-bar/MenuBar.vue'),
        children: [

            {
                path: '/monitorPanel',
                name: 'monitorPanel',
                // @ts-ignore
                component: () => import('@/views/monitor/monitor-panel/MonitorPanel.vue'),
                children: [
                    {
                        path: '/monitorPanel',
                        name: 'monitorPanel',
                        // @ts-ignore
                        component: () => import('@/views/monitor/monitor-dashboard/MonitorDashBoard.vue')
                    }, {
                        path: '/dashBoard',
                        name: 'dashBoard',
                        // @ts-ignore
                        component: () => import('@/views/monitor/monitor-dashboard/MonitorDashBoard.vue')
                    }, {
                        path: '/market',
                        name: 'market',
                        // @ts-ignore
                        component: () => import('@/views/monitor/monitor-market/MonitorMarket.vue')
                    }, {
                        path: '/transfer',
                        name: 'transfer',
                        // @ts-ignore
                        component: () => import('@/views/monitor/monitor-transfer/MonitorTransfer.vue')
                    }, {
                        path: '/receipt',
                        name: 'receipt',
                        // @ts-ignore
                        component: () => import('@/views/monitor/monitor-receipt/MonitorReceipt.vue')
                    },{
                        path: '/remote',
                        name: 'remote',
                        // @ts-ignore
                        component: () => import('@/views/monitor/monitor-dashboard/MonitorDashBoard.vue')
                    },
                ]
            },{
                path:'/walletPanel',
                name:'walletPanel',
                // @ts-ignore
                component: () => import('@/views/wallet-management/wallet-panel/WalletPanel.vue'),
                children: [
                    {
                        path: '/walletDetails',
                        name: 'walletDetails',
                        // @ts-ignore
                        component: () => import('@/views/wallet-management/wallet-details/WalletDetails.vue')
                    }, {
                        path: '/walletCreate',
                        name: 'walletCreate',
                        // @ts-ignore
                        component: () => import('@/views/wallet-management/wallet-create/WalletCreate.vue')
                    },{
                        path: '/WalletCreated',
                        name: 'WalletCreated',
                        // @ts-ignore
                        component: () => import('@/views/wallet-management/wallet-created/WalletCreated.vue')
                    },{
                        path: '/walletImport',
                        name: 'walletImport',
                        // @ts-ignore
                        component: () => import('@/views/wallet-management/wallet-import/WalletImport.vue')
                    },
                ]
            },{
<<<<<<< HEAD
                path:'/service',
                name:'service',
=======
                path:'/servicePanel',
                name:'servicePanel',
                // @ts-ignore
                component: () => import('@/views/service/service-panel/ServicePanel.vue'),
                children: [
                    {
                        path: '/onDev',
                        name: 'onDev',
                        // @ts-ignore
                        component: () => import('@/views/other/onDev/onDev.vue')
                    },  {
                        path: '/namespace',
                        name: 'namespace',
                        // @ts-ignore
                        component: () => import('@/views/service/namespace/Namespace.vue')
                    },  {
                        path: '/mosaic',
                        name: 'mosaic',
                        // @ts-ignore
                        component: () => import('@/views/service/mosaic/Mosaic.vue')
                    },
                ]
>>>>>>> 814bff10
            },{
                path:'/communityPanel',
                name:'communityPanel',
                // @ts-ignore
                component: () => import('@/views/community/community-panel/communityPanel.vue'),
                children: [
                    {
                        path:'/communityPanel',
                        name:'communityPanel',
                        // @ts-ignore
                        component: () => import('@/views/community/information/information.vue')
                    }, {
                        path: '/information',
                        name: 'information',
                        // @ts-ignore
                        component: () => import('@/views/community/information/information.vue')
                    },{
                        path: '/vote',
                        name: 'vote',
                        // @ts-ignore
                        component: () => import('@/views/community/vote/vote.vue')
                    },
                ]
            }
        ]
    },
]

export default  routers<|MERGE_RESOLUTION|>--- conflicted
+++ resolved
@@ -73,10 +73,6 @@
                     },
                 ]
             },{
-<<<<<<< HEAD
-                path:'/service',
-                name:'service',
-=======
                 path:'/servicePanel',
                 name:'servicePanel',
                 // @ts-ignore
@@ -99,7 +95,6 @@
                         component: () => import('@/views/service/mosaic/Mosaic.vue')
                     },
                 ]
->>>>>>> 814bff10
             },{
                 path:'/communityPanel',
                 name:'communityPanel',
