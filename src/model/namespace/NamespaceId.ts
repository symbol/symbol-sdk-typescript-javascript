/*
 * Copyright 2018 NEM
 *
 * Licensed under the Apache License, Version 2.0 (the "License");
 * you may not use this file except in compliance with the License.
 * You may obtain a copy of the License at
 *
 *     http://www.apache.org/licenses/LICENSE-2.0
 *
 * Unless required by applicable law or agreed to in writing, software
 * distributed under the License is distributed on an "AS IS" BASIS,
 * WITHOUT WARRANTIES OR CONDITIONS OF ANY KIND, either express or implied.
 * See the License for the specific language governing permissions and
 * limitations under the License.
 */
<<<<<<< HEAD
import { NamespaceMosaicIdGenerator } from '../../infrastructure/transaction/NamespaceMosaicIdGenerator';
import { BigIntUtilities } from '../../core/format/BigIntUtilities';
=======
import { Convert as convert } from '../../core/format';
import { NamespaceMosaicIdGenerator } from '../../infrastructure/transaction/NamespaceMosaicIdGenerator';
import { Id } from '../Id';
>>>>>>> bf0ba0a6

/**
 * The namespace id structure describes namespace id
 *
 * @since 1.0
 */
export class NamespaceId {
    /**
     * Namespace id
     */
    public readonly id: bigint;

    /**
     * Namespace full name
     */
    public readonly fullName?: string;

    /**
     * Create NamespaceId from namespace string name (ex: nem or domain.subdom.subdome)
     * or id in form of array number (ex: [929036875, 2226345261])
     *
     * @param id
     */
    constructor(id: string | bigint) {
        // tslint:disable-next-line: typeof-compare
        if (typeof id === 'bigint') {
            this.id = id;
        } else if (typeof id === 'string') {
            this.fullName = id;
            this.id = BigIntUtilities.UInt64ToBigInt(NamespaceMosaicIdGenerator.namespaceId(id));
        }
    }

    /**
     * Create a NamespaceId object from its encoded hexadecimal notation.
     * @param encoded
     * @returns {NamespaceId}
     */
    public static createFromEncoded(encoded: string): NamespaceId {
<<<<<<< HEAD
        return new NamespaceId(BigIntUtilities.HexToBigInt(encoded));
=======
        const uint = convert.hexToUint8(encoded);
        const hex = convert.uint8ToHex(uint);
        const namespace = new NamespaceId(Id.fromHex(hex).toDTO());
        return namespace;
>>>>>>> bf0ba0a6
    }

    /**
     * Get string value of id
     * @returns {string}
     */
    public toHex(): string {
        return BigIntUtilities.BigIntToHex(this.id);
    }

    /**
     * Compares namespaceIds for equality.
     *
     * @return boolean
     */
    public equals(id: any): boolean {
        if (id instanceof NamespaceId) {
            return this.id === id.id;
        }
        return false;
    }

    /**
     * Create DTO object
     */
    public toDTO() {
        return {
            id: BigIntUtilities.BigIntToHex(this.id),
            fullName: this.fullName ? this.fullName : '',
        };
    }
}<|MERGE_RESOLUTION|>--- conflicted
+++ resolved
@@ -13,14 +13,8 @@
  * See the License for the specific language governing permissions and
  * limitations under the License.
  */
-<<<<<<< HEAD
 import { NamespaceMosaicIdGenerator } from '../../infrastructure/transaction/NamespaceMosaicIdGenerator';
 import { BigIntUtilities } from '../../core/format/BigIntUtilities';
-=======
-import { Convert as convert } from '../../core/format';
-import { NamespaceMosaicIdGenerator } from '../../infrastructure/transaction/NamespaceMosaicIdGenerator';
-import { Id } from '../Id';
->>>>>>> bf0ba0a6
 
 /**
  * The namespace id structure describes namespace id
@@ -60,14 +54,7 @@
      * @returns {NamespaceId}
      */
     public static createFromEncoded(encoded: string): NamespaceId {
-<<<<<<< HEAD
         return new NamespaceId(BigIntUtilities.HexToBigInt(encoded));
-=======
-        const uint = convert.hexToUint8(encoded);
-        const hex = convert.uint8ToHex(uint);
-        const namespace = new NamespaceId(Id.fromHex(hex).toDTO());
-        return namespace;
->>>>>>> bf0ba0a6
     }
 
     /**
