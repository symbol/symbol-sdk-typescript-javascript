--- conflicted
+++ resolved
@@ -151,19 +151,9 @@
             new HeightDto(root.startHeight.toDTO()),
             new HeightDto(root.endHeight.toDTO()),
         );
-<<<<<<< HEAD
-        const rootAlias: NamespaceAliasBuilder = new NamespaceAliasBuilder(
-            this.alias.type.valueOf(),
-            this.alias.mosaicId?.toBuilder(),
-            this.alias.address?.toBuilder(),
-        );
-        const paths: NamespacePathBuilder[] = children.map((dto) => this.toNamespaceAliasTypeDto(dto));
-        return new RootNamespaceHistoryBuilder(1, id, ownerAddress, lifetime, rootAlias, paths).serialize();
-=======
         const rootAlias = this.getAliasBuilder(root);
         const paths: NamespacePathBuilder[] = this.getNamespacePath(fullPath, root.id);
         return new RootNamespaceHistoryBuilder(id, ownerAddress, lifetime, rootAlias, paths).serialize();
->>>>>>> 0fad4ec1
     }
 
     /**
