/*
 * Copyright 2018 NEM
 *
 * Licensed under the Apache License, Version 2.0 (the "License");
 * you may not use this file except in compliance with the License.
 * You may obtain a copy of the License at
 *
 *     http://www.apache.org/licenses/LICENSE-2.0
 *
 * Unless required by applicable law or agreed to in writing, software
 * distributed under the License is distributed on an "AS IS" BASIS,
 * WITHOUT WARRANTIES OR CONDITIONS OF ANY KIND, either express or implied.
 * See the License for the specific language governing permissions and
 * limitations under the License.
 */

<<<<<<< HEAD
import {PublicAccount} from '../account/PublicAccount';
import {Alias} from './Alias';
import {NamespaceId} from './NamespaceId';
=======
import { PublicAccount } from '../account/PublicAccount';
import { UInt64 } from '../UInt64';
import { Alias } from './Alias';
import { NamespaceId } from './NamespaceId';
>>>>>>> bf0ba0a6

/**
 * Object containing information of a namespace.
 */
export class NamespaceInfo {
    /**
     * @param active
     * @param index
     * @param metaId
     * @param registrationType
     * @param depth
     * @param levels
     * @param parentId
     * @param owner
     * @param startHeight
     * @param endHeight
     */
<<<<<<< HEAD
    constructor(/**
                 * Namespace is active.
                 */
                public readonly active: boolean,
                /**
                 * The namespace index.
                 */
                public readonly index: number,
                /**
                 * The meta data id.
                 */
                public readonly metaId: string,
                /**
                 * The namespace registration type, namespace and sub namespace.
                 */
                private readonly registrationType: number,
                /**
                 * The level of namespace.
                 */
                public readonly depth: number,
                /**
                 * The namespace id levels.
                 */
                public readonly levels: NamespaceId[],
                /**
                 * The namespace parent id.
                 */
                private readonly parentId: NamespaceId,
                /**
                 * The owner of the namespace.
                 */
                public readonly owner: PublicAccount,
                /**
                 * The height at which the ownership begins.
                 */
                public readonly startHeight: bigint,
                /**
                 * The height at which the ownership ends.
                 */
                public readonly endHeight: bigint,
                /**
                 * The alias linked to a namespace.
                 */
                public readonly alias: Alias) {

    }
=======
    constructor(
        /**
         * Namespace is active.
         */
        public readonly active: boolean,
        /**
         * The namespace index.
         */
        public readonly index: number,
        /**
         * The meta data id.
         */
        public readonly metaId: string,
        /**
         * The namespace registration type, namespace and sub namespace.
         */
        private readonly registrationType: number,
        /**
         * The level of namespace.
         */
        public readonly depth: number,
        /**
         * The namespace id levels.
         */
        public readonly levels: NamespaceId[],
        /**
         * The namespace parent id.
         */
        private readonly parentId: NamespaceId,
        /**
         * The owner of the namespace.
         */
        public readonly owner: PublicAccount,
        /**
         * The height at which the ownership begins.
         */
        public readonly startHeight: UInt64,
        /**
         * The height at which the ownership ends.
         */
        public readonly endHeight: UInt64,
        /**
         * The alias linked to a namespace.
         */
        public readonly alias: Alias,
    ) {}
>>>>>>> bf0ba0a6

    /**
     * Namespace id
     * @returns {Id}
     */
    get id(): NamespaceId {
        return this.levels[this.levels.length - 1];
    }

    /**
     * Is root namespace
     * @returns {boolean}
     */
    public isRoot(): boolean {
        return this.registrationType === 0;
    }

    /**
     * Is sub namepsace
     * @returns {boolean}
     */
    public isSubnamespace(): boolean {
        return this.registrationType === 1;
    }

    /**
     * Has alias
     * @returns {boolean}
     */
    public hasAlias(): boolean {
        return this.alias.type !== 0;
    }

    /**
     * Get parent id
     * @returns {Id}
     */
    public parentNamespaceId(): NamespaceId {
        if (this.isRoot()) {
            throw new Error('Is a Root Namespace');
        }
        return this.parentId;
    }
}<|MERGE_RESOLUTION|>--- conflicted
+++ resolved
@@ -14,16 +14,9 @@
  * limitations under the License.
  */
 
-<<<<<<< HEAD
-import {PublicAccount} from '../account/PublicAccount';
-import {Alias} from './Alias';
-import {NamespaceId} from './NamespaceId';
-=======
 import { PublicAccount } from '../account/PublicAccount';
-import { UInt64 } from '../UInt64';
 import { Alias } from './Alias';
 import { NamespaceId } from './NamespaceId';
->>>>>>> bf0ba0a6
 
 /**
  * Object containing information of a namespace.
@@ -41,54 +34,6 @@
      * @param startHeight
      * @param endHeight
      */
-<<<<<<< HEAD
-    constructor(/**
-                 * Namespace is active.
-                 */
-                public readonly active: boolean,
-                /**
-                 * The namespace index.
-                 */
-                public readonly index: number,
-                /**
-                 * The meta data id.
-                 */
-                public readonly metaId: string,
-                /**
-                 * The namespace registration type, namespace and sub namespace.
-                 */
-                private readonly registrationType: number,
-                /**
-                 * The level of namespace.
-                 */
-                public readonly depth: number,
-                /**
-                 * The namespace id levels.
-                 */
-                public readonly levels: NamespaceId[],
-                /**
-                 * The namespace parent id.
-                 */
-                private readonly parentId: NamespaceId,
-                /**
-                 * The owner of the namespace.
-                 */
-                public readonly owner: PublicAccount,
-                /**
-                 * The height at which the ownership begins.
-                 */
-                public readonly startHeight: bigint,
-                /**
-                 * The height at which the ownership ends.
-                 */
-                public readonly endHeight: bigint,
-                /**
-                 * The alias linked to a namespace.
-                 */
-                public readonly alias: Alias) {
-
-    }
-=======
     constructor(
         /**
          * Namespace is active.
@@ -125,17 +70,16 @@
         /**
          * The height at which the ownership begins.
          */
-        public readonly startHeight: UInt64,
+        public readonly startHeight: bigint,
         /**
          * The height at which the ownership ends.
          */
-        public readonly endHeight: UInt64,
+        public readonly endHeight: bigint,
         /**
          * The alias linked to a namespace.
          */
         public readonly alias: Alias,
     ) {}
->>>>>>> bf0ba0a6
 
     /**
      * Namespace id
