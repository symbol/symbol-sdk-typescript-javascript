--- conflicted
+++ resolved
@@ -14,30 +14,19 @@
  * limitations under the License.
  */
 
-<<<<<<< HEAD
-=======
-import { UInt64 } from '../UInt64';
-
->>>>>>> bf0ba0a6
 /**
  * Rental Fees
  */
 export class RentalFees {
+    // tslint:disable: max-line-length
     /**
      * @param effectiveRootNamespaceRentalFeePerBlock - Absolute amount. An amount of 123456789 (absolute) for a mosaic with divisibility 6 means 123.456789 (relative).
      * @param effectiveChildNamespaceRentalFee - Absolute amount. An amount of 123456789 (absolute) for a mosaic with divisibility 6 means 123.456789 (relative).
      * @param effectiveMosaicRentalFee - bsolute amount. An amount of 123456789 (absolute) for a mosaic with divisibility 6 means 123.456789 (relative).
      */
-<<<<<<< HEAD
-    constructor(public readonly effectiveRootNamespaceRentalFeePerBlock: bigint,
-                public readonly effectiveChildNamespaceRentalFee: bigint,
-                public readonly effectiveMosaicRentalFee: bigint) {
-    }
-=======
     constructor(
-        public readonly effectiveRootNamespaceRentalFeePerBlock: UInt64,
-        public readonly effectiveChildNamespaceRentalFee: UInt64,
-        public readonly effectiveMosaicRentalFee: UInt64,
+        public readonly effectiveRootNamespaceRentalFeePerBlock: bigint,
+        public readonly effectiveChildNamespaceRentalFee: bigint,
+        public readonly effectiveMosaicRentalFee: bigint,
     ) {}
->>>>>>> bf0ba0a6
 }