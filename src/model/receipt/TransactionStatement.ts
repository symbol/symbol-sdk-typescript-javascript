/*
 * Copyright 2019 NEM
 *
 * Licensed under the Apache License, Version 2.0 (the "License");
 * you may not use this file except in compliance with the License.
 * You may obtain a copy of the License at
 *
 *     http://www.apache.org/licenses/LICENSE-2.0
 *
 * Unless required by applicable law or agreed to in writing, software
 * distributed under the License is distributed on an "AS IS" BASIS,
 * WITHOUT WARRANTIES OR CONDITIONS OF ANY KIND, either express or implied.
 * See the License for the specific language governing permissions and
 * limitations under the License.
 */

import { GeneratorUtils } from 'catbuffer-typescript';
import { sha3_256 } from 'js-sha3';
import { Receipt } from './Receipt';
import { ReceiptSource } from './ReceiptSource';
import { ReceiptType } from './ReceiptType';
import { ReceiptVersion } from './ReceiptVersion';

/**
 * A transaction statement is a collection of receipts linked with a transaction in a particular block.
 * - Balance Transfer: A mosaic transfer was triggered.
 * - Balance Change: A mosaic credit or debit was triggered.
 * - Artifact Expiry: An artifact (e.g. namespace, mosaic) expired.
 */
export class TransactionStatement {
    /**
     * Receipt - transaction statement object
     * @param height - The block height
     * @param source - The receipt source
     * @param receipts - The array of receipt headers.
     */
    constructor(
        /**
         * The block height.
         */
<<<<<<< HEAD
        public readonly height: bigint,
=======
        public readonly height: UInt64,
>>>>>>> bf0ba0a6
        /**
         * The receipt source.
         */
        public readonly source: ReceiptSource,
        /**
         * The array of receipt headers.
         */
<<<<<<< HEAD
        public readonly receipts: Receipt[]) {
    }
=======
        public readonly receipts: Receipt[],
    ) {}
>>>>>>> bf0ba0a6

    /**
     * Generate receipt hash
     * @return {string} receipt hash in hex
     */
    public generateHash(): string {
        const hasher = sha3_256.create();
        hasher.update(GeneratorUtils.uintToBuffer(ReceiptVersion.TRANSACTION_STATEMENT, 2));
        hasher.update(GeneratorUtils.uintToBuffer(ReceiptType.Transaction_Group, 2));
        hasher.update(this.source.serialize());

        let receiptBytes = Uint8Array.from([]);
        this.receipts.forEach((receipt) => {
            const bytes = receipt.serialize();
            receiptBytes = GeneratorUtils.concatTypedArrays(receiptBytes, bytes);
        });

        hasher.update(receiptBytes);
        return hasher.hex().toUpperCase();
    }
}<|MERGE_RESOLUTION|>--- conflicted
+++ resolved
@@ -38,11 +38,7 @@
         /**
          * The block height.
          */
-<<<<<<< HEAD
         public readonly height: bigint,
-=======
-        public readonly height: UInt64,
->>>>>>> bf0ba0a6
         /**
          * The receipt source.
          */
@@ -50,13 +46,8 @@
         /**
          * The array of receipt headers.
          */
-<<<<<<< HEAD
-        public readonly receipts: Receipt[]) {
-    }
-=======
         public readonly receipts: Receipt[],
     ) {}
->>>>>>> bf0ba0a6
 
     /**
      * Generate receipt hash
