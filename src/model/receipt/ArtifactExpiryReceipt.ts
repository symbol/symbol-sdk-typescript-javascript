/*
 * Copyright 2019 NEM
 *
 * Licensed under the Apache License, Version 2.0 (the "License");
 * you may not use this file except in compliance with the License.
 * You may obtain a copy of the License at
 *
 *     http://www.apache.org/licenses/LICENSE-2.0
 *
 * Unless required by applicable law or agreed to in writing, software
 * distributed under the License is distributed on an "AS IS" BASIS,
 * WITHOUT WARRANTIES OR CONDITIONS OF ANY KIND, either express or implied.
 * See the License for the specific language governing permissions and
 * limitations under the License.
 */

import {
    MosaicExpiryReceiptBuilder,
    MosaicIdDto,
    NamespaceExpiryReceiptBuilder,
    NamespaceIdDto,
} from 'catbuffer-typescript';
import { MosaicId } from '../mosaic/MosaicId';
import { NamespaceId } from '../namespace/NamespaceId';
import { Receipt } from './Receipt';
import { ReceiptType } from './ReceiptType';
import { ReceiptVersion } from './ReceiptVersion';

/**
 * Artifact Expiry: An artifact (e.g. namespace, mosaic) expired.
 */
export class ArtifactExpiryReceipt extends Receipt {
    /**
     * Artifact expiry receipt
     * @param artifactId -The id of the artifact (eg. namespace, mosaic).
     * @param version - The receipt version
     * @param type - The receipt type
     * @param size - the receipt size
     */
    constructor(public readonly artifactId: MosaicId | NamespaceId, version: ReceiptVersion, type: ReceiptType, size?: number) {
        super(version, type, size);
    }

    /**
     * @internal
     * Generate buffer
     * @return {Uint8Array}
     */
    public serialize(): Uint8Array {
        if (this.artifactId instanceof MosaicId) {
<<<<<<< HEAD
            return new MosaicExpiryReceiptBuilder(ReceiptVersion.ARTIFACT_EXPIRY, this.type.valueOf(),
                new MosaicIdDto(this.artifactId.id)).serialize();
        }
        return new NamespaceExpiryReceiptBuilder(ReceiptVersion.ARTIFACT_EXPIRY, this.type.valueOf(),
            new NamespaceIdDto(this.artifactId.id)).serialize();
=======
            return new MosaicExpiryReceiptBuilder(
                ReceiptVersion.ARTIFACT_EXPIRY,
                this.type.valueOf(),
                new MosaicIdDto(this.artifactId.toDTO()),
            ).serialize();
        }
        return new NamespaceExpiryReceiptBuilder(
            ReceiptVersion.ARTIFACT_EXPIRY,
            this.type.valueOf(),
            new NamespaceIdDto(this.artifactId.id.toDTO()),
        ).serialize();
>>>>>>> bf0ba0a6
    }
}<|MERGE_RESOLUTION|>--- conflicted
+++ resolved
@@ -14,12 +14,7 @@
  * limitations under the License.
  */
 
-import {
-    MosaicExpiryReceiptBuilder,
-    MosaicIdDto,
-    NamespaceExpiryReceiptBuilder,
-    NamespaceIdDto,
-} from 'catbuffer-typescript';
+import { MosaicExpiryReceiptBuilder, MosaicIdDto, NamespaceExpiryReceiptBuilder, NamespaceIdDto } from 'catbuffer-typescript';
 import { MosaicId } from '../mosaic/MosaicId';
 import { NamespaceId } from '../namespace/NamespaceId';
 import { Receipt } from './Receipt';
@@ -48,24 +43,16 @@
      */
     public serialize(): Uint8Array {
         if (this.artifactId instanceof MosaicId) {
-<<<<<<< HEAD
-            return new MosaicExpiryReceiptBuilder(ReceiptVersion.ARTIFACT_EXPIRY, this.type.valueOf(),
-                new MosaicIdDto(this.artifactId.id)).serialize();
-        }
-        return new NamespaceExpiryReceiptBuilder(ReceiptVersion.ARTIFACT_EXPIRY, this.type.valueOf(),
-            new NamespaceIdDto(this.artifactId.id)).serialize();
-=======
             return new MosaicExpiryReceiptBuilder(
                 ReceiptVersion.ARTIFACT_EXPIRY,
                 this.type.valueOf(),
-                new MosaicIdDto(this.artifactId.toDTO()),
+                new MosaicIdDto(this.artifactId.id),
             ).serialize();
         }
         return new NamespaceExpiryReceiptBuilder(
             ReceiptVersion.ARTIFACT_EXPIRY,
             this.type.valueOf(),
-            new NamespaceIdDto(this.artifactId.id.toDTO()),
+            new NamespaceIdDto(this.artifactId.id),
         ).serialize();
->>>>>>> bf0ba0a6
     }
 }