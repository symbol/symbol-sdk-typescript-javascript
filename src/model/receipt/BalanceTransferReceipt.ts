--- conflicted
+++ resolved
@@ -14,14 +14,7 @@
  * limitations under the License.
  */
 
-import {
-    AddressDto,
-    AmountDto,
-    BalanceTransferReceiptBuilder,
-    KeyDto,
-    MosaicBuilder,
-    MosaicIdDto,
-} from 'catbuffer-typescript';
+import { AddressDto, AmountDto, BalanceTransferReceiptBuilder, KeyDto, MosaicBuilder, MosaicIdDto } from 'catbuffer-typescript';
 import { Convert } from '../../core/format/Convert';
 import { UnresolvedMapping } from '../../core/utils/UnresolvedMapping';
 import { Address } from '../account/Address';
@@ -47,27 +40,6 @@
      * @param size - the receipt size
      */
     constructor(
-<<<<<<< HEAD
-                /**
-                 * The public account of the sender.
-                 */
-                public readonly sender: PublicAccount,
-                /**
-                 * The mosaic recipient address.
-                 */
-                public readonly recipientAddress: Address | NamespaceId,
-                /**
-                 * The mosaic id.
-                 */
-                public readonly mosaicId: MosaicId,
-                /**
-                 * The amount of mosaic.
-                 */
-                public readonly amount: bigint,
-                version: ReceiptVersion,
-                type: ReceiptType,
-                size?: number) {
-=======
         /**
          * The public account of the sender.
          */
@@ -83,12 +55,11 @@
         /**
          * The amount of mosaic.
          */
-        public readonly amount: UInt64,
+        public readonly amount: bigint,
         version: ReceiptVersion,
         type: ReceiptType,
         size?: number,
     ) {
->>>>>>> bf0ba0a6
         super(version, type, size);
     }
 
@@ -98,16 +69,10 @@
      * @return {Uint8Array}
      */
     public serialize(): Uint8Array {
-<<<<<<< HEAD
-        return new BalanceTransferReceiptBuilder(ReceiptVersion.BALANCE_TRANSFER, this.type.valueOf(),
-            new MosaicBuilder(new MosaicIdDto(this.mosaicId.id),
-                new AmountDto(this.amount)),
-=======
         return new BalanceTransferReceiptBuilder(
             ReceiptVersion.BALANCE_TRANSFER,
             this.type.valueOf(),
-            new MosaicBuilder(new MosaicIdDto(this.mosaicId.toDTO()), new AmountDto(this.amount.toDTO())),
->>>>>>> bf0ba0a6
+            new MosaicBuilder(new MosaicIdDto(this.mosaicId.id), new AmountDto(this.amount)),
             new KeyDto(Convert.hexToUint8(this.sender.publicKey)),
             new AddressDto(this.getRecipientBytes()),
         ).serialize();
