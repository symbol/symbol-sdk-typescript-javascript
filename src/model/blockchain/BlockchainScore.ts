--- conflicted
+++ resolved
@@ -14,11 +14,6 @@
  * limitations under the License.
  */
 
-<<<<<<< HEAD
-=======
-import { UInt64 } from '../UInt64';
-
->>>>>>> bf0ba0a6
 /**
  * The blockchain score structure describes blockchain difficulty.
  */
@@ -27,27 +22,14 @@
      * @param scoreLow
      * @param scoreHigh
      */
-<<<<<<< HEAD
-    constructor(/**
-                 * Low part of the blockchain score.
-                 */
-                public readonly scoreLow: bigint,
-                /**
-                 * High part of the blockchain score.
-                 */
-                public readonly scoreHigh: bigint) {
-
-    }
-=======
     constructor(
         /**
          * Low part of the blockchain score.
          */
-        public readonly scoreLow: UInt64,
+        public readonly scoreLow: bigint,
         /**
          * High part of the blockchain score.
          */
-        public readonly scoreHigh: UInt64,
+        public readonly scoreHigh: bigint,
     ) {}
->>>>>>> bf0ba0a6
 }