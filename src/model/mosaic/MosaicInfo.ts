--- conflicted
+++ resolved
@@ -33,42 +33,6 @@
      * @param duration
      */
     constructor(
-<<<<<<< HEAD
-                /**
-                 * The mosaic id.
-                 */
-                public readonly id: MosaicId,
-                /**
-                 * The mosaic supply.
-                 */
-                public readonly supply: bigint,
-                /**
-                 * The block height were mosaic was created.
-                 */
-                public readonly height: bigint,
-                /**
-                 * The public key of the mosaic creator.
-                 */
-                public readonly owner: PublicAccount,
-                /**
-                 * The mosaic revision
-                 */
-                public readonly revision: number,
-                /**
-                 * The mosaic flags.
-                 */
-                public readonly flags: MosaicFlags,
-                /**
-                 * Mosaic divisibility
-                 */
-                public readonly divisibility: number,
-                /**
-                 * Mosaic duration
-                 */
-                public readonly duration: bigint,
-            ) {
-    }
-=======
         /**
          * The mosaic id.
          */
@@ -76,11 +40,11 @@
         /**
          * The mosaic supply.
          */
-        public readonly supply: UInt64,
+        public readonly supply: bigint,
         /**
          * The block height were mosaic was created.
          */
-        public readonly height: UInt64,
+        public readonly height: bigint,
         /**
          * The public key of the mosaic creator.
          */
@@ -100,9 +64,8 @@
         /**
          * Mosaic duration
          */
-        public readonly duration: UInt64,
+        public readonly duration: bigint,
     ) {}
->>>>>>> bf0ba0a6
 
     /**
      * Is mosaic supply mutable
