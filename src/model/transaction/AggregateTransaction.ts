/*
 * Copyright 2018 NEM
 *
 * Licensed under the Apache License, Version 2.0 (the "License");
 * you may not use this file except in compliance with the License.
 * You may obtain a copy of the License at
 *
 *     http://www.apache.org/licenses/LICENSE-2.0
 *
 * Unless required by applicable law or agreed to in writing, software
 * distributed under the License is distributed on an "AS IS" BASIS,
 * WITHOUT WARRANTIES OR CONDITIONS OF ANY KIND, either express or implied.
 * See the License for the specific language governing permissions and
 * limitations under the License.
 */

import { KeyPair, SignSchema } from '../../core/crypto';
import { Convert } from '../../core/format';
import { AggregateBondedTransactionBuilder } from '../../infrastructure/catbuffer/AggregateBondedTransactionBuilder';
import { AggregateCompleteTransactionBuilder } from '../../infrastructure/catbuffer/AggregateCompleteTransactionBuilder';
import { AmountDto } from '../../infrastructure/catbuffer/AmountDto';
import { CosignatureBuilder } from '../../infrastructure/catbuffer/CosignatureBuilder';
import { GeneratorUtils } from '../../infrastructure/catbuffer/GeneratorUtils';
import { KeyDto } from '../../infrastructure/catbuffer/KeyDto';
import { SignatureDto } from '../../infrastructure/catbuffer/SignatureDto';
import { TimestampDto } from '../../infrastructure/catbuffer/TimestampDto';
import { CreateTransactionFromPayload } from '../../infrastructure/transaction/CreateTransactionFromPayload';
import { Account } from '../account/Account';
import { PublicAccount } from '../account/PublicAccount';
import { NetworkType } from '../blockchain/NetworkType';
import { UInt64 } from '../UInt64';
import { AggregateTransactionCosignature } from './AggregateTransactionCosignature';
import { CosignatureSignedTransaction } from './CosignatureSignedTransaction';
import { CosignatureTransaction } from './CosignatureTransaction';
import { Deadline } from './Deadline';
import { InnerTransaction } from './InnerTransaction';
import { SignedTransaction } from './SignedTransaction';
import { Transaction } from './Transaction';
import { TransactionInfo } from './TransactionInfo';
import { TransactionType } from './TransactionType';
import { TransactionVersion } from './TransactionVersion';

/**
 * Aggregate innerTransactions contain multiple innerTransactions that can be initiated by different accounts.
 */
export class AggregateTransaction extends Transaction {

    /**
     * @param networkType
     * @param type
     * @param version
     * @param deadline
     * @param maxFee
     * @param innerTransactions
     * @param cosignatures
     * @param signature
     * @param signer
     * @param transactionInfo
     */
    constructor(networkType: NetworkType,
                type: number,
                version: number,
                deadline: Deadline,
                maxFee: UInt64,
                /**
                 * The array of innerTransactions included in the aggregate transaction.
                 */
                public readonly innerTransactions: InnerTransaction[],
                /**
                 * The array of transaction cosigners signatures.
                 */
                public readonly cosignatures: AggregateTransactionCosignature[],
                signature?: string,
                signer?: PublicAccount,
                transactionInfo?: TransactionInfo) {
        super(type, networkType, version, deadline, maxFee, signature, signer, transactionInfo);
    }

    /**
     * Create an aggregate complete transaction object
     * @param deadline - The deadline to include the transaction.
     * @param innerTransactions - The array of inner innerTransactions.
     * @param networkType - The network type.
     * @param cosignatures
     * @param maxFee - (Optional) Max fee defined by the sender
     * @returns {AggregateTransaction}
     */
    public static createComplete(deadline: Deadline,
                                 innerTransactions: InnerTransaction[],
                                 networkType: NetworkType,
                                 cosignatures: AggregateTransactionCosignature[],
                                 maxFee: UInt64 = new UInt64([0, 0])): AggregateTransaction {
        return new AggregateTransaction(networkType,
            TransactionType.AGGREGATE_COMPLETE,
            TransactionVersion.AGGREGATE_COMPLETE,
            deadline,
            maxFee,
            innerTransactions,
            cosignatures,
        );
    }

    /**
     * Create an aggregate bonded transaction object
     * @param {Deadline} deadline
     * @param {InnerTransaction[]} innerTransactions
     * @param {NetworkType} networkType
     * @param {AggregateTransactionCosignature[]} cosignatures
     * @param {UInt64} maxFee - (Optional) Max fee defined by the sender
     * @return {AggregateTransaction}
     */
    public static createBonded(deadline: Deadline,
                               innerTransactions: InnerTransaction[],
                               networkType: NetworkType,
                               cosignatures: AggregateTransactionCosignature[] = [],
                               maxFee: UInt64 = new UInt64([0, 0])): AggregateTransaction {
        return new AggregateTransaction(networkType,
            TransactionType.AGGREGATE_BONDED,
            TransactionVersion.AGGREGATE_BONDED,
            deadline,
            maxFee,
            innerTransactions,
            cosignatures,
        );
    }

    /**
     * Create a transaction object from payload
     * @param {string} payload Binary payload
     * @param {SignSchema} signSchema The Sign Schema. (KECCAK_REVERSED_KEY / SHA3)
     * @returns {AggregateTransaction}
     */
    public static createFromPayload(payload: string, signSchema: SignSchema = SignSchema.SHA3): AggregateTransaction {
        /**
         * Get transaction type from the payload hex
         * As buffer uses separate builder class for Complete and bonded
         */
        const type = parseInt(Convert.uint8ToHex(Convert.hexToUint8(payload.substring(204, 208)).reverse()), 16);
        const builder = type === TransactionType.AGGREGATE_COMPLETE ?
            AggregateCompleteTransactionBuilder.loadFromBinary(Convert.hexToUint8(payload)) :
            AggregateBondedTransactionBuilder.loadFromBinary(Convert.hexToUint8(payload));
        const innerTransactionHex = Convert.uint8ToHex(builder.getTransactions());
        const networkType = Convert.hexToUint8(builder.getVersion().toString(16))[0];
        const consignaturesHex = Convert.uint8ToHex(builder.getCosignatures());

        /**
         * Get inner transactions array
         */
        const embeddedTransactionArray: string[] = [];
        let innerBinary = innerTransactionHex;
        while (innerBinary.length) {
            const payloadSize = parseInt(Convert.uint8ToHex(Convert.hexToUint8(innerBinary.substring(0, 8)).reverse()), 16) * 2;
            const innerTransaction = innerBinary.substring(0, payloadSize);
            embeddedTransactionArray.push(innerTransaction);
            innerBinary = innerBinary.substring(payloadSize);
        }

        /**
         * Get cosignatures
         */
        const consignatureArray = consignaturesHex.match(/.{1,192}/g);
        const consignatures = consignatureArray ? consignatureArray.map((cosignature) =>
                    new AggregateTransactionCosignature(
                        cosignature.substring(64, 192),
                        PublicAccount.createFromPublicKey(cosignature.substring(0, 64), networkType, signSchema),
                )) : [];

        return type === TransactionType.AGGREGATE_COMPLETE ?
            AggregateTransaction.createComplete(
                Deadline.createFromDTO(builder.deadline.timestamp),
                embeddedTransactionArray.map((transactionRaw) => {
                    return CreateTransactionFromPayload(transactionRaw, true, signSchema) as InnerTransaction;
                }),
                networkType,
                consignatures,
                new UInt64(builder.fee.amount),
            ) : AggregateTransaction.createBonded(
                Deadline.createFromDTO(builder.deadline.timestamp),
                embeddedTransactionArray.map((transactionRaw) => {
                    return CreateTransactionFromPayload(transactionRaw, true, signSchema) as InnerTransaction;
                }),
                networkType,
                consignatures,
                new UInt64(builder.fee.amount),
            );
    }
    /**
     * @internal
     * Sign transaction with cosignatories creating a new SignedTransaction
     * @param initiatorAccount - Initiator account
     * @param cosignatories - The array of accounts that will cosign the transaction
     * @param generationHash - Network generation hash hex
     * @param {SignSchema} signSchema The Sign Schema. (KECCAK_REVERSED_KEY / SHA3)
     * @returns {SignedTransaction}
     */
    public signTransactionWithCosignatories(initiatorAccount: Account,
                                            cosignatories: Account[],
                                            generationHash: string,
                                            signSchema: SignSchema = SignSchema.SHA3): SignedTransaction {
        const signedTransaction = this.signWith(initiatorAccount, generationHash, signSchema);
        const transactionHashBytes = Convert.hexToUint8(signedTransaction.hash);
        let signedPayload = signedTransaction.payload;
        cosignatories.forEach((cosigner) => {
            const signature = KeyPair.sign(cosigner, transactionHashBytes, signSchema);
            signedPayload += cosigner.publicKey + Convert.uint8ToHex(signature);
        });

        // Calculate new size
        const size = `00000000${(signedPayload.length / 2).toString(16)}`;
        const formatedSize = size.substr(size.length - 8, size.length);
        const littleEndianSize = formatedSize.substr(6, 2) + formatedSize.substr(4, 2) +
            formatedSize.substr(2, 2) + formatedSize.substr(0, 2);

        signedPayload = littleEndianSize + signedPayload.substr(8, signedPayload.length - 8);
        return new SignedTransaction(signedPayload, signedTransaction.hash, initiatorAccount.publicKey,
                                     this.type, this.networkType);
    }

    /**
     * @internal
     * Sign transaction with cosignatories collected from cosigned transactions and creating a new SignedTransaction
     * For off chain Aggregated Complete Transaction co-signing.
     * @param initiatorAccount - Initiator account
     * @param {CosignatureSignedTransaction[]} cosignatureSignedTransactions - Array of cosigned transaction
     * @param generationHash - Network generation hash hex
     * @param {SignSchema} signSchema The Sign Schema. (KECCAK_REVERSED_KEY / SHA3)
     * @return {SignedTransaction}
     */
    public signTransactionGivenSignatures(initiatorAccount: Account,
                                          cosignatureSignedTransactions: CosignatureSignedTransaction[],
                                          generationHash: string,
                                          signSchema: SignSchema= SignSchema.SHA3): SignedTransaction {
        const signedTransaction = this.signWith(initiatorAccount, generationHash, signSchema);
        let signedPayload = signedTransaction.payload;
        cosignatureSignedTransactions.forEach((cosignedTransaction) => {
            signedPayload += cosignedTransaction.signer + cosignedTransaction.signature;
        });

        // Calculate new size
        const size = `00000000${(signedPayload.length / 2).toString(16)}`;
        const formatedSize = size.substr(size.length - 8, size.length);
        const littleEndianSize = formatedSize.substr(6, 2) + formatedSize.substr(4, 2) +
            formatedSize.substr(2, 2) + formatedSize.substr(0, 2);

        signedPayload = littleEndianSize + signedPayload.substr(8, signedPayload.length - 8);
        return new SignedTransaction(signedPayload, signedTransaction.hash, initiatorAccount.publicKey,
                                     this.type, this.networkType);
    }

    /**
     * Check if account has signed transaction
     * @param publicAccount - Signer public account
     * @returns {boolean}
     */
    public signedByAccount(publicAccount: PublicAccount): boolean {
        return this.cosignatures.find((cosignature) => cosignature.signer.equals(publicAccount)) !== undefined
            || (this.signer !== undefined && this.signer.equals(publicAccount));
    }

    /**
     * @override Transaction.size()
     * @description get the byte size of a AggregateTransaction
     * @returns {number}
     * @memberof AggregateTransaction
     */
    public get size(): number {
        const byteSize = super.size;

        // set static byte size fields
        const byteTransactionsSize = 4;

        // calculate each inner transaction's size
        let byteTransactions = 0;
        this.innerTransactions.map((transaction) => {
            byteTransactions += transaction.size;
        });

        return byteSize + byteTransactionsSize + byteTransactions;
    }

    /**
     * @internal
     * @returns {Uint8Array}
     */
    protected generateBytes(): Uint8Array {
        const signerBuffer = new Uint8Array(32);
        const signatureBuffer = new Uint8Array(64);

        let transactions = Uint8Array.from([]);
        this.innerTransactions.forEach((transaction) => {
            const transactionByte = transaction.toAggregateTransactionBytes();
            transactions = GeneratorUtils.concatTypedArrays(transactions, transactionByte);
        });

        let cosignatures = Uint8Array.from([]);
        this.cosignatures.forEach((cosignature) => {
            const signerBytes = Convert.hexToUint8(cosignature.signer.publicKey);
            const signatureBytes = Convert.hexToUint8(cosignature.signature);
            const cosignatureBytes = new CosignatureBuilder(
                new KeyDto(signerBytes),
                new SignatureDto(signatureBytes),
            ).serialize();
            cosignatures = GeneratorUtils.concatTypedArrays(cosignatures, cosignatureBytes);
        });

        const transactionBuilder = this.type === TransactionType.AGGREGATE_COMPLETE ?
            new AggregateCompleteTransactionBuilder(
                new SignatureDto(signatureBuffer),
                new KeyDto(signerBuffer),
                this.versionToDTO(),
                this.type.valueOf(),
                new AmountDto(this.maxFee.toDTO()),
                new TimestampDto(this.deadline.toDTO()),
                transactions,
                cosignatures,
            ) :
            new AggregateBondedTransactionBuilder(
                new SignatureDto(signatureBuffer),
                new KeyDto(signerBuffer),
                this.versionToDTO(),
                this.type.valueOf(),
                new AmountDto(this.maxFee.toDTO()),
                new TimestampDto(this.deadline.toDTO()),
                transactions,
                cosignatures,
            );
        return transactionBuilder.serialize();
    }

    /**
     * @internal
     * @returns {Uint8Array}
     */
    protected generateEmbeddedBytes(): Uint8Array {
        throw new Error('Method not implemented');
    }
<<<<<<< HEAD

=======
>>>>>>> 09671159
}<|MERGE_RESOLUTION|>--- conflicted
+++ resolved
@@ -334,8 +334,4 @@
     protected generateEmbeddedBytes(): Uint8Array {
         throw new Error('Method not implemented');
     }
-<<<<<<< HEAD
-
-=======
->>>>>>> 09671159
 }