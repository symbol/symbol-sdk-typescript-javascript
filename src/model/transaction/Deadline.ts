--- conflicted
+++ resolved
@@ -15,10 +15,6 @@
  */
 
 import { ChronoUnit, Instant, LocalDateTime, ZoneId } from 'js-joda';
-<<<<<<< HEAD
-=======
-import { UInt64 } from '../UInt64';
->>>>>>> bf0ba0a6
 
 /**
  * The deadline of the transaction. The deadline is given as the number of seconds elapsed since the creation of the nemesis block.
@@ -65,7 +61,8 @@
         const dateSeconds = Number(uint64Value);
         const deadline = LocalDateTime.ofInstant(
             Instant.ofEpochMilli(Math.round(dateSeconds + Deadline.timestampNemesisBlock * 1000)),
-            ZoneId.SYSTEM);
+            ZoneId.SYSTEM,
+        );
         return new Deadline(deadline);
     }
 
@@ -93,36 +90,21 @@
     /**
      * @internal
      */
-<<<<<<< HEAD
     public toDTO(): bigint {
-        return BigInt((this.value.atZone(ZoneId.SYSTEM).toInstant().toEpochMilli() - Deadline.timestampNemesisBlock * 1000));
+        return BigInt(this.value.atZone(ZoneId.SYSTEM).toInstant().toEpochMilli() - Deadline.timestampNemesisBlock * 1000);
     }
 
     /**
      * @internal
      */
     public toBigInt(): bigint {
-        return BigInt(
-            (this.value.atZone(ZoneId.SYSTEM).toInstant().toEpochMilli() - Deadline.timestampNemesisBlock * 1000),
-        );
-=======
-    public toDTO(): number[] {
-        return UInt64.fromUint(this.value.atZone(ZoneId.SYSTEM).toInstant().toEpochMilli() - Deadline.timestampNemesisBlock * 1000).toDTO();
->>>>>>> bf0ba0a6
+        return BigInt(this.value.atZone(ZoneId.SYSTEM).toInstant().toEpochMilli() - Deadline.timestampNemesisBlock * 1000);
     }
-
 
     /**
      * @internal
      */
     public toString(): string {
-<<<<<<< HEAD
-        return BigInt(
-            (this.value.atZone(ZoneId.SYSTEM).toInstant().toEpochMilli() - Deadline.timestampNemesisBlock * 1000),
-=======
-        return UInt64.fromUint(
-            this.value.atZone(ZoneId.SYSTEM).toInstant().toEpochMilli() - Deadline.timestampNemesisBlock * 1000,
->>>>>>> bf0ba0a6
-        ).toString();
+        return BigInt(this.value.atZone(ZoneId.SYSTEM).toInstant().toEpochMilli() - Deadline.timestampNemesisBlock * 1000).toString();
     }
 }