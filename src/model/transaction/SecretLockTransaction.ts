--- conflicted
+++ resolved
@@ -62,13 +62,8 @@
      */
     public static create(deadline: Deadline,
                          mosaic: Mosaic,
-<<<<<<< HEAD
                          duration: bigint,
-                         hashType: HashType,
-=======
-                         duration: UInt64,
                          hashAlgorithm: LockHashAlgorithm,
->>>>>>> e6562d55
                          secret: string,
                          recipientAddress: Address | NamespaceId,
                          networkType: NetworkType,
@@ -210,17 +205,10 @@
             new AmountDto(this.maxFee),
             new TimestampDto(this.deadline.toBigInt()),
             new Hash256Dto(this.getSecretByte()),
-<<<<<<< HEAD
             new UnresolvedMosaicBuilder(new UnresolvedMosaicIdDto(this.mosaic.id.id),
                 new AmountDto(this.mosaic.amount)),
             new BlockDurationDto(this.duration),
-            this.hashType.valueOf(),
-=======
-            new UnresolvedMosaicBuilder(new UnresolvedMosaicIdDto(this.mosaic.id.id.toDTO()),
-                                                   new AmountDto(this.mosaic.amount.toDTO())),
-            new BlockDurationDto(this.duration.toDTO()),
             this.hashAlgorithm.valueOf(),
->>>>>>> e6562d55
             new UnresolvedAddressDto(UnresolvedMapping.toUnresolvedAddressBytes(this.recipientAddress, this.networkType)),
         );
         return transactionBuilder.serialize();
@@ -237,17 +225,10 @@
             this.networkType.valueOf(),
             TransactionType.SECRET_LOCK.valueOf(),
             new Hash256Dto(this.getSecretByte()),
-<<<<<<< HEAD
             new UnresolvedMosaicBuilder(new UnresolvedMosaicIdDto(this.mosaic.id.id),
                 new AmountDto(this.mosaic.amount)),
             new BlockDurationDto(this.duration),
-            this.hashType.valueOf(),
-=======
-            new UnresolvedMosaicBuilder(new UnresolvedMosaicIdDto(this.mosaic.id.id.toDTO()),
-                                                   new AmountDto(this.mosaic.amount.toDTO())),
-            new BlockDurationDto(this.duration.toDTO()),
             this.hashAlgorithm.valueOf(),
->>>>>>> e6562d55
             new UnresolvedAddressDto(UnresolvedMapping.toUnresolvedAddressBytes(this.recipientAddress, this.networkType)),
         );
     }
