/*
 * Copyright 2018 NEM
 *
 * Licensed under the Apache License, Version 2.0 (the "License");
 * you may not use this file except in compliance with the License.
 * You may obtain a copy of the License at
 *
 *     http://www.apache.org/licenses/LICENSE-2.0
 *
 * Unless required by applicable law or agreed to in writing, software
 * distributed under the License is distributed on an "AS IS" BASIS,
 * WITHOUT WARRANTIES OR CONDITIONS OF ANY KIND, either express or implied.
 * See the License for the specific language governing permissions and
 * limitations under the License.
 */
import {
    AmountDto,
    BlockDurationDto,
    EmbeddedSecretLockTransactionBuilder,
    EmbeddedTransactionBuilder,
    Hash256Dto,
    KeyDto,
    SecretLockTransactionBuilder,
    SignatureDto,
    TimestampDto,
    UnresolvedAddressDto,
    UnresolvedMosaicBuilder,
    UnresolvedMosaicIdDto,
} from 'catbuffer-typescript';
import { Convert, Convert as convert } from '../../core/format';
import { DtoMapping } from '../../core/utils/DtoMapping';
import { UnresolvedMapping } from '../../core/utils/UnresolvedMapping';
import { Address } from '../account/Address';
import { PublicAccount } from '../account/PublicAccount';
import { Mosaic } from '../mosaic/Mosaic';
import { NamespaceId } from '../namespace/NamespaceId';
import { NetworkType } from '../network/NetworkType';
import { Statement } from '../receipt/Statement';
import { Deadline } from './Deadline';
import { LockHashAlgorithmLengthValidator, LockHashAlgorithm } from './LockHashAlgorithm';
import { InnerTransaction } from './InnerTransaction';
import { Transaction } from './Transaction';
import { TransactionInfo } from './TransactionInfo';
import { TransactionType } from './TransactionType';
import { TransactionVersion } from './TransactionVersion';

export class SecretLockTransaction extends Transaction {
    /**
     * Create a secret lock transaction object.
     *
     * @param deadline - The deadline to include the transaction.
     * @param mosaic - The locked mosaic.
     * @param duration - The funds lock duration.
     * @param hashAlgorithm - The hash algorithm secret is generated with.
     * @param secret - The proof hashed.
     * @param recipientAddress - The unresolved recipient address of the funds.
     * @param networkType - The network type.
     * @param maxFee - (Optional) Max fee defined by the sender
     *
     * @return a SecretLockTransaction instance
     */
<<<<<<< HEAD
    public static create(deadline: Deadline,
                         mosaic: Mosaic,
                         duration: bigint,
                         hashAlgorithm: LockHashAlgorithm,
                         secret: string,
                         recipientAddress: Address | NamespaceId,
                         networkType: NetworkType,
                         maxFee: bigint = BigInt(0)): SecretLockTransaction {
=======
    public static create(
        deadline: Deadline,
        mosaic: Mosaic,
        duration: UInt64,
        hashAlgorithm: LockHashAlgorithm,
        secret: string,
        recipientAddress: Address | NamespaceId,
        networkType: NetworkType,
        maxFee: UInt64 = new UInt64([0, 0]),
    ): SecretLockTransaction {
>>>>>>> bf0ba0a6
        return new SecretLockTransaction(
            networkType,
            TransactionVersion.SECRET_LOCK,
            deadline,
            maxFee,
            mosaic,
            duration,
            hashAlgorithm,
            secret,
            recipientAddress,
        );
    }

    /**
     * @param networkType
     * @param version
     * @param deadline
     * @param maxFee
     * @param mosaic
     * @param duration
     * @param hashAlgorithm
     * @param secret
     * @param recipientAddress
     * @param signature
     * @param signer
     * @param transactionInfo
     */
<<<<<<< HEAD
    constructor(networkType: NetworkType,
                version: number,
                deadline: Deadline,
                maxFee: bigint,
                /**
                 * The locked mosaic.
                 */
                public readonly mosaic: Mosaic,
                /**
                 * The duration for the funds to be released or returned.
                 */
                public readonly duration: bigint,
                /**
                 * The hash algorithm, secret is generated with.
                 */
                public readonly hashAlgorithm: LockHashAlgorithm,
                /**
                 * The proof hashed.
                 */
                public readonly secret: string,
                /**
                 * The unresolved recipientAddress of the funds.
                 */
                public readonly recipientAddress: Address | NamespaceId,
                signature?: string,
                signer?: PublicAccount,
                transactionInfo?: TransactionInfo) {
=======
    constructor(
        networkType: NetworkType,
        version: number,
        deadline: Deadline,
        maxFee: UInt64,
        /**
         * The locked mosaic.
         */
        public readonly mosaic: Mosaic,
        /**
         * The duration for the funds to be released or returned.
         */
        public readonly duration: UInt64,
        /**
         * The hash algorithm, secret is generated with.
         */
        public readonly hashAlgorithm: LockHashAlgorithm,
        /**
         * The proof hashed.
         */
        public readonly secret: string,
        /**
         * The unresolved recipientAddress of the funds.
         */
        public readonly recipientAddress: Address | NamespaceId,
        signature?: string,
        signer?: PublicAccount,
        transactionInfo?: TransactionInfo,
    ) {
>>>>>>> bf0ba0a6
        super(TransactionType.SECRET_LOCK, networkType, version, deadline, maxFee, signature, signer, transactionInfo);
        if (!LockHashAlgorithmLengthValidator(hashAlgorithm, this.secret)) {
            throw new Error('HashAlgorithm and Secret have incompatible length or not hexadecimal string');
        }
    }

    /**
     * Create a transaction object from payload
     * @param {string} payload Binary payload
     * @param {Boolean} isEmbedded Is embedded transaction (Default: false)
     * @returns {Transaction | InnerTransaction}
     */
    public static createFromPayload(payload: string, isEmbedded = false): Transaction | InnerTransaction {
        const builder = isEmbedded
            ? EmbeddedSecretLockTransactionBuilder.loadFromBinary(Convert.hexToUint8(payload))
            : SecretLockTransactionBuilder.loadFromBinary(Convert.hexToUint8(payload));
        const signerPublicKey = Convert.uint8ToHex(builder.getSignerPublicKey().key);
        const networkType = builder.getNetwork().valueOf();
        const transaction = SecretLockTransaction.create(
<<<<<<< HEAD
            isEmbedded ? Deadline.create() : Deadline.createFromBigInt(
                (builder as SecretLockTransactionBuilder).getDeadline().timestamp),
=======
            isEmbedded ? Deadline.create() : Deadline.createFromDTO((builder as SecretLockTransactionBuilder).getDeadline().timestamp),
>>>>>>> bf0ba0a6
            new Mosaic(
                UnresolvedMapping.toUnresolvedMosaic(builder.getMosaic().mosaicId.unresolvedMosaicId),
                builder.getMosaic().amount.amount,
            ),
            builder.getDuration().blockDuration,
            builder.getHashAlgorithm().valueOf(),
            Convert.uint8ToHex(builder.getSecret().hash256),
            UnresolvedMapping.toUnresolvedAddress(Convert.uint8ToHex(builder.getRecipientAddress().unresolvedAddress)),
            networkType,
<<<<<<< HEAD
            isEmbedded ? BigInt(0) : (builder as SecretLockTransactionBuilder).fee.amount);
        return isEmbedded ?
            transaction.toAggregate(PublicAccount.createFromPublicKey(signerPublicKey, networkType)) : transaction;
=======
            isEmbedded ? new UInt64([0, 0]) : new UInt64((builder as SecretLockTransactionBuilder).fee.amount),
        );
        return isEmbedded ? transaction.toAggregate(PublicAccount.createFromPublicKey(signerPublicKey, networkType)) : transaction;
>>>>>>> bf0ba0a6
    }

    /**
     * @override Transaction.size()
     * @description get the byte size of a SecretLockTransaction
     * @returns {number}
     * @memberof SecretLockTransaction
     */
    public get size(): number {
        const byteSize = super.size;

        // set static byte size fields
        const byteMosaicId = 8;
        const byteAmount = 8;
        const byteDuration = 8;
        const byteAlgorithm = 1;
        const byteRecipient = 25;

        // convert secret to uint8
        const byteSecret = convert.hexToUint8(this.secret).length;

        return byteSize + byteMosaicId + byteAmount + byteDuration + byteAlgorithm + byteRecipient + byteSecret;
    }

    /**
     * @description Get secret bytes
     * @returns {Uint8Array}
     * @memberof SecretLockTransaction
     */
    public getSecretByte(): Uint8Array {
        return convert.hexToUint8(64 > this.secret.length ? this.secret + '0'.repeat(64 - this.secret.length) : this.secret);
    }

    /**
     * @internal
     * @returns {Uint8Array}
     */
    protected generateBytes(): Uint8Array {
        const signerBuffer = new Uint8Array(32);
        const signatureBuffer = new Uint8Array(64);

        const transactionBuilder = new SecretLockTransactionBuilder(
            new SignatureDto(signatureBuffer),
            new KeyDto(signerBuffer),
            this.versionToDTO(),
            this.networkType.valueOf(),
            TransactionType.SECRET_LOCK.valueOf(),
            new AmountDto(this.maxFee),
            new TimestampDto(this.deadline.toBigInt()),
            new Hash256Dto(this.getSecretByte()),
<<<<<<< HEAD
            new UnresolvedMosaicBuilder(new UnresolvedMosaicIdDto(this.mosaic.id.id),
                new AmountDto(this.mosaic.amount)),
            new BlockDurationDto(this.duration),
=======
            new UnresolvedMosaicBuilder(new UnresolvedMosaicIdDto(this.mosaic.id.id.toDTO()), new AmountDto(this.mosaic.amount.toDTO())),
            new BlockDurationDto(this.duration.toDTO()),
>>>>>>> bf0ba0a6
            this.hashAlgorithm.valueOf(),
            new UnresolvedAddressDto(UnresolvedMapping.toUnresolvedAddressBytes(this.recipientAddress, this.networkType)),
        );
        return transactionBuilder.serialize();
    }

    /**
     * @internal
     * @returns {EmbeddedTransactionBuilder}
     */
    public toEmbeddedTransaction(): EmbeddedTransactionBuilder {
        return new EmbeddedSecretLockTransactionBuilder(
            new KeyDto(convert.hexToUint8(this.signer!.publicKey)),
            this.versionToDTO(),
            this.networkType.valueOf(),
            TransactionType.SECRET_LOCK.valueOf(),
            new Hash256Dto(this.getSecretByte()),
<<<<<<< HEAD
            new UnresolvedMosaicBuilder(new UnresolvedMosaicIdDto(this.mosaic.id.id),
                new AmountDto(this.mosaic.amount)),
            new BlockDurationDto(this.duration),
=======
            new UnresolvedMosaicBuilder(new UnresolvedMosaicIdDto(this.mosaic.id.id.toDTO()), new AmountDto(this.mosaic.amount.toDTO())),
            new BlockDurationDto(this.duration.toDTO()),
>>>>>>> bf0ba0a6
            this.hashAlgorithm.valueOf(),
            new UnresolvedAddressDto(UnresolvedMapping.toUnresolvedAddressBytes(this.recipientAddress, this.networkType)),
        );
    }

    /**
     * @internal
     * @param statement Block receipt statement
     * @param aggregateTransactionIndex Transaction index for aggregated transaction
     * @returns {SecretLockTransaction}
     */
    resolveAliases(statement: Statement, aggregateTransactionIndex = 0): SecretLockTransaction {
        const transactionInfo = this.checkTransactionHeightAndIndex();
        return DtoMapping.assign(this, {
            recipientAddress: statement.resolveAddress(
                this.recipientAddress,
                transactionInfo.height.toString(),
                transactionInfo.index,
                aggregateTransactionIndex,
            ),
            mosaic: statement.resolveMosaic(
                this.mosaic,
                transactionInfo.height.toString(),
                transactionInfo.index,
                aggregateTransactionIndex,
            ),
        });
    }
}<|MERGE_RESOLUTION|>--- conflicted
+++ resolved
@@ -59,27 +59,16 @@
      *
      * @return a SecretLockTransaction instance
      */
-<<<<<<< HEAD
-    public static create(deadline: Deadline,
-                         mosaic: Mosaic,
-                         duration: bigint,
-                         hashAlgorithm: LockHashAlgorithm,
-                         secret: string,
-                         recipientAddress: Address | NamespaceId,
-                         networkType: NetworkType,
-                         maxFee: bigint = BigInt(0)): SecretLockTransaction {
-=======
     public static create(
         deadline: Deadline,
         mosaic: Mosaic,
-        duration: UInt64,
+        duration: bigint,
         hashAlgorithm: LockHashAlgorithm,
         secret: string,
         recipientAddress: Address | NamespaceId,
         networkType: NetworkType,
-        maxFee: UInt64 = new UInt64([0, 0]),
+        maxFee = BigInt(0),
     ): SecretLockTransaction {
->>>>>>> bf0ba0a6
         return new SecretLockTransaction(
             networkType,
             TransactionVersion.SECRET_LOCK,
@@ -107,40 +96,11 @@
      * @param signer
      * @param transactionInfo
      */
-<<<<<<< HEAD
-    constructor(networkType: NetworkType,
-                version: number,
-                deadline: Deadline,
-                maxFee: bigint,
-                /**
-                 * The locked mosaic.
-                 */
-                public readonly mosaic: Mosaic,
-                /**
-                 * The duration for the funds to be released or returned.
-                 */
-                public readonly duration: bigint,
-                /**
-                 * The hash algorithm, secret is generated with.
-                 */
-                public readonly hashAlgorithm: LockHashAlgorithm,
-                /**
-                 * The proof hashed.
-                 */
-                public readonly secret: string,
-                /**
-                 * The unresolved recipientAddress of the funds.
-                 */
-                public readonly recipientAddress: Address | NamespaceId,
-                signature?: string,
-                signer?: PublicAccount,
-                transactionInfo?: TransactionInfo) {
-=======
     constructor(
         networkType: NetworkType,
         version: number,
         deadline: Deadline,
-        maxFee: UInt64,
+        maxFee: bigint,
         /**
          * The locked mosaic.
          */
@@ -148,7 +108,7 @@
         /**
          * The duration for the funds to be released or returned.
          */
-        public readonly duration: UInt64,
+        public readonly duration: bigint,
         /**
          * The hash algorithm, secret is generated with.
          */
@@ -165,7 +125,6 @@
         signer?: PublicAccount,
         transactionInfo?: TransactionInfo,
     ) {
->>>>>>> bf0ba0a6
         super(TransactionType.SECRET_LOCK, networkType, version, deadline, maxFee, signature, signer, transactionInfo);
         if (!LockHashAlgorithmLengthValidator(hashAlgorithm, this.secret)) {
             throw new Error('HashAlgorithm and Secret have incompatible length or not hexadecimal string');
@@ -185,12 +144,7 @@
         const signerPublicKey = Convert.uint8ToHex(builder.getSignerPublicKey().key);
         const networkType = builder.getNetwork().valueOf();
         const transaction = SecretLockTransaction.create(
-<<<<<<< HEAD
-            isEmbedded ? Deadline.create() : Deadline.createFromBigInt(
-                (builder as SecretLockTransactionBuilder).getDeadline().timestamp),
-=======
-            isEmbedded ? Deadline.create() : Deadline.createFromDTO((builder as SecretLockTransactionBuilder).getDeadline().timestamp),
->>>>>>> bf0ba0a6
+            isEmbedded ? Deadline.create() : Deadline.createFromBigInt((builder as SecretLockTransactionBuilder).getDeadline().timestamp),
             new Mosaic(
                 UnresolvedMapping.toUnresolvedMosaic(builder.getMosaic().mosaicId.unresolvedMosaicId),
                 builder.getMosaic().amount.amount,
@@ -200,15 +154,9 @@
             Convert.uint8ToHex(builder.getSecret().hash256),
             UnresolvedMapping.toUnresolvedAddress(Convert.uint8ToHex(builder.getRecipientAddress().unresolvedAddress)),
             networkType,
-<<<<<<< HEAD
-            isEmbedded ? BigInt(0) : (builder as SecretLockTransactionBuilder).fee.amount);
-        return isEmbedded ?
-            transaction.toAggregate(PublicAccount.createFromPublicKey(signerPublicKey, networkType)) : transaction;
-=======
-            isEmbedded ? new UInt64([0, 0]) : new UInt64((builder as SecretLockTransactionBuilder).fee.amount),
+            isEmbedded ? BigInt(0) : (builder as SecretLockTransactionBuilder).fee.amount,
         );
         return isEmbedded ? transaction.toAggregate(PublicAccount.createFromPublicKey(signerPublicKey, networkType)) : transaction;
->>>>>>> bf0ba0a6
     }
 
     /**
@@ -259,14 +207,8 @@
             new AmountDto(this.maxFee),
             new TimestampDto(this.deadline.toBigInt()),
             new Hash256Dto(this.getSecretByte()),
-<<<<<<< HEAD
-            new UnresolvedMosaicBuilder(new UnresolvedMosaicIdDto(this.mosaic.id.id),
-                new AmountDto(this.mosaic.amount)),
+            new UnresolvedMosaicBuilder(new UnresolvedMosaicIdDto(this.mosaic.id.id), new AmountDto(this.mosaic.amount)),
             new BlockDurationDto(this.duration),
-=======
-            new UnresolvedMosaicBuilder(new UnresolvedMosaicIdDto(this.mosaic.id.id.toDTO()), new AmountDto(this.mosaic.amount.toDTO())),
-            new BlockDurationDto(this.duration.toDTO()),
->>>>>>> bf0ba0a6
             this.hashAlgorithm.valueOf(),
             new UnresolvedAddressDto(UnresolvedMapping.toUnresolvedAddressBytes(this.recipientAddress, this.networkType)),
         );
@@ -284,14 +226,8 @@
             this.networkType.valueOf(),
             TransactionType.SECRET_LOCK.valueOf(),
             new Hash256Dto(this.getSecretByte()),
-<<<<<<< HEAD
-            new UnresolvedMosaicBuilder(new UnresolvedMosaicIdDto(this.mosaic.id.id),
-                new AmountDto(this.mosaic.amount)),
+            new UnresolvedMosaicBuilder(new UnresolvedMosaicIdDto(this.mosaic.id.id), new AmountDto(this.mosaic.amount)),
             new BlockDurationDto(this.duration),
-=======
-            new UnresolvedMosaicBuilder(new UnresolvedMosaicIdDto(this.mosaic.id.id.toDTO()), new AmountDto(this.mosaic.amount.toDTO())),
-            new BlockDurationDto(this.duration.toDTO()),
->>>>>>> bf0ba0a6
             this.hashAlgorithm.valueOf(),
             new UnresolvedAddressDto(UnresolvedMapping.toUnresolvedAddressBytes(this.recipientAddress, this.networkType)),
         );
