/*
 * Copyright 2019 NEM
 *
 * Licensed under the Apache License, Version 2.0 (the "License");
 * you may not use this file except in compliance with the License.
 * You may obtain a copy of the License at
 *
 *     http://www.apache.org/licenses/LICENSE-2.0
 *
 * Unless required by applicable law or agreed to in writing, software
 * distributed under the License is distributed on an "AS IS" BASIS,
 * WITHOUT WARRANTIES OR CONDITIONS OF ANY KIND, either express or implied.
 * See the License for the specific language governing permissions and
 * limitations under the License.
 */

import {
    AmountDto,
    EmbeddedMosaicAliasTransactionBuilder,
    EmbeddedTransactionBuilder,
    KeyDto,
    MosaicAliasTransactionBuilder,
    MosaicIdDto,
    NamespaceIdDto,
    SignatureDto,
    TimestampDto,
} from 'catbuffer-typescript';
import { Convert } from '../../core/format';
import { PublicAccount } from '../account/PublicAccount';
import { MosaicId } from '../mosaic/MosaicId';
import { AliasAction } from '../namespace/AliasAction';
import { NamespaceId } from '../namespace/NamespaceId';
import { NetworkType } from '../network/NetworkType';
import { Deadline } from './Deadline';
import { InnerTransaction } from './InnerTransaction';
import { Transaction } from './Transaction';
import { TransactionInfo } from './TransactionInfo';
import { TransactionType } from './TransactionType';
import { TransactionVersion } from './TransactionVersion';

export class MosaicAliasTransaction extends Transaction {
    /**
     * Create a mosaic alias transaction object
     * @param deadline - The deadline to include the transaction.
     * @param aliasAction - The alias action type.
     * @param namespaceId - The namespace id.
     * @param mosaicId - The mosaic id.
     * @param networkType - The network type.
     * @param maxFee - (Optional) Max fee defined by the sender
     * @returns {MosaicAliasTransaction}
     */
<<<<<<< HEAD
    public static create(deadline: Deadline,
                         aliasAction: AliasAction,
                         namespaceId: NamespaceId,
                         mosaicId: MosaicId,
                         networkType: NetworkType,
                         maxFee: bigint = BigInt(0)): MosaicAliasTransaction {
        return new MosaicAliasTransaction(networkType,
=======
    public static create(
        deadline: Deadline,
        aliasAction: AliasAction,
        namespaceId: NamespaceId,
        mosaicId: MosaicId,
        networkType: NetworkType,
        maxFee: UInt64 = new UInt64([0, 0]),
    ): MosaicAliasTransaction {
        return new MosaicAliasTransaction(
            networkType,
>>>>>>> bf0ba0a6
            TransactionVersion.MOSAIC_ALIAS,
            deadline,
            maxFee,
            aliasAction,
            namespaceId,
            mosaicId,
        );
    }

    /**
     * @param networkType
     * @param version
     * @param deadline
     * @param maxFee
     * @param aliasAction
     * @param namespaceId
     * @param mosaicId
     * @param signature
     * @param signer
     * @param transactionInfo
     */
<<<<<<< HEAD
    constructor(networkType: NetworkType,
                version: number,
                deadline: Deadline,
                maxFee: bigint,
                /**
                 * The alias action type.
                 */
                public readonly aliasAction: AliasAction,
                /**
                 * The namespace id that will be an alias.
                 */
                public readonly namespaceId: NamespaceId,
                /**
                 * The mosaic id.
                 */
                public readonly mosaicId: MosaicId,
                signature?: string,
                signer?: PublicAccount,
                transactionInfo?: TransactionInfo) {
=======
    constructor(
        networkType: NetworkType,
        version: number,
        deadline: Deadline,
        maxFee: UInt64,
        /**
         * The alias action type.
         */
        public readonly aliasAction: AliasAction,
        /**
         * The namespace id that will be an alias.
         */
        public readonly namespaceId: NamespaceId,
        /**
         * The mosaic id.
         */
        public readonly mosaicId: MosaicId,
        signature?: string,
        signer?: PublicAccount,
        transactionInfo?: TransactionInfo,
    ) {
>>>>>>> bf0ba0a6
        super(TransactionType.MOSAIC_ALIAS, networkType, version, deadline, maxFee, signature, signer, transactionInfo);
    }

    /**
     * Create a transaction object from payload
     * @param {string} payload Binary payload
     * @param {Boolean} isEmbedded Is embedded transaction (Default: false)
     * @returns {Transaction | InnerTransaction}
     */
    public static createFromPayload(payload: string, isEmbedded = false): Transaction | InnerTransaction {
        const builder = isEmbedded
            ? EmbeddedMosaicAliasTransactionBuilder.loadFromBinary(Convert.hexToUint8(payload))
            : MosaicAliasTransactionBuilder.loadFromBinary(Convert.hexToUint8(payload));
        const signerPublicKey = Convert.uint8ToHex(builder.getSignerPublicKey().key);
        const networkType = builder.getNetwork().valueOf();
        const transaction = MosaicAliasTransaction.create(
            isEmbedded ? Deadline.create() : Deadline.createFromBigInt((builder as MosaicAliasTransactionBuilder).getDeadline().timestamp),
            builder.getAliasAction().valueOf(),
            new NamespaceId(builder.getNamespaceId().namespaceId),
            new MosaicId(builder.getMosaicId().mosaicId),
            networkType,
<<<<<<< HEAD
            isEmbedded ? BigInt(0) : (builder as MosaicAliasTransactionBuilder).fee.amount);
        return isEmbedded ?
            transaction.toAggregate(PublicAccount.createFromPublicKey(signerPublicKey, networkType)) : transaction;
=======
            isEmbedded ? new UInt64([0, 0]) : new UInt64((builder as MosaicAliasTransactionBuilder).fee.amount),
        );
        return isEmbedded ? transaction.toAggregate(PublicAccount.createFromPublicKey(signerPublicKey, networkType)) : transaction;
>>>>>>> bf0ba0a6
    }

    /**
     * @override Transaction.size()
     * @description get the byte size of a MosaicAliasTransaction
     * @returns {number}
     * @memberof MosaicAliasTransaction
     */
    public get size(): number {
        const byteSize = super.size;

        // set static byte size fields
        const byteType = 1;
        const byteNamespaceId = 8;
        const byteMosaicId = 8;

        return byteSize + byteType + byteNamespaceId + byteMosaicId;
    }

    /**
     * @internal
     * @returns {Uint8Array}
     */
    protected generateBytes(): Uint8Array {
        const signerBuffer = new Uint8Array(32);
        const signatureBuffer = new Uint8Array(64);

        const transactionBuilder = new MosaicAliasTransactionBuilder(
            new SignatureDto(signatureBuffer),
            new KeyDto(signerBuffer),
            this.versionToDTO(),
            this.networkType.valueOf(),
            TransactionType.MOSAIC_ALIAS.valueOf(),
            new AmountDto(this.maxFee),
            new TimestampDto(this.deadline.toBigInt()),
            new NamespaceIdDto(this.namespaceId.id),
            new MosaicIdDto(this.mosaicId.id),
            this.aliasAction.valueOf(),
        );
        return transactionBuilder.serialize();
    }

    /**
     * @internal
     * @returns {EmbeddedTransactionBuilder}
     */
    public toEmbeddedTransaction(): EmbeddedTransactionBuilder {
        return new EmbeddedMosaicAliasTransactionBuilder(
            new KeyDto(Convert.hexToUint8(this.signer!.publicKey)),
            this.versionToDTO(),
            this.networkType.valueOf(),
            TransactionType.MOSAIC_ALIAS.valueOf(),
            new NamespaceIdDto(this.namespaceId.id),
            new MosaicIdDto(this.mosaicId.id),
            this.aliasAction.valueOf(),
        );
    }

    /**
     * @internal
     * @returns {MosaicAliasTransaction}
     */
    resolveAliases(): MosaicAliasTransaction {
        return this;
    }
}<|MERGE_RESOLUTION|>--- conflicted
+++ resolved
@@ -49,26 +49,16 @@
      * @param maxFee - (Optional) Max fee defined by the sender
      * @returns {MosaicAliasTransaction}
      */
-<<<<<<< HEAD
-    public static create(deadline: Deadline,
-                         aliasAction: AliasAction,
-                         namespaceId: NamespaceId,
-                         mosaicId: MosaicId,
-                         networkType: NetworkType,
-                         maxFee: bigint = BigInt(0)): MosaicAliasTransaction {
-        return new MosaicAliasTransaction(networkType,
-=======
     public static create(
         deadline: Deadline,
         aliasAction: AliasAction,
         namespaceId: NamespaceId,
         mosaicId: MosaicId,
         networkType: NetworkType,
-        maxFee: UInt64 = new UInt64([0, 0]),
+        maxFee = BigInt(0),
     ): MosaicAliasTransaction {
         return new MosaicAliasTransaction(
             networkType,
->>>>>>> bf0ba0a6
             TransactionVersion.MOSAIC_ALIAS,
             deadline,
             maxFee,
@@ -90,32 +80,11 @@
      * @param signer
      * @param transactionInfo
      */
-<<<<<<< HEAD
-    constructor(networkType: NetworkType,
-                version: number,
-                deadline: Deadline,
-                maxFee: bigint,
-                /**
-                 * The alias action type.
-                 */
-                public readonly aliasAction: AliasAction,
-                /**
-                 * The namespace id that will be an alias.
-                 */
-                public readonly namespaceId: NamespaceId,
-                /**
-                 * The mosaic id.
-                 */
-                public readonly mosaicId: MosaicId,
-                signature?: string,
-                signer?: PublicAccount,
-                transactionInfo?: TransactionInfo) {
-=======
     constructor(
         networkType: NetworkType,
         version: number,
         deadline: Deadline,
-        maxFee: UInt64,
+        maxFee: bigint,
         /**
          * The alias action type.
          */
@@ -132,7 +101,6 @@
         signer?: PublicAccount,
         transactionInfo?: TransactionInfo,
     ) {
->>>>>>> bf0ba0a6
         super(TransactionType.MOSAIC_ALIAS, networkType, version, deadline, maxFee, signature, signer, transactionInfo);
     }
 
@@ -154,15 +122,9 @@
             new NamespaceId(builder.getNamespaceId().namespaceId),
             new MosaicId(builder.getMosaicId().mosaicId),
             networkType,
-<<<<<<< HEAD
-            isEmbedded ? BigInt(0) : (builder as MosaicAliasTransactionBuilder).fee.amount);
-        return isEmbedded ?
-            transaction.toAggregate(PublicAccount.createFromPublicKey(signerPublicKey, networkType)) : transaction;
-=======
-            isEmbedded ? new UInt64([0, 0]) : new UInt64((builder as MosaicAliasTransactionBuilder).fee.amount),
+            isEmbedded ? BigInt(0) : (builder as MosaicAliasTransactionBuilder).fee.amount,
         );
         return isEmbedded ? transaction.toAggregate(PublicAccount.createFromPublicKey(signerPublicKey, networkType)) : transaction;
->>>>>>> bf0ba0a6
     }
 
     /**
