--- conflicted
+++ resolved
@@ -35,32 +35,15 @@
      * @param maxFee - (Optional) Max fee defined by the sender
      * @returns {AddressAliasTransaction}
      */
-<<<<<<< HEAD
-    public static createForAddress(deadline: Deadline,
-                                   aliasAction: AliasAction,
-                                   namespaceId: NamespaceId,
-                                   address: Address,
-                                   networkType: NetworkType,
-                                   maxFee: bigint = BigInt(0)): AliasTransaction {
-        return AddressAliasTransaction.create(
-            deadline,
-            aliasAction,
-            namespaceId,
-            address,
-            networkType,
-            maxFee,
-        );
-=======
     public static createForAddress(
         deadline: Deadline,
         aliasAction: AliasAction,
         namespaceId: NamespaceId,
         address: Address,
         networkType: NetworkType,
-        maxFee: UInt64 = new UInt64([0, 0]),
+        maxFee = BigInt(0),
     ): AliasTransaction {
         return AddressAliasTransaction.create(deadline, aliasAction, namespaceId, address, networkType, maxFee);
->>>>>>> bf0ba0a6
     }
 
     /**
@@ -73,31 +56,14 @@
      * @param maxFee - (Optional) Max fee defined by the sender
      * @returns {MosaicAliasTransaction}
      */
-<<<<<<< HEAD
-    public static createForMosaic(deadline: Deadline,
-                                  aliasAction: AliasAction,
-                                  namespaceId: NamespaceId,
-                                  mosaicId: MosaicId,
-                                  networkType: NetworkType,
-                                  maxFee: bigint = BigInt(0)): AliasTransaction {
-        return MosaicAliasTransaction.create(
-            deadline,
-            aliasAction,
-            namespaceId,
-            mosaicId,
-            networkType,
-            maxFee,
-        );
-=======
     public static createForMosaic(
         deadline: Deadline,
         aliasAction: AliasAction,
         namespaceId: NamespaceId,
         mosaicId: MosaicId,
         networkType: NetworkType,
-        maxFee: UInt64 = new UInt64([0, 0]),
+        maxFee = BigInt(0),
     ): AliasTransaction {
         return MosaicAliasTransaction.create(deadline, aliasAction, namespaceId, mosaicId, networkType, maxFee);
->>>>>>> bf0ba0a6
     }
 }