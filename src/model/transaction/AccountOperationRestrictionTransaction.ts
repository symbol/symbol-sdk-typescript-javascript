--- conflicted
+++ resolved
@@ -45,26 +45,16 @@
      * @param maxFee - (Optional) Max fee defined by the sender
      * @returns {AccountOperationRestrictionTransaction}
      */
-<<<<<<< HEAD
-    public static create(deadline: Deadline,
-                         restrictionFlags: AccountRestrictionFlags,
-                         restrictionAdditions: TransactionType[],
-                         restrictionDeletions: TransactionType[],
-                         networkType: NetworkType,
-                         maxFee: bigint = BigInt(0)): AccountOperationRestrictionTransaction {
-        return new AccountOperationRestrictionTransaction(networkType,
-=======
     public static create(
         deadline: Deadline,
         restrictionFlags: AccountRestrictionFlags,
         restrictionAdditions: TransactionType[],
         restrictionDeletions: TransactionType[],
         networkType: NetworkType,
-        maxFee: UInt64 = new UInt64([0, 0]),
+        maxFee = BigInt(0),
     ): AccountOperationRestrictionTransaction {
         return new AccountOperationRestrictionTransaction(
             networkType,
->>>>>>> bf0ba0a6
             TransactionVersion.MODIFY_ACCOUNT_RESTRICTION_ENTITY_TYPE,
             deadline,
             maxFee,
@@ -86,25 +76,11 @@
      * @param signer
      * @param transactionInfo
      */
-<<<<<<< HEAD
-    constructor(networkType: NetworkType,
-                version: number,
-                deadline: Deadline,
-                maxFee: bigint,
-                public readonly restrictionFlags: AccountRestrictionFlags,
-                public readonly restrictionAdditions: TransactionType[],
-                public readonly restrictionDeletions: TransactionType[],
-                signature?: string,
-                signer?: PublicAccount,
-                transactionInfo?: TransactionInfo) {
-        super(TransactionType.ACCOUNT_OPERATION_RESTRICTION,
-              networkType, version, deadline, maxFee, signature, signer, transactionInfo);
-=======
     constructor(
         networkType: NetworkType,
         version: number,
         deadline: Deadline,
-        maxFee: UInt64,
+        maxFee: bigint,
         public readonly restrictionFlags: AccountRestrictionFlags,
         public readonly restrictionAdditions: TransactionType[],
         public readonly restrictionDeletions: TransactionType[],
@@ -113,7 +89,6 @@
         transactionInfo?: TransactionInfo,
     ) {
         super(TransactionType.ACCOUNT_OPERATION_RESTRICTION, networkType, version, deadline, maxFee, signature, signer, transactionInfo);
->>>>>>> bf0ba0a6
     }
 
     /**
@@ -129,19 +104,15 @@
         const signer = Convert.uint8ToHex(builder.getSignerPublicKey().key);
         const networkType = builder.getNetwork().valueOf();
         const transaction = AccountOperationRestrictionTransaction.create(
-<<<<<<< HEAD
-            isEmbedded ? Deadline.create() : Deadline.createFromBigInt(
-                (builder as AccountOperationRestrictionTransactionBuilder).getDeadline().timestamp),
-=======
             isEmbedded
                 ? Deadline.create()
-                : Deadline.createFromDTO((builder as AccountOperationRestrictionTransactionBuilder).getDeadline().timestamp),
->>>>>>> bf0ba0a6
+                : Deadline.createFromBigInt((builder as AccountOperationRestrictionTransactionBuilder).getDeadline().timestamp),
             builder.getRestrictionFlags().valueOf(),
             builder.getRestrictionAdditions(),
             builder.getRestrictionDeletions(),
             networkType,
-            isEmbedded ? BigInt(0) : (builder as AccountOperationRestrictionTransactionBuilder).fee.amount);
+            isEmbedded ? BigInt(0) : (builder as AccountOperationRestrictionTransactionBuilder).fee.amount,
+        );
         return isEmbedded ? transaction.toAggregate(PublicAccount.createFromPublicKey(signer, networkType)) : transaction;
     }
 
