--- conflicted
+++ resolved
@@ -55,26 +55,16 @@
      * @param maxFee - (Optional) Max fee defined by the sender
      * @returns {MosaicSupplyChangeTransaction}
      */
-<<<<<<< HEAD
-    public static create(deadline: Deadline,
-                         mosaicId: MosaicId | NamespaceId,
-                         action: MosaicSupplyChangeAction,
-                         delta: bigint,
-                         networkType: NetworkType,
-                         maxFee: bigint = BigInt(0)): MosaicSupplyChangeTransaction {
-        return new MosaicSupplyChangeTransaction(networkType,
-=======
     public static create(
         deadline: Deadline,
         mosaicId: MosaicId | NamespaceId,
         action: MosaicSupplyChangeAction,
-        delta: UInt64,
+        delta: bigint,
         networkType: NetworkType,
-        maxFee: UInt64 = new UInt64([0, 0]),
+        maxFee = BigInt(0),
     ): MosaicSupplyChangeTransaction {
         return new MosaicSupplyChangeTransaction(
             networkType,
->>>>>>> bf0ba0a6
             TransactionVersion.MOSAIC_SUPPLY_CHANGE,
             deadline,
             maxFee,
@@ -96,32 +86,11 @@
      * @param signer
      * @param transactionInfo
      */
-<<<<<<< HEAD
-    constructor(networkType: NetworkType,
-                version: number,
-                deadline: Deadline,
-                maxFee: bigint,
-                /**
-                 * The unresolved mosaic id.
-                 */
-                public readonly mosaicId: MosaicId | NamespaceId,
-                /**
-                 * The supply type.
-                 */
-                public readonly action: MosaicSupplyChangeAction,
-                /**
-                 * The supply change in units for the mosaic.
-                 */
-                public readonly delta: bigint,
-                signature?: string,
-                signer?: PublicAccount,
-                transactionInfo?: TransactionInfo) {
-=======
     constructor(
         networkType: NetworkType,
         version: number,
         deadline: Deadline,
-        maxFee: UInt64,
+        maxFee: bigint,
         /**
          * The unresolved mosaic id.
          */
@@ -133,12 +102,11 @@
         /**
          * The supply change in units for the mosaic.
          */
-        public readonly delta: UInt64,
+        public readonly delta: bigint,
         signature?: string,
         signer?: PublicAccount,
         transactionInfo?: TransactionInfo,
     ) {
->>>>>>> bf0ba0a6
         super(TransactionType.MOSAIC_SUPPLY_CHANGE, networkType, version, deadline, maxFee, signature, signer, transactionInfo);
     }
 
@@ -155,28 +123,16 @@
         const signerPublicKey = Convert.uint8ToHex(builder.getSignerPublicKey().key);
         const networkType = builder.getNetwork().valueOf();
         const transaction = MosaicSupplyChangeTransaction.create(
-<<<<<<< HEAD
-            isEmbedded ? Deadline.create() : Deadline.createFromBigInt(
-                (builder as MosaicSupplyChangeTransactionBuilder).getDeadline().timestamp),
-            UnresolvedMapping.toUnresolvedMosaic(builder.getMosaicId().unresolvedMosaicId),
-=======
             isEmbedded
                 ? Deadline.create()
-                : Deadline.createFromDTO((builder as MosaicSupplyChangeTransactionBuilder).getDeadline().timestamp),
-            UnresolvedMapping.toUnresolvedMosaic(new UInt64(builder.getMosaicId().unresolvedMosaicId).toHex()),
->>>>>>> bf0ba0a6
+                : Deadline.createFromBigInt((builder as MosaicSupplyChangeTransactionBuilder).getDeadline().timestamp),
+            UnresolvedMapping.toUnresolvedMosaic(builder.getMosaicId().unresolvedMosaicId),
             builder.getAction().valueOf(),
             builder.getDelta().amount,
             networkType,
-<<<<<<< HEAD
-            isEmbedded ? BigInt(0) : (builder as MosaicSupplyChangeTransactionBuilder).fee.amount);
-        return isEmbedded ?
-            transaction.toAggregate(PublicAccount.createFromPublicKey(signerPublicKey, networkType)) : transaction;
-=======
-            isEmbedded ? new UInt64([0, 0]) : new UInt64((builder as MosaicSupplyChangeTransactionBuilder).fee.amount),
+            isEmbedded ? BigInt(0) : (builder as MosaicSupplyChangeTransactionBuilder).fee.amount,
         );
         return isEmbedded ? transaction.toAggregate(PublicAccount.createFromPublicKey(signerPublicKey, networkType)) : transaction;
->>>>>>> bf0ba0a6
     }
 
     /**
