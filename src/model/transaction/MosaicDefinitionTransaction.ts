--- conflicted
+++ resolved
@@ -56,30 +56,18 @@
      * @param maxFee - (Optional) Max fee defined by the sender
      * @returns {MosaicDefinitionTransaction}
      */
-<<<<<<< HEAD
-    public static create(deadline: Deadline,
-                         nonce: MosaicNonce,
-                         mosaicId: MosaicId,
-                         flags: MosaicFlags,
-                         divisibility: number,
-                         duration: bigint,
-                         networkType: NetworkType,
-                         maxFee: bigint = BigInt(0)): MosaicDefinitionTransaction {
-        return new MosaicDefinitionTransaction(networkType,
-=======
     public static create(
         deadline: Deadline,
         nonce: MosaicNonce,
         mosaicId: MosaicId,
         flags: MosaicFlags,
         divisibility: number,
-        duration: UInt64,
+        duration: bigint,
         networkType: NetworkType,
-        maxFee: UInt64 = new UInt64([0, 0]),
+        maxFee = BigInt(0),
     ): MosaicDefinitionTransaction {
         return new MosaicDefinitionTransaction(
             networkType,
->>>>>>> bf0ba0a6
             TransactionVersion.MOSAIC_DEFINITION,
             deadline,
             maxFee,
@@ -105,40 +93,11 @@
      * @param signer
      * @param transactionInfo
      */
-<<<<<<< HEAD
-    constructor(networkType: NetworkType,
-                version: number,
-                deadline: Deadline,
-                maxFee: bigint,
-                /**
-                 * The mosaic nonce.
-                 */
-                public readonly nonce: MosaicNonce,
-                /**
-                 * The mosaic id.
-                 */
-                public readonly mosaicId: MosaicId,
-                /**
-                 * The mosaic properties.
-                 */
-                public readonly flags: MosaicFlags,
-                /**
-                 * Mosaic divisibility
-                 */
-                public readonly divisibility: number,
-                /**
-                 * Mosaic duration, 0 value for eternal mosaic
-                 */
-                public readonly duration: bigint = BigInt(0),
-                signature?: string,
-                signer?: PublicAccount,
-                transactionInfo?: TransactionInfo) {
-=======
     constructor(
         networkType: NetworkType,
         version: number,
         deadline: Deadline,
-        maxFee: UInt64,
+        maxFee: bigint,
         /**
          * The mosaic nonce.
          */
@@ -158,12 +117,11 @@
         /**
          * Mosaic duration, 0 value for eternal mosaic
          */
-        public readonly duration: UInt64 = UInt64.fromUint(0),
+        public readonly duration: bigint = BigInt(0),
         signature?: string,
         signer?: PublicAccount,
         transactionInfo?: TransactionInfo,
     ) {
->>>>>>> bf0ba0a6
         super(TransactionType.MOSAIC_DEFINITION, networkType, version, deadline, maxFee, signature, signer, transactionInfo);
     }
 
@@ -180,29 +138,18 @@
         const signerPublicKey = Convert.uint8ToHex(builder.getSignerPublicKey().key);
         const networkType = builder.getNetwork().valueOf();
         const transaction = MosaicDefinitionTransaction.create(
-<<<<<<< HEAD
-            isEmbedded ? Deadline.create() : Deadline.createFromBigInt(
-                (builder as MosaicDefinitionTransactionBuilder).getDeadline().timestamp),
-=======
             isEmbedded
                 ? Deadline.create()
-                : Deadline.createFromDTO((builder as MosaicDefinitionTransactionBuilder).getDeadline().timestamp),
->>>>>>> bf0ba0a6
+                : Deadline.createFromBigInt((builder as MosaicDefinitionTransactionBuilder).getDeadline().timestamp),
             MosaicNonce.createFromUint8Array(builder.getNonce().serialize()),
             new MosaicId(builder.getId().mosaicId),
             MosaicFlags.create((builder.getFlags() & 1) === 1, (builder.getFlags() & 2) === 2, (builder.getFlags() & 4) === 4),
             builder.getDivisibility(),
             builder.getDuration().blockDuration,
             networkType,
-<<<<<<< HEAD
-            isEmbedded ? BigInt(0) : (builder as MosaicDefinitionTransactionBuilder).fee.amount);
-        return isEmbedded ?
-            transaction.toAggregate(PublicAccount.createFromPublicKey(signerPublicKey, networkType)) : transaction;
-=======
-            isEmbedded ? new UInt64([0, 0]) : new UInt64((builder as MosaicDefinitionTransactionBuilder).fee.amount),
+            isEmbedded ? BigInt(0) : (builder as MosaicDefinitionTransactionBuilder).fee.amount,
         );
         return isEmbedded ? transaction.toAggregate(PublicAccount.createFromPublicKey(signerPublicKey, networkType)) : transaction;
->>>>>>> bf0ba0a6
     }
 
     /**
