/*
 * Copyright 2019 NEM
 *
 * Licensed under the Apache License, Version 2.0 (the "License");
 * you may not use this file except in compliance with the License.
 * You may obtain a copy of the License at
 *
 *     http://www.apache.org/licenses/LICENSE-2.0
 *
 * Unless required by applicable law or agreed to in writing, software
 * distributed under the License is distributed on an "AS IS" BASIS,
 * WITHOUT WARRANTIES OR CONDITIONS OF ANY KIND, either express or implied.
 * See the License for the specific language governing permissions and
 * limitations under the License.
 */

import {
    AmountDto,
    EmbeddedMosaicMetadataTransactionBuilder,
    EmbeddedTransactionBuilder,
    KeyDto,
    MosaicMetadataTransactionBuilder,
    SignatureDto,
    TimestampDto,
    UnresolvedMosaicIdDto,
} from 'catbuffer-typescript';
import { Convert } from '../../core/format';
import { DtoMapping } from '../../core/utils/DtoMapping';
import { UnresolvedMapping } from '../../core/utils/UnresolvedMapping';
import { PublicAccount } from '../account/PublicAccount';
import { MosaicId } from '../mosaic/MosaicId';
import { NamespaceId } from '../namespace/NamespaceId';
import { NetworkType } from '../network/NetworkType';
import { Statement } from '../receipt/Statement';
import { Deadline } from './Deadline';
import { InnerTransaction } from './InnerTransaction';
import { Transaction } from './Transaction';
import { TransactionInfo } from './TransactionInfo';
import { TransactionType } from './TransactionType';
import { TransactionVersion } from './TransactionVersion';

/**
 * Announce an mosaic metadata transaction to associate a key-value state to an account.
 */
export class MosaicMetadataTransaction extends Transaction {
    /**
     * Create a mosaic meta data transaction object
     * @param deadline - transaction deadline
     * @param targetPublicKey - Public key of the target account.
     * @param scopedMetadataKey - Metadata key scoped to source, target and type.
     * @param targetMosaicId - Target unresolved mosaic identifier.
     * @param valueSizeDelta - Change in value size in bytes.
     * @param value - String value with UTF-8 encoding
     *                Difference between the previous value and new value.
     *                You can calculate value as xor(previous-value, new-value).
     *                If there is no previous value, use directly the new value.
     * @param maxFee - (Optional) Max fee defined by the sender
     * @returns {MosaicMetadataTransaction}
     */
<<<<<<< HEAD
    public static create(deadline: Deadline,
                         targetPublicKey: string,
                         scopedMetadataKey: bigint,
                         targetMosaicId: MosaicId | NamespaceId,
                         valueSizeDelta: number,
                         value: string,
                         networkType: NetworkType,
                         maxFee: bigint = BigInt(0)): MosaicMetadataTransaction {
        return new MosaicMetadataTransaction(networkType,
=======
    public static create(
        deadline: Deadline,
        targetPublicKey: string,
        scopedMetadataKey: UInt64,
        targetMosaicId: MosaicId | NamespaceId,
        valueSizeDelta: number,
        value: string,
        networkType: NetworkType,
        maxFee: UInt64 = new UInt64([0, 0]),
    ): MosaicMetadataTransaction {
        return new MosaicMetadataTransaction(
            networkType,
>>>>>>> bf0ba0a6
            TransactionVersion.MOSAIC_METADATA,
            deadline,
            maxFee,
            targetPublicKey,
            scopedMetadataKey,
            targetMosaicId,
            valueSizeDelta,
            value,
        );
    }

    /**
     * @param networkType
     * @param version
     * @param deadline
     * @param maxFee
     * @param targetPublicKey
     * @param scopedMetadataKey
     * @param targetMosaicId
     * @param valueSizeDelta
     * @param value
     * @param signature
     * @param signer
     * @param transactionInfo
     */
<<<<<<< HEAD
    constructor(networkType: NetworkType,
                version: number,
                deadline: Deadline,
                maxFee: bigint,
                /**
                 * Public key of the target account.
                 */
                public readonly targetPublicKey: string,
                /**
                 * Metadata key scoped to source, target and type.
                 */
                public readonly scopedMetadataKey: bigint,
                /**
                 * Target mosaic identifier.
                 */
                public readonly targetMosaicId: MosaicId | NamespaceId,
                /**
                 * Change in value size in bytes.
                 */
                public readonly valueSizeDelta: number,
                /**
                 * String value with UTF-8 encoding.
                 * Difference between the previous value and new value.
                 */
                public readonly value: string,
                signature?: string,
                signer?: PublicAccount,
                transactionInfo?: TransactionInfo) {
=======
    constructor(
        networkType: NetworkType,
        version: number,
        deadline: Deadline,
        maxFee: UInt64,
        /**
         * Public key of the target account.
         */
        public readonly targetPublicKey: string,
        /**
         * Metadata key scoped to source, target and type.
         */
        public readonly scopedMetadataKey: UInt64,
        /**
         * Target mosaic identifier.
         */
        public readonly targetMosaicId: MosaicId | NamespaceId,
        /**
         * Change in value size in bytes.
         */
        public readonly valueSizeDelta: number,
        /**
         * String value with UTF-8 encoding.
         * Difference between the previous value and new value.
         */
        public readonly value: string,
        signature?: string,
        signer?: PublicAccount,
        transactionInfo?: TransactionInfo,
    ) {
>>>>>>> bf0ba0a6
        super(TransactionType.MOSAIC_METADATA, networkType, version, deadline, maxFee, signature, signer, transactionInfo);
    }

    /**
     * Create a transaction object from payload
     * @param {string} payload Binary payload
     * @param {Boolean} isEmbedded Is embedded transaction (Default: false)
     * @returns {Transaction | InnerTransaction}
     */
    public static createFromPayload(payload: string, isEmbedded = false): Transaction | InnerTransaction {
        const builder = isEmbedded
            ? EmbeddedMosaicMetadataTransactionBuilder.loadFromBinary(Convert.hexToUint8(payload))
            : MosaicMetadataTransactionBuilder.loadFromBinary(Convert.hexToUint8(payload));
        const signerPublicKey = Convert.uint8ToHex(builder.getSignerPublicKey().key);
        const networkType = builder.getNetwork().valueOf();
        const transaction = MosaicMetadataTransaction.create( isEmbedded ? Deadline.create() :
            Deadline.createFromBigInt((builder as MosaicMetadataTransactionBuilder).getDeadline().timestamp),
            Convert.uint8ToHex(builder.getTargetPublicKey().key),
            builder.getScopedMetadataKey(),
            UnresolvedMapping.toUnresolvedMosaic(builder.getTargetMosaicId().unresolvedMosaicId),
            builder.getValueSizeDelta(),
            Convert.uint8ToUtf8(builder.getValue()),
            networkType,
<<<<<<< HEAD
            isEmbedded ? BigInt(0) : (builder as MosaicMetadataTransactionBuilder).fee.amount);
        return isEmbedded ?
            transaction.toAggregate(PublicAccount.createFromPublicKey(signerPublicKey, networkType)) : transaction;
=======
            isEmbedded ? new UInt64([0, 0]) : new UInt64((builder as MosaicMetadataTransactionBuilder).fee.amount),
        );
        return isEmbedded ? transaction.toAggregate(PublicAccount.createFromPublicKey(signerPublicKey, networkType)) : transaction;
>>>>>>> bf0ba0a6
    }

    /**
     * @override Transaction.size()
     * @description get the byte size of a AccountLinkTransaction
     * @returns {number}
     * @memberof AccountLinkTransaction
     */
    public get size(): number {
        const byteSize = super.size;

        // set static byte size fields
        const targetPublicKey = 32;
        const byteScopedMetadataKey = 8;
        const byteTargetMosaicId = 8;
        const byteValueSizeDelta = 2;
        const valueSize = 2;

        return byteSize + targetPublicKey + byteScopedMetadataKey + byteTargetMosaicId + byteValueSizeDelta + valueSize + this.value.length;
    }

    /**
     * @internal
     * @returns {Uint8Array}
     */
    protected generateBytes(): Uint8Array {
        const signerBuffer = new Uint8Array(32);
        const signatureBuffer = new Uint8Array(64);

        const transactionBuilder = new MosaicMetadataTransactionBuilder(
            new SignatureDto(signatureBuffer),
            new KeyDto(signerBuffer),
            this.versionToDTO(),
            this.networkType.valueOf(),
            TransactionType.MOSAIC_METADATA.valueOf(),
            new AmountDto(this.maxFee),
            new TimestampDto(this.deadline.toBigInt()),
            new KeyDto(Convert.hexToUint8(this.targetPublicKey)),
            this.scopedMetadataKey,
            new UnresolvedMosaicIdDto(this.targetMosaicId.id),
            this.valueSizeDelta,
            Convert.utf8ToUint8(this.value),
        );
        return transactionBuilder.serialize();
    }

    /**
     * @internal
     * @returns {EmbeddedTransactionBuilder}
     */
    public toEmbeddedTransaction(): EmbeddedTransactionBuilder {
        return new EmbeddedMosaicMetadataTransactionBuilder(
            new KeyDto(Convert.hexToUint8(this.signer!.publicKey)),
            this.versionToDTO(),
            this.networkType.valueOf(),
            TransactionType.MOSAIC_METADATA.valueOf(),
            new KeyDto(Convert.hexToUint8(this.targetPublicKey)),
            this.scopedMetadataKey,
            new UnresolvedMosaicIdDto(this.targetMosaicId.id),
            this.valueSizeDelta,
            Convert.utf8ToUint8(this.value),
        );
    }

    /**
     * @internal
     * @param statement Block receipt statement
     * @param aggregateTransactionIndex Transaction index for aggregated transaction
     * @returns {MosaicMetadataTransaction}
     */
    resolveAliases(statement: Statement, aggregateTransactionIndex = 0): MosaicMetadataTransaction {
        const transactionInfo = this.checkTransactionHeightAndIndex();
        return DtoMapping.assign(this, {
            targetMosaicId: statement.resolveMosaicId(
                this.targetMosaicId,
                transactionInfo.height.toString(),
                transactionInfo.index,
                aggregateTransactionIndex,
            ),
        });
    }
}<|MERGE_RESOLUTION|>--- conflicted
+++ resolved
@@ -57,30 +57,18 @@
      * @param maxFee - (Optional) Max fee defined by the sender
      * @returns {MosaicMetadataTransaction}
      */
-<<<<<<< HEAD
-    public static create(deadline: Deadline,
-                         targetPublicKey: string,
-                         scopedMetadataKey: bigint,
-                         targetMosaicId: MosaicId | NamespaceId,
-                         valueSizeDelta: number,
-                         value: string,
-                         networkType: NetworkType,
-                         maxFee: bigint = BigInt(0)): MosaicMetadataTransaction {
-        return new MosaicMetadataTransaction(networkType,
-=======
     public static create(
         deadline: Deadline,
         targetPublicKey: string,
-        scopedMetadataKey: UInt64,
+        scopedMetadataKey: bigint,
         targetMosaicId: MosaicId | NamespaceId,
         valueSizeDelta: number,
         value: string,
         networkType: NetworkType,
-        maxFee: UInt64 = new UInt64([0, 0]),
+        maxFee = BigInt(0),
     ): MosaicMetadataTransaction {
         return new MosaicMetadataTransaction(
             networkType,
->>>>>>> bf0ba0a6
             TransactionVersion.MOSAIC_METADATA,
             deadline,
             maxFee,
@@ -106,41 +94,11 @@
      * @param signer
      * @param transactionInfo
      */
-<<<<<<< HEAD
-    constructor(networkType: NetworkType,
-                version: number,
-                deadline: Deadline,
-                maxFee: bigint,
-                /**
-                 * Public key of the target account.
-                 */
-                public readonly targetPublicKey: string,
-                /**
-                 * Metadata key scoped to source, target and type.
-                 */
-                public readonly scopedMetadataKey: bigint,
-                /**
-                 * Target mosaic identifier.
-                 */
-                public readonly targetMosaicId: MosaicId | NamespaceId,
-                /**
-                 * Change in value size in bytes.
-                 */
-                public readonly valueSizeDelta: number,
-                /**
-                 * String value with UTF-8 encoding.
-                 * Difference between the previous value and new value.
-                 */
-                public readonly value: string,
-                signature?: string,
-                signer?: PublicAccount,
-                transactionInfo?: TransactionInfo) {
-=======
     constructor(
         networkType: NetworkType,
         version: number,
         deadline: Deadline,
-        maxFee: UInt64,
+        maxFee: bigint,
         /**
          * Public key of the target account.
          */
@@ -148,7 +106,7 @@
         /**
          * Metadata key scoped to source, target and type.
          */
-        public readonly scopedMetadataKey: UInt64,
+        public readonly scopedMetadataKey: bigint,
         /**
          * Target mosaic identifier.
          */
@@ -166,7 +124,6 @@
         signer?: PublicAccount,
         transactionInfo?: TransactionInfo,
     ) {
->>>>>>> bf0ba0a6
         super(TransactionType.MOSAIC_METADATA, networkType, version, deadline, maxFee, signature, signer, transactionInfo);
     }
 
@@ -182,23 +139,19 @@
             : MosaicMetadataTransactionBuilder.loadFromBinary(Convert.hexToUint8(payload));
         const signerPublicKey = Convert.uint8ToHex(builder.getSignerPublicKey().key);
         const networkType = builder.getNetwork().valueOf();
-        const transaction = MosaicMetadataTransaction.create( isEmbedded ? Deadline.create() :
-            Deadline.createFromBigInt((builder as MosaicMetadataTransactionBuilder).getDeadline().timestamp),
+        const transaction = MosaicMetadataTransaction.create(
+            isEmbedded
+                ? Deadline.create()
+                : Deadline.createFromBigInt((builder as MosaicMetadataTransactionBuilder).getDeadline().timestamp),
             Convert.uint8ToHex(builder.getTargetPublicKey().key),
             builder.getScopedMetadataKey(),
             UnresolvedMapping.toUnresolvedMosaic(builder.getTargetMosaicId().unresolvedMosaicId),
             builder.getValueSizeDelta(),
             Convert.uint8ToUtf8(builder.getValue()),
             networkType,
-<<<<<<< HEAD
-            isEmbedded ? BigInt(0) : (builder as MosaicMetadataTransactionBuilder).fee.amount);
-        return isEmbedded ?
-            transaction.toAggregate(PublicAccount.createFromPublicKey(signerPublicKey, networkType)) : transaction;
-=======
-            isEmbedded ? new UInt64([0, 0]) : new UInt64((builder as MosaicMetadataTransactionBuilder).fee.amount),
+            isEmbedded ? BigInt(0) : (builder as MosaicMetadataTransactionBuilder).fee.amount,
         );
         return isEmbedded ? transaction.toAggregate(PublicAccount.createFromPublicKey(signerPublicKey, networkType)) : transaction;
->>>>>>> bf0ba0a6
     }
 
     /**
