/*
 * Copyright 2018 NEM
 *
 * Licensed under the Apache License, Version 2.0 (the "License");
 * you may not use this file except in compliance with the License.
 * You may obtain a copy of the License at
 *
 *     http://www.apache.org/licenses/LICENSE-2.0
 *
 * Unless required by applicable law or agreed to in writing, software
 * distributed under the License is distributed on an "AS IS" BASIS,
 * WITHOUT WARRANTIES OR CONDITIONS OF ANY KIND, either express or implied.
 * See the License for the specific language governing permissions and
 * limitations under the License.
 */

import { EmbeddedTransactionBuilder, EmbeddedTransactionHelper } from 'catbuffer-typescript';
import { KeyPair, SHA3Hasher } from '../../core/crypto';
import { Convert } from '../../core/format';
import { DtoMapping } from '../../core/utils/DtoMapping';
import { SerializeTransactionToJSON } from '../../infrastructure/transaction/SerializeTransactionToJSON';
import { Account } from '../account/Account';
import { PublicAccount } from '../account/PublicAccount';
import { NetworkType } from '../network/NetworkType';
import { Statement } from '../receipt/Statement';
import { AggregateTransactionInfo } from './AggregateTransactionInfo';
import { Deadline } from './Deadline';
import { InnerTransaction } from './InnerTransaction';
import { SignedTransaction } from './SignedTransaction';
import { TransactionInfo } from './TransactionInfo';
import { TransactionType } from './TransactionType';

/**
 * An abstract transaction class that serves as the base class of all NEM transactions.
 */
export abstract class Transaction {
    /**
     * Transaction header size
     *
     * Included fields are `size`, `verifiableEntityHeader_Reserved1`,
     * `signature`, `signerPublicKey` and `entityBody_Reserved1`.
     *
     * @var {number}
     */
    public static readonly Header_Size: number = 8 + 64 + 32 + 4;

    /**
     * Index of the transaction *type*
     *
     * Included fields are the transaction header, `version`
     * and `network`
     *
     * @var {number}
     */
    public static readonly Type_Index: number = Transaction.Header_Size + 2;

    /**
     * Index of the transaction *body*
     *
     * Included fields are the transaction header, `version`,
     * `network`, `type`, `maxFee` and `deadline`
     *
     * @var {number}
     */
    public static readonly Body_Index: number = Transaction.Header_Size + 1 + 1 + 2 + 8 + 8;

    /**
     * @constructor
     * @param type
     * @param networkType
     * @param version
     * @param deadline
     * @param maxFee
     * @param signature
     * @param signer
     * @param transactionInfo
     */
<<<<<<< HEAD
    constructor(/**
                 * The transaction type.
                 */
                public readonly type: number,
                /**
                 * The network type.
                 */
                public readonly networkType: NetworkType,
                /**
                 * The transaction version number.
                 */
                public readonly version: number,
                /**
                 * The deadline to include the transaction.
                 */
                public readonly deadline: Deadline,
                /**
                 * A sender of a transaction must specify during the transaction definition a max_fee,
                 * meaning the maximum fee the account allows to spend for this transaction.
                 */
                public readonly maxFee: bigint,
                /**
                 * The transaction signature (missing if part of an aggregate transaction).
                 */
                public readonly signature?: string,
                /**
                 * The account of the transaction creator.
                 */
                public readonly signer?: PublicAccount,
                /**
                 * Transactions meta data object contains additional information about the transaction.
                 */
                public readonly transactionInfo?: TransactionInfo | AggregateTransactionInfo) {
    }
=======
    constructor(
        /**
         * The transaction type.
         */
        public readonly type: number,
        /**
         * The network type.
         */
        public readonly networkType: NetworkType,
        /**
         * The transaction version number.
         */
        public readonly version: number,
        /**
         * The deadline to include the transaction.
         */
        public readonly deadline: Deadline,
        /**
         * A sender of a transaction must specify during the transaction definition a max_fee,
         * meaning the maximum fee the account allows to spend for this transaction.
         */
        public readonly maxFee: UInt64,
        /**
         * The transaction signature (missing if part of an aggregate transaction).
         */
        public readonly signature?: string,
        /**
         * The account of the transaction creator.
         */
        public readonly signer?: PublicAccount,
        /**
         * Transactions meta data object contains additional information about the transaction.
         */
        public readonly transactionInfo?: TransactionInfo | AggregateTransactionInfo,
    ) {}
>>>>>>> bf0ba0a6

    /**
     * Generate transaction hash hex
     *
     * @see https://github.com/nemtech/catapult-server/blob/master/src/catapult/model/EntityHasher.cpp#L32
     * @see https://github.com/nemtech/catapult-server/blob/master/src/catapult/model/EntityHasher.cpp#L35
     * @see https://github.com/nemtech/catapult-server/blob/master/sdk/src/extensions/TransactionExtensions.cpp#L46
     * @param {string} transactionPayload HexString Payload
     * @param {Array<number>} generationHashBuffer Network generation hash byte
     * @param {NetworkType} networkType Catapult network identifier
     * @returns {string} Returns Transaction Payload hash
     */
    public static createTransactionHash(transactionPayload: string, generationHashBuffer: number[], networkType: NetworkType): string {
        // prepare
        const entityHash: Uint8Array = new Uint8Array(32);
        const transactionBytes: Uint8Array = Convert.hexToUint8(transactionPayload);

        // read transaction type
        const typeIdx: number = Transaction.Type_Index;
        const typeBytes: Uint8Array = transactionBytes.slice(typeIdx, typeIdx + 2).reverse(); // REVERSED
        const entityType: TransactionType = parseInt(Convert.uint8ToHex(typeBytes), 16);
        const isAggregateTransaction =
            [TransactionType.AGGREGATE_BONDED, TransactionType.AGGREGATE_COMPLETE].find((type: TransactionType) => entityType === type) !==
            undefined;

        // 1) add full signature
        const signature: Uint8Array = transactionBytes.slice(8, 8 + 64);

        // 2) add public key to match sign/verify behavior (32 bytes)
        const pubKeyIdx: number = signature.length;
        const publicKey: Uint8Array = transactionBytes.slice(8 + 64, 8 + 64 + 32);

        // 3) add generationHash (32 bytes)
        const generationHashIdx: number = pubKeyIdx + publicKey.length;
        const generationHash: Uint8Array = Uint8Array.from(generationHashBuffer);

        // 4) add transaction data without header (EntityDataBuffer)
        // @link https://github.com/nemtech/catapult-server/blob/master/src/catapult/model/EntityHasher.cpp#L30
        const transactionBodyIdx: number = generationHashIdx + generationHash.length;
        let transactionBody: Uint8Array = transactionBytes.slice(Transaction.Header_Size);

        // in case of aggregate transactions, we hash only the merkle transaction hash.
        if (isAggregateTransaction) {
            transactionBody = transactionBytes.slice(Transaction.Header_Size, Transaction.Body_Index + 32);
        }

        // 5) concatenate binary hash parts
        // layout: `signature_R || signerPublicKey || generationHash || EntityDataBuffer`
        const entityHashBytes: Uint8Array = new Uint8Array(
            signature.length + publicKey.length + generationHash.length + transactionBody.length,
        );
        entityHashBytes.set(signature, 0);
        entityHashBytes.set(publicKey, pubKeyIdx);
        entityHashBytes.set(generationHash, generationHashIdx);
        entityHashBytes.set(transactionBody, transactionBodyIdx);

        // 6) create SHA3 hash of transaction data
        // Note: Transaction hashing *always* uses SHA3
        SHA3Hasher.func(entityHash, entityHashBytes, 32);
        return Convert.uint8ToHex(entityHash);
    }

    /**
     * @internal
     */
    protected abstract generateBytes(): Uint8Array;

    /**
     * @internal
     */
    public abstract toEmbeddedTransaction(): EmbeddedTransactionBuilder;

    /**
     * @internal
     * @param statement Block receipt statement
     * @param AggregateTransactionIndex Transaction index for aggregated transaction
     * @returns {Observable<Transaction>}
     */
    abstract resolveAliases(statement?: Statement, aggregateTransactionIndex?: number): Transaction;

    /**
     * Set transaction maxFee using fee multiplier
     * @param feeMultiplier The fee multiplier
     * @returns {TransferTransaction}
     */
    public setMaxFee(feeMultiplier: number): Transaction {
<<<<<<< HEAD
        return DtoMapping.assign(this, {maxFee: BigInt(this.size * feeMultiplier)});
=======
        return DtoMapping.assign(this, {
            maxFee: UInt64.fromUint(this.size * feeMultiplier),
        });
>>>>>>> bf0ba0a6
    }

    /**
     * @internal
     * Serialize and sign transaction creating a new SignedTransaction
     * @param account - The account to sign the transaction
     * @param generationHash - Network generation hash hex
     * @returns {SignedTransaction}
     */
    public signWith(account: Account, generationHash: string): SignedTransaction {
        const generationHashBytes = Array.from(Convert.hexToUint8(generationHash));
        const byteBuffer = Array.from(this.generateBytes());
        const signingBytes = this.getSigningBytes(byteBuffer, generationHashBytes);
        const keyPairEncoded = KeyPair.createKeyPairFromPrivateKeyString(account.privateKey);
        const signature = Array.from(KeyPair.sign(keyPairEncoded, new Uint8Array(signingBytes)));
        const signedTransactionBuffer = byteBuffer
            .splice(0, 8)
            .concat(signature)
            .concat(Array.from(keyPairEncoded.publicKey))
            .concat(Array.from(new Uint8Array(4)))
            .concat(byteBuffer.splice(64 + 32 + 4, byteBuffer.length));
        const payload = Convert.uint8ToHex(signedTransactionBuffer);
        return new SignedTransaction(
            payload,
            Transaction.createTransactionHash(payload, generationHashBytes, account.networkType),
            account.publicKey,
            this.type,
            this.networkType,
        );
    }

    /**
     * Generate signing bytes
     * @param payloadBytes Payload buffer
     * @param generationHashBytes GenerationHash buffer
     */
    public getSigningBytes(payloadBytes: number[], generationHashBytes: number[]) {
        const byteBufferWithoutHeader = payloadBytes.slice(4 + 64 + 32 + 8);
        if (this.type === TransactionType.AGGREGATE_BONDED || this.type === TransactionType.AGGREGATE_COMPLETE) {
            return generationHashBytes.concat(byteBufferWithoutHeader.slice(0, 52));
        } else {
            return generationHashBytes.concat(byteBufferWithoutHeader);
        }
    }

    /**
     * Converts the transaction into AggregateTransaction compatible
     * @returns {Array.<*>} AggregateTransaction bytes
     */
    public aggregateTransaction(): number[] {
        const signerPublicKey = Convert.hexToUint8(this.signer!.publicKey);
        let resultBytes = Array.from(this.generateBytes());
        resultBytes.splice(0, 4 + 64 + 32);
        resultBytes = Array.from(signerPublicKey).concat(resultBytes);
        resultBytes.splice(32 + 2 + 2, 16);
        return Array.from(
            new Uint8Array([
                (resultBytes.length + 4) & 0x000000ff,
                ((resultBytes.length + 4) & 0x0000ff00) >> 8,
                ((resultBytes.length + 4) & 0x00ff0000) >> 16,
                ((resultBytes.length + 4) & 0xff000000) >> 24,
            ]),
        ).concat(resultBytes);
    }

    /**
     * Convert an aggregate transaction to an inner transaction including transaction signer.
     * Signer is optional for `AggregateComplete` transaction `ONLY`.
     * If no signer provided, aggregate transaction signer will be delegated on signing
     * @param signer - Innre transaction signer.
     * @returns InnerTransaction
     */
    public toAggregate(signer: PublicAccount): InnerTransaction {
        if (this.type === TransactionType.AGGREGATE_BONDED || this.type === TransactionType.AGGREGATE_COMPLETE) {
            throw new Error('Inner transaction cannot be an aggregated transaction.');
        }
        return DtoMapping.assign(this, { signer });
    }

    /**
     * Takes a transaction and formats bytes to be included in an aggregate transaction.
     *
     * @return transaction with signer serialized to be part of an aggregate transaction
     */
    public toAggregateTransactionBytes() {
        return EmbeddedTransactionHelper.serialize(this.toEmbeddedTransaction());
    }

    /**
     * Transaction pending to be included in a block
     * @returns {boolean}
     */
    public isUnconfirmed(): boolean {
<<<<<<< HEAD
        return this.transactionInfo != null && this.transactionInfo.height === BigInt(0)
            && this.transactionInfo.hash !== undefined
            && this.transactionInfo.merkleComponentHash !== undefined
            && this.transactionInfo.hash.toUpperCase() === this.transactionInfo.merkleComponentHash.toUpperCase();
=======
        return (
            this.transactionInfo != null &&
            this.transactionInfo.height.compact() === 0 &&
            this.transactionInfo.hash !== undefined &&
            this.transactionInfo.merkleComponentHash !== undefined &&
            this.transactionInfo.hash.toUpperCase() === this.transactionInfo.merkleComponentHash.toUpperCase()
        );
>>>>>>> bf0ba0a6
    }

    /**
     * Transaction included in a block
     * @returns {boolean}
     */
    public isConfirmed(): boolean {
        return this.transactionInfo != null && this.transactionInfo.height > BigInt(0);
    }

    /**
     * Returns if a transaction has missing signatures.
     * @returns {boolean}
     */
    public hasMissingSignatures(): boolean {
<<<<<<< HEAD
        return this.transactionInfo != null && this.transactionInfo.height === BigInt(0)
            && (this.transactionInfo.hash !== undefined
            && this.transactionInfo.merkleComponentHash !== undefined
            && this.transactionInfo.hash.toUpperCase() !== this.transactionInfo.merkleComponentHash.toUpperCase());
=======
        return (
            this.transactionInfo != null &&
            this.transactionInfo.height.compact() === 0 &&
            this.transactionInfo.hash !== undefined &&
            this.transactionInfo.merkleComponentHash !== undefined &&
            this.transactionInfo.hash.toUpperCase() !== this.transactionInfo.merkleComponentHash.toUpperCase()
        );
>>>>>>> bf0ba0a6
    }

    /**
     * Transaction is not known by the network
     * @return {boolean}
     */
    public isUnannounced(): boolean {
        return this.transactionInfo == null;
    }

    /**
     * @internal
     */
    public versionToDTO(): number {
        return (this.networkType << 8) + this.version;
    }

    /**
     * @internal
     */
    public versionToHex(): string {
        return '0x' + this.versionToDTO().toString(16);
    }

    /**
     * @description reapply a given value to the transaction in an immutable way
     * @param {Deadline} deadline
     * @returns {Transaction}
     * @memberof Transaction
     */
    public reapplyGiven(deadline: Deadline = Deadline.create()): Transaction {
        if (this.isUnannounced()) {
            return DtoMapping.assign(this, { deadline });
        }
        throw new Error("an Announced transaction can't be modified");
    }

    /**
     * @description get the byte size of a transaction
     * @returns {number}
     * @memberof Transaction
     */
    public get size(): number {
        const byteSize =
            4 + // size
            4 + // verifiableEntityHeader_Reserved1
            64 + // signature
            32 + // signerPublicKey
            4 + // entityBody_Reserved1
            1 + // version
            1 + // networkType
            2 + // type
            8 + // maxFee
            8; // deadline

        return byteSize;
    }

    /**
     * @description Serialize a transaction object
     * @returns {string}
     * @memberof Transaction
     */
    public serialize(): string {
        return Convert.uint8ToHex(this.generateBytes());
    }

    /**
     * @description Create JSON object
     * @returns {Object}
     * @memberof Transaction
     */
    public toJSON() {
        const commonTransactionObject = {
            type: this.type,
            network: this.networkType,
            version: this.versionToDTO(),
            maxFee: this.maxFee.toString(),
            deadline: this.deadline.toString(),
            signature: this.signature ? this.signature : '',
        };

        if (this.signer) {
            Object.assign(commonTransactionObject, {
                signerPublicKey: this.signer.publicKey,
            });
        }

        const childClassObject = SerializeTransactionToJSON(this);
        return {
            transaction: Object.assign(commonTransactionObject, childClassObject),
        };
    }

    /**
     * @internal
     * Check if index and height exists in transactionInfo
     * @returns TransactionInfo
     */
    protected checkTransactionHeightAndIndex(): TransactionInfo {
        if (this.transactionInfo === undefined || this.transactionInfo.height === undefined || this.transactionInfo.index === undefined) {
            throw new Error('Transaction height or index undefined');
        }
        return this.transactionInfo;
    }
}<|MERGE_RESOLUTION|>--- conflicted
+++ resolved
@@ -75,42 +75,6 @@
      * @param signer
      * @param transactionInfo
      */
-<<<<<<< HEAD
-    constructor(/**
-                 * The transaction type.
-                 */
-                public readonly type: number,
-                /**
-                 * The network type.
-                 */
-                public readonly networkType: NetworkType,
-                /**
-                 * The transaction version number.
-                 */
-                public readonly version: number,
-                /**
-                 * The deadline to include the transaction.
-                 */
-                public readonly deadline: Deadline,
-                /**
-                 * A sender of a transaction must specify during the transaction definition a max_fee,
-                 * meaning the maximum fee the account allows to spend for this transaction.
-                 */
-                public readonly maxFee: bigint,
-                /**
-                 * The transaction signature (missing if part of an aggregate transaction).
-                 */
-                public readonly signature?: string,
-                /**
-                 * The account of the transaction creator.
-                 */
-                public readonly signer?: PublicAccount,
-                /**
-                 * Transactions meta data object contains additional information about the transaction.
-                 */
-                public readonly transactionInfo?: TransactionInfo | AggregateTransactionInfo) {
-    }
-=======
     constructor(
         /**
          * The transaction type.
@@ -132,7 +96,7 @@
          * A sender of a transaction must specify during the transaction definition a max_fee,
          * meaning the maximum fee the account allows to spend for this transaction.
          */
-        public readonly maxFee: UInt64,
+        public readonly maxFee: bigint,
         /**
          * The transaction signature (missing if part of an aggregate transaction).
          */
@@ -146,7 +110,6 @@
          */
         public readonly transactionInfo?: TransactionInfo | AggregateTransactionInfo,
     ) {}
->>>>>>> bf0ba0a6
 
     /**
      * Generate transaction hash hex
@@ -233,13 +196,7 @@
      * @returns {TransferTransaction}
      */
     public setMaxFee(feeMultiplier: number): Transaction {
-<<<<<<< HEAD
-        return DtoMapping.assign(this, {maxFee: BigInt(this.size * feeMultiplier)});
-=======
-        return DtoMapping.assign(this, {
-            maxFee: UInt64.fromUint(this.size * feeMultiplier),
-        });
->>>>>>> bf0ba0a6
+        return DtoMapping.assign(this, { maxFee: BigInt(this.size * feeMultiplier) });
     }
 
     /**
@@ -333,20 +290,13 @@
      * @returns {boolean}
      */
     public isUnconfirmed(): boolean {
-<<<<<<< HEAD
-        return this.transactionInfo != null && this.transactionInfo.height === BigInt(0)
-            && this.transactionInfo.hash !== undefined
-            && this.transactionInfo.merkleComponentHash !== undefined
-            && this.transactionInfo.hash.toUpperCase() === this.transactionInfo.merkleComponentHash.toUpperCase();
-=======
         return (
             this.transactionInfo != null &&
-            this.transactionInfo.height.compact() === 0 &&
+            this.transactionInfo.height === BigInt(0) &&
             this.transactionInfo.hash !== undefined &&
             this.transactionInfo.merkleComponentHash !== undefined &&
             this.transactionInfo.hash.toUpperCase() === this.transactionInfo.merkleComponentHash.toUpperCase()
         );
->>>>>>> bf0ba0a6
     }
 
     /**
@@ -362,20 +312,13 @@
      * @returns {boolean}
      */
     public hasMissingSignatures(): boolean {
-<<<<<<< HEAD
-        return this.transactionInfo != null && this.transactionInfo.height === BigInt(0)
-            && (this.transactionInfo.hash !== undefined
-            && this.transactionInfo.merkleComponentHash !== undefined
-            && this.transactionInfo.hash.toUpperCase() !== this.transactionInfo.merkleComponentHash.toUpperCase());
-=======
         return (
             this.transactionInfo != null &&
-            this.transactionInfo.height.compact() === 0 &&
+            this.transactionInfo.height === BigInt(0) &&
             this.transactionInfo.hash !== undefined &&
             this.transactionInfo.merkleComponentHash !== undefined &&
             this.transactionInfo.hash.toUpperCase() !== this.transactionInfo.merkleComponentHash.toUpperCase()
         );
->>>>>>> bf0ba0a6
     }
 
     /**
@@ -459,15 +402,11 @@
         };
 
         if (this.signer) {
-            Object.assign(commonTransactionObject, {
-                signerPublicKey: this.signer.publicKey,
-            });
+            Object.assign(commonTransactionObject, { signerPublicKey: this.signer.publicKey });
         }
 
         const childClassObject = SerializeTransactionToJSON(this);
-        return {
-            transaction: Object.assign(commonTransactionObject, childClassObject),
-        };
+        return { transaction: Object.assign(commonTransactionObject, childClassObject) };
     }
 
     /**
