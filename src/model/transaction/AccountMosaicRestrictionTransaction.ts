--- conflicted
+++ resolved
@@ -51,26 +51,16 @@
      * @param maxFee - (Optional) Max fee defined by the sender
      * @returns {AccountAddressRestrictionTransaction}
      */
-<<<<<<< HEAD
-    public static create(deadline: Deadline,
-                         restrictionFlags: AccountRestrictionFlags,
-                         restrictionAdditions: (MosaicId | NamespaceId)[],
-                         restrictionDeletions: (MosaicId | NamespaceId)[],
-                         networkType: NetworkType,
-                         maxFee: bigint = BigInt(0)): AccountMosaicRestrictionTransaction {
-        return new AccountMosaicRestrictionTransaction(networkType,
-=======
     public static create(
         deadline: Deadline,
         restrictionFlags: AccountRestrictionFlags,
         restrictionAdditions: (MosaicId | NamespaceId)[],
         restrictionDeletions: (MosaicId | NamespaceId)[],
         networkType: NetworkType,
-        maxFee: UInt64 = new UInt64([0, 0]),
+        maxFee = BigInt(0),
     ): AccountMosaicRestrictionTransaction {
         return new AccountMosaicRestrictionTransaction(
             networkType,
->>>>>>> bf0ba0a6
             TransactionVersion.ACCOUNT_MOSAIC_RESTRICTION,
             deadline,
             maxFee,
@@ -92,25 +82,11 @@
      * @param signer
      * @param transactionInfo
      */
-<<<<<<< HEAD
-    constructor(networkType: NetworkType,
-                version: number,
-                deadline: Deadline,
-                maxFee: bigint,
-                public readonly restrictionFlags: AccountRestrictionFlags,
-                public readonly restrictionAdditions: (MosaicId | NamespaceId)[],
-                public readonly restrictionDeletions: (MosaicId | NamespaceId)[],
-                signature?: string,
-                signer?: PublicAccount,
-                transactionInfo?: TransactionInfo) {
-        super(TransactionType.ACCOUNT_MOSAIC_RESTRICTION,
-              networkType, version, deadline, maxFee, signature, signer, transactionInfo);
-=======
     constructor(
         networkType: NetworkType,
         version: number,
         deadline: Deadline,
-        maxFee: UInt64,
+        maxFee: bigint,
         public readonly restrictionFlags: AccountRestrictionFlags,
         public readonly restrictionAdditions: (MosaicId | NamespaceId)[],
         public readonly restrictionDeletions: (MosaicId | NamespaceId)[],
@@ -119,7 +95,6 @@
         transactionInfo?: TransactionInfo,
     ) {
         super(TransactionType.ACCOUNT_MOSAIC_RESTRICTION, networkType, version, deadline, maxFee, signature, signer, transactionInfo);
->>>>>>> bf0ba0a6
     }
 
     /**
@@ -135,14 +110,9 @@
         const signerPublicKey = Convert.uint8ToHex(builder.getSignerPublicKey().key);
         const networkType = builder.getNetwork().valueOf();
         const transaction = AccountMosaicRestrictionTransaction.create(
-<<<<<<< HEAD
-            isEmbedded ? Deadline.create() : Deadline.createFromBigInt(
-                (builder as AccountMosaicRestrictionTransactionBuilder).getDeadline().timestamp),
-=======
             isEmbedded
                 ? Deadline.create()
-                : Deadline.createFromDTO((builder as AccountMosaicRestrictionTransactionBuilder).getDeadline().timestamp),
->>>>>>> bf0ba0a6
+                : Deadline.createFromBigInt((builder as AccountMosaicRestrictionTransactionBuilder).getDeadline().timestamp),
             builder.getRestrictionFlags().valueOf(),
             builder.getRestrictionAdditions().map((addition) => {
                 return UnresolvedMapping.toUnresolvedMosaic(addition.unresolvedMosaicId);
@@ -151,15 +121,9 @@
                 return UnresolvedMapping.toUnresolvedMosaic(deletion.unresolvedMosaicId);
             }),
             networkType,
-<<<<<<< HEAD
-            isEmbedded ? BigInt(0) : (builder as AccountMosaicRestrictionTransactionBuilder).fee.amount);
-        return isEmbedded ?
-            transaction.toAggregate(PublicAccount.createFromPublicKey(signerPublicKey, networkType)) : transaction;
-=======
-            isEmbedded ? new UInt64([0, 0]) : new UInt64((builder as AccountMosaicRestrictionTransactionBuilder).fee.amount),
+            isEmbedded ? BigInt(0) : (builder as AccountMosaicRestrictionTransactionBuilder).fee.amount,
         );
         return isEmbedded ? transaction.toAggregate(PublicAccount.createFromPublicKey(signerPublicKey, networkType)) : transaction;
->>>>>>> bf0ba0a6
     }
 
     /**
