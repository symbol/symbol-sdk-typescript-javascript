<template>
    <div class="line_chart_container" @mouseout="mouseoutLine">
        <Spin size="large" class="absolute" fix v-if="spinShow"></Spin>
        <div class="line" id="id" ref="dom"></div>
    </div>

</template>

<script lang="ts">
    import {localSave, localRead, isRefreshData, formatDate} from '@/utils/util'
<<<<<<< HEAD
    import {Component, Vue, Watch} from 'vue-property-decorator';
=======
    import {Component, Vue} from 'vue-property-decorator';
>>>>>>> c7649d32
    import echarts from 'echarts';
    import {KlineQuery} from "@/query/klineQuery";
    import {market} from "@/interface/restLogic";

    @Component
    export default class LineChart extends Vue {
        dom: any = {};
        spinShow = true
        option = {
            legend: [
                {
                    data: ['xem', 'btc', 'amount'],
                    show: true,
                    x: 'right',
                    y: '-5px'
                }
            ],
            axisPointer: {
                link: {xAxisIndex: 'all'},
                label: {
                    backgroundColor: '#777'
                }
            },
            tooltip: {
                trigger: 'axis',
                backgroundColor: 'white',
                alwaysShowContent: true,
                padding: 0,
                formatter: (params: any) => {
                    let currentParam = {}
                    params.forEach((item: any) => {
                        if (item.seriesName == 'xem') {
                            currentParam = item
                        }
                    })

                    params = currentParam
                    const {dataIndex, value} = params
                    let riseRange: any = 0
                    if (dataIndex !== 0) {
                        const preData = this.option.series[0].data[dataIndex - 1]
                        riseRange = ((value - preData) / preData).toFixed(3)
                    }
                    const date = formatDate(params.name)
                    const template = `<div style="box-shadow: 0 0 5px #e0e0e0; padding: 5px">
                                    <div style="color: #999;">${date}</div>
                                    <div style="display: flex;justify-content: center;justify-items: center">
                                      <span style="color: #666666;margin-right: 5px">$${value}</span>
                                      <span style="float:right;color: #20B5AC">${riseRange}%</span>
                                    </div>
                                    </div>`
                    return template
                }
            },
            grid: [
                {
                    height: '55%',
                    y: '10%',
                    width: '89%'
                },
                {
                    width: '89%',
                    height: '20%',
                    y: '65%'
                }
            ],


            xAxis: [
                {
                    show: false,//hide x axis
                    gridIndex: 0,
                    type: 'category',
                    data: [],
                    boundaryGap: false,
                    axisLine: {
                        lineStyle: {
                            color: '#ccc'
                        }
                    },
                    axisLabel: {
                        color: "#999",
                        interval: 6,
                        formatter(timestamp) {
                            let date: any = new Date(Number(timestamp))
                            date = (date.getMonth() + 1) + '-' + (date.getDate())
                            return date
                        }
                    },
                }, {
                    gridIndex: 1,
                    type: 'category',
                    data: [],
                    boundaryGap: false,
                    axisLine: {
                        lineStyle: {
                            color: '#ccc'
                        }
                    },
                    axisLabel: {
                        color: "#999",
                        interval: 6,
                        formatter(timestamp) {
                            let date: any = new Date(Number(timestamp))
                            date = (date.getMonth() + 1) + '-' + (date.getDate())
                            return date
                        }
                    },
                },
            ],

            yAxis: [
                {
                    gridIndex: 0,
                    type: 'value',
                    scale: true,
                    axisLine: {
                        lineStyle: {
                            color: '#ccc'
                        }
                    },
                    splitLine: {
                        lineStyle: {
                            color: 'rgba(238,238,238,.5)'
                        }
                    },
                    axisLabel: {
                        color: "#999",
                    },
                    splitNumber: 4,
                    min: '0'
                },
                {
                    gridIndex: 1,
                    type: 'value',
                    scale: true,
                    axisLine: {
                        lineStyle: {
                            color: '#ccc'
                        }
                    },
                    splitLine: {
                        lineStyle: {
                            color: 'rgba(238,238,238,.5)'
                        }
                    },
                    axisLabel: {
                        show: false,
                        color: "#999",
                    },
                    splitNumber: 4,
                    min: '0'
                },
            ],
            dataZoom: {
                type: "inside",
                xAxisIndex: [0, 1],
                // show: true,
                // y: '90%',
                // width:'100%',
            },

            series: [
                // xem
                {
                    xAxisIndex: 0,
                    yAxisIndex: 0,
                    name: 'xem',
                    data: [],
                    type: 'line',
                    symbol: 'circle',
                    smooth: true,
                    symbolSize: function (parmas) {
                        return 7;
                    },
                    showSymbol: false,
                    itemStyle: {
                        normal: {
                            color: '#20B5AC',
                            lineStyle: {
                                color: '#20B5AC',
                                width: 2
                            },
                        }
                    },
                    markPoint: {
                        normal: {
                            color: 'black',
                        },
                        data: []
                    }
                },
                // btc
                {
                    smooth: true,
                    xAxisIndex: 0,
                    yAxisIndex: 0,
                    name: 'btc',
                    data: [],
                    type: 'line',
                    symbol: 'circle',
                    symbolSize: function (parmas) {
                        return 7;
                    },
                    showSymbol: false,
                    itemStyle: {
                        normal: {
                            color: '#f7a800',
                            lineStyle: {
                                color: '#f7a800',
                                width: 2
                            },
                        }
                    },
                    markPoint: {
                        normal: {
                            color: 'black',
                        },
                        data: []
                    }
                },
                {
                    xAxisIndex: 1,
                    yAxisIndex: 1,
                    name: 'amount',
                    type: 'bar',
                    color: ['#20B5AC'],
                    data: [],
                },
            ],
        };
        xemDataList = []
        btcDataList = []
        xemMin = 0

        mounted() {
            this.refresh()
        }


        refresh() {
            this.refreshXem()
            this.refreshBtc()
        }

        refreshXem() {
            this.dom = echarts.init(this.$refs.dom);
            let {xemDataList, btcDataList} = this
            let xAxisData = []

            if (xemDataList.length == 0) {
                return
            }
            this.spinShow = false
            xemDataList.sort((a, b) => {
                return a.open > b.open ? 1 : -1
            })
            const low = xemDataList[0].open
            const open = xemDataList[xemDataList.length - 1].open
            const min = (low - (open - low) / 10).toFixed(3)

            xemDataList.sort((a, b) => {
                return a.id > b.id ? 1 : -1
            })

            let amountList = []
            xemDataList = xemDataList.map(item => {
                let i: any = {}
                xAxisData.push(item.id * 1000)
                amountList.push(item.amount)
                return item.open
            })

            this.xemMin = low
            this.option.series[0].data = xemDataList
            this.option.xAxis[0].data = xAxisData
            this.option.yAxis[0].min = min
            this.option.series[2].data = amountList
            this.option.xAxis[1].data = xAxisData
            this.dom.setOption(this.option)
            window.onresize = this.dom.resize
        }

        refreshBtc() {
            this.dom = echarts.init(this.$refs.dom);
            let {xemDataList, btcDataList, xemMin} = this
            let xAxisData = []

            if (btcDataList.length == 0) {
                return
            }
            this.spinShow = false
            btcDataList.sort((a, b) => {
                return a.open > b.open ? 1 : -1
            })
            const low = btcDataList[0].open
            const open = btcDataList[btcDataList.length - 1].open

            btcDataList.sort((a, b) => {
                return a.id > b.id ? 1 : -1
            })

            const rate: any = xemMin > low ? xemMin / low : low / xemMin
            btcDataList = btcDataList.map(item => {
                xAxisData.push(item.id * 1000)
                item.open = item.open / rate.toFixed(0)
                return item.open
            })
            this.option.series[1].data = btcDataList


            this.dom.setOption(this.option)
            this.dom.dispatchAction({
                type: 'showTip',
                seriesIndex: 0,
                dataIndex: btcDataList.length - 1,
<<<<<<< HEAD
=======

>>>>>>> c7649d32
            })
            window.onresize = this.dom.resize
        }

        async setCharData(coin: string, period: string, size: string) {
            const that = this
<<<<<<< HEAD
            //btc
            const btcUrl = this.$store.state.app.marketUrl + '/kline/btcusdt/60min/168'
            await axios.get(btcUrl).then(function (response) {
                let dataList = []
                response.data.data.forEach((item, index) => {
                    index % 4 == 0 ? dataList.push(item) : dataList;
                })
                that.btcDataList = dataList
                let marketPriceDataObject = localRead('marketPriceDataObject') ? JSON.parse(localRead('marketPriceDataObject')) : {}
                marketPriceDataObject.btc = {
                    dataList: dataList,
                }
                marketPriceDataObject.timestamp = new Date().getTime()
                localSave('marketPriceDataObject', JSON.stringify(marketPriceDataObject))
            }).catch(function (error) {
                // that.getBtcChartData()
            });
            this.refresh()
        }

        async getXemChartData() {
            const that = this
            //60min/168
            const url = this.$store.state.app.marketUrl + '/kline/xemusdt/60min/168'
            await axios.get(url).then(function (response) {
                let dataList = []
                response.data.data.forEach((item, index) => {
                    index % 4 == 0 ? dataList.push(item) : dataList;
                })
                that.xemDataList = dataList
                let marketPriceDataObject = localRead('marketPriceDataObject') ? JSON.parse(localRead('marketPriceDataObject')) : {}
=======
            const rstStr = await market.kline({period: period, symbol: coin + "usdt", size: size});
            const rstQuery: KlineQuery = JSON.parse(rstStr.rst);
            let dataList = []
            rstQuery.data.forEach((item, index) => {
                index % 4 == 0 ? dataList.push(item) : dataList;
            })
            let marketPriceDataObject = localRead('marketPriceDataObject') ? JSON.parse(localRead('marketPriceDataObject')) : {}

            if (coin == 'xem') {
                that.xemDataList = dataList
>>>>>>> c7649d32
                marketPriceDataObject.xem = {
                    dataList: dataList,
                    timestamp: new Date().getTime()
                }
<<<<<<< HEAD
                marketPriceDataObject.timestamp = new Date().getTime()
                localSave('marketPriceDataObject', JSON.stringify(marketPriceDataObject))
            }).catch(function (error) {
                // that.getXemChartData()
            });
            this.refresh()
        }

        getChartData() {
            this.getXemChartData()
            this.getBtcChartData()
        }

        async refreshData() {
            if (isRefreshData('marketPriceDataObject', 1000 * 60 * 15, new Date().getMinutes())) {
                await this.getChartData()
                return
            }
            const marketPriceDataObject = localRead('marketPriceDataObject')
            this.btcDataList = (JSON.parse(marketPriceDataObject)).btc ? (JSON.parse(marketPriceDataObject)).btc.dataList : []
            this.xemDataList = (JSON.parse(marketPriceDataObject)).xem ? (JSON.parse(marketPriceDataObject)).xem.dataList : []
            if (this.btcDataList.length == 0 || this.xemDataList.length == 0) {
=======
            }
            if (coin == 'btc') {
                that.btcDataList = dataList
                marketPriceDataObject.btc = {
                    dataList: dataList,
                    timestamp: new Date().getTime()
                }
            }

            marketPriceDataObject.timestamp = new Date().getTime()
            localSave('marketPriceDataObject', JSON.stringify(marketPriceDataObject))
            this.refresh()
        }


        async getChartData() {
            await this.setCharData("xem", "60min", "168");
            await this.setCharData("btc", "60min", "168");
            this.refresh()
        }

        async refreshData() {
            try {
                if (isRefreshData('marketPriceDataObject', 1000 * 60 * 15, new Date().getMinutes())) {
                    await this.getChartData()
                    return
                }
                this.btcDataList = (JSON.parse(localRead('marketPriceDataObject'))).btc.dataList
                this.xemDataList = (JSON.parse(localRead('marketPriceDataObject'))).xem.dataList
            }catch (e) {
>>>>>>> c7649d32
                await this.getChartData()
            }
        }

        mouseoutLine() {
            this.dom.dispatchAction({
                type: 'showTip',
                seriesIndex: 0,
                dataIndex: this.option.series[1].data.length - 1,
<<<<<<< HEAD
=======

>>>>>>> c7649d32
            })
        }

        async created() {
            this.refreshData()
        }
    }
</script>
<style scoped lang="less">
    .line_chart_container {
        width: 100%;
        height: 100%;
        position: relative;
    }

    .line {
        width: calc(100% - 20px);
        height: 400px;
        position: absolute;
        top: 20px;
        left: 0px;
    }

</style><|MERGE_RESOLUTION|>--- conflicted
+++ resolved
@@ -1,18 +1,14 @@
 <template>
-    <div class="line_chart_container" @mouseout="mouseoutLine">
-        <Spin size="large" class="absolute" fix v-if="spinShow"></Spin>
-        <div class="line" id="id" ref="dom"></div>
-    </div>
+  <div class="line_chart_container" @mouseout="mouseoutLine">
+    <Spin size="large" class="absolute" fix v-if="spinShow"></Spin>
+    <div class="line" id="id" ref="dom"></div>
+  </div>
 
 </template>
 
 <script lang="ts">
     import {localSave, localRead, isRefreshData, formatDate} from '@/utils/util'
-<<<<<<< HEAD
-    import {Component, Vue, Watch} from 'vue-property-decorator';
-=======
     import {Component, Vue} from 'vue-property-decorator';
->>>>>>> c7649d32
     import echarts from 'echarts';
     import {KlineQuery} from "@/query/klineQuery";
     import {market} from "@/interface/restLogic";
@@ -214,12 +210,14 @@
                     data: [],
                     type: 'line',
                     symbol: 'circle',
+                    // smooth: true,
                     symbolSize: function (parmas) {
                         return 7;
                     },
                     showSymbol: false,
                     itemStyle: {
                         normal: {
+                            // color: 'transparent',
                             color: '#f7a800',
                             lineStyle: {
                                 color: '#f7a800',
@@ -317,7 +315,9 @@
 
             const rate: any = xemMin > low ? xemMin / low : low / xemMin
             btcDataList = btcDataList.map(item => {
+                let i: any = {}
                 xAxisData.push(item.id * 1000)
+                // console.log(item.open)
                 item.open = item.open / rate.toFixed(0)
                 return item.open
             })
@@ -329,49 +329,15 @@
                 type: 'showTip',
                 seriesIndex: 0,
                 dataIndex: btcDataList.length - 1,
-<<<<<<< HEAD
-=======
-
->>>>>>> c7649d32
+                seriesIndex: 0,
+                dataIndex: btcDataList.length - 1,
+
             })
             window.onresize = this.dom.resize
         }
 
         async setCharData(coin: string, period: string, size: string) {
             const that = this
-<<<<<<< HEAD
-            //btc
-            const btcUrl = this.$store.state.app.marketUrl + '/kline/btcusdt/60min/168'
-            await axios.get(btcUrl).then(function (response) {
-                let dataList = []
-                response.data.data.forEach((item, index) => {
-                    index % 4 == 0 ? dataList.push(item) : dataList;
-                })
-                that.btcDataList = dataList
-                let marketPriceDataObject = localRead('marketPriceDataObject') ? JSON.parse(localRead('marketPriceDataObject')) : {}
-                marketPriceDataObject.btc = {
-                    dataList: dataList,
-                }
-                marketPriceDataObject.timestamp = new Date().getTime()
-                localSave('marketPriceDataObject', JSON.stringify(marketPriceDataObject))
-            }).catch(function (error) {
-                // that.getBtcChartData()
-            });
-            this.refresh()
-        }
-
-        async getXemChartData() {
-            const that = this
-            //60min/168
-            const url = this.$store.state.app.marketUrl + '/kline/xemusdt/60min/168'
-            await axios.get(url).then(function (response) {
-                let dataList = []
-                response.data.data.forEach((item, index) => {
-                    index % 4 == 0 ? dataList.push(item) : dataList;
-                })
-                that.xemDataList = dataList
-                let marketPriceDataObject = localRead('marketPriceDataObject') ? JSON.parse(localRead('marketPriceDataObject')) : {}
-=======
             const rstStr = await market.kline({period: period, symbol: coin + "usdt", size: size});
             const rstQuery: KlineQuery = JSON.parse(rstStr.rst);
             let dataList = []
@@ -382,35 +348,10 @@
 
             if (coin == 'xem') {
                 that.xemDataList = dataList
->>>>>>> c7649d32
                 marketPriceDataObject.xem = {
                     dataList: dataList,
                     timestamp: new Date().getTime()
                 }
-<<<<<<< HEAD
-                marketPriceDataObject.timestamp = new Date().getTime()
-                localSave('marketPriceDataObject', JSON.stringify(marketPriceDataObject))
-            }).catch(function (error) {
-                // that.getXemChartData()
-            });
-            this.refresh()
-        }
-
-        getChartData() {
-            this.getXemChartData()
-            this.getBtcChartData()
-        }
-
-        async refreshData() {
-            if (isRefreshData('marketPriceDataObject', 1000 * 60 * 15, new Date().getMinutes())) {
-                await this.getChartData()
-                return
-            }
-            const marketPriceDataObject = localRead('marketPriceDataObject')
-            this.btcDataList = (JSON.parse(marketPriceDataObject)).btc ? (JSON.parse(marketPriceDataObject)).btc.dataList : []
-            this.xemDataList = (JSON.parse(marketPriceDataObject)).xem ? (JSON.parse(marketPriceDataObject)).xem.dataList : []
-            if (this.btcDataList.length == 0 || this.xemDataList.length == 0) {
-=======
             }
             if (coin == 'btc') {
                 that.btcDataList = dataList
@@ -441,41 +382,37 @@
                 this.btcDataList = (JSON.parse(localRead('marketPriceDataObject'))).btc.dataList
                 this.xemDataList = (JSON.parse(localRead('marketPriceDataObject'))).xem.dataList
             }catch (e) {
->>>>>>> c7649d32
                 await this.getChartData()
             }
         }
 
-        mouseoutLine() {
+        mouseoutLine () {
             this.dom.dispatchAction({
                 type: 'showTip',
-                seriesIndex: 0,
-                dataIndex: this.option.series[1].data.length - 1,
-<<<<<<< HEAD
-=======
-
->>>>>>> c7649d32
+                seriesIndex:0,
+                dataIndex:this.option.series[1].data.length - 1,
+
             })
         }
 
         async created() {
-            this.refreshData()
+            await this.refreshData()
         }
     }
 </script>
 <style scoped lang="less">
-    .line_chart_container {
-        width: 100%;
-        height: 100%;
-        position: relative;
-    }
-
-    .line {
-        width: calc(100% - 20px);
-        height: 400px;
-        position: absolute;
-        top: 20px;
-        left: 0px;
-    }
+  .line_chart_container {
+    width: 100%;
+    height: 100%;
+    position: relative;
+  }
+
+  .line {
+    width: calc(100% - 20px);
+    height: 400px;
+    position: absolute;
+    top: 20px;
+    left: 0px;
+  }
 
 </style>