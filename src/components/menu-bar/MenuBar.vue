--- conflicted
+++ resolved
@@ -24,23 +24,18 @@
       </div>
       <div class="controller">
         <div class="window_controller">
-          <!--          <div>-->
-          <!--                        <span class="pointer" @click="minWindow"></span>-->
-          <!--                        <span class="pointer" @click="maxWindow"></span>-->
-          <!--                        <span class="pointer" @click="closeWindow"></span>-->
-          <!--          </div>-->
+          <div>
+                        <span class="pointer" @click="minWindow"></span>
+                        <span class="pointer" @click="maxWindow"></span>
+                        <span class="pointer" @click="closeWindow"></span>
+          </div>
         </div>
         <div class="app_controller clear">
           <div :class="[isNodeHealthy?'point_healthy':'point_unhealthy']">
             <Poptip placement="bottom-end">
               <i class="pointer point" @click="toggleNodeList"></i>
-<<<<<<< HEAD
               <span class="network_type_text" v-if="$store.state.account.wallet">
                 {{ $store.state.account.wallet.networkType == 144 ? 'MIJIN_TEST':''}}
-=======
-              <span class="network_type_text">
-                {{ $store.state.account.wallet && $store.state.account.wallet.networkType == 144 ? 'MIJIN_TEST':''}}
->>>>>>> d44b28a5
               </span>
               <div slot="title" class="title">{{$t('current_point')}}：{{$store.state.account.node}}</div>
               <div slot="content">
