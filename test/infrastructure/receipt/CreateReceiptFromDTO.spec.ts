/*
 * Copyright 2019 NEM
 *
 * Licensed under the Apache License, Version 2.0 (the "License");
 * you may not use this file except in compliance with the License.
 * You may obtain a copy of the License at
 *
 *     http://www.apache.org/licenses/LICENSE-2.0
 *
 * Unless required by applicable law or agreed to in writing, software
 * distributed under the License is distributed on an "AS IS" BASIS,
 * WITHOUT WARRANTIES OR CONDITIONS OF ANY KIND, either express or implied.
 * See the License for the specific language governing permissions and
 * limitations under the License.
 */

import { deepEqual } from 'assert';
import { expect } from 'chai';
import { CreateStatementFromDTO } from '../../../src/infrastructure/receipt/CreateReceiptFromDTO';
import { Account } from '../../../src/model/account/Account';
import { Address } from '../../../src/model/account/Address';
import { MosaicId } from '../../../src/model/mosaic/MosaicId';
import { NamespaceId } from '../../../src/model/namespace/NamespaceId';
import { NetworkType } from '../../../src/model/network/NetworkType';
import { ReceiptType } from '../../../src/model/receipt/ReceiptType';
import { StatementsDTO } from 'symbol-openapi-typescript-node-client';

describe('Receipt - CreateStatementFromDTO', () => {
    let account: Account;
    let account2: Account;
    let statementDto: StatementsDTO;
    const netWorkType = NetworkType.MIJIN_TEST;

    before(() => {
        account = Account.createFromPrivateKey('D242FB34C2C4DD36E995B9C865F93940065E326661BA5A4A247331D211FE3A3D', NetworkType.MIJIN_TEST);
        account2 = Account.createFromPrivateKey('E5DCCEBDB01A8B03A7DB7BA5888E2E33FD4617B5F6FED48C4C09C0780F422713', NetworkType.MIJIN_TEST);
        statementDto = {
            transactionStatements: [
                {
                    statement: {
                        height: '52',
                        source: {
                            primaryId: 0,
                            secondaryId: 0,
                        },
                        receipts: [
                            {
                                version: 1,
                                type: 8515,
                                targetPublicKey: account.publicKey,
                                mosaicId: '85BBEA6CC462B244',
                                amount: '1000',
                            },
                        ],
                    },
                },
            ],
            addressResolutionStatements: [
                {
                    statement: {
                        height: '1488',
                        unresolved: '9103B60AAF2762688300000000000000000000000000000000',
                        resolutionEntries: [
                            {
                                source: {
                                    primaryId: 4,
                                    secondaryId: 0,
                                },
                                resolved: '917E7E29A01014C2F300000000000000000000000000000000',
                            },
                        ],
                    },
                },
                {
                    statement: {
                        height: '1488',
                        unresolved: '917E7E29A01014C2F300000000000000000000000000000000',
                        resolutionEntries: [
                            {
                                source: {
                                    primaryId: 2,
                                    secondaryId: 0,
                                },
                                resolved: '9103B60AAF2762688300000000000000000000000000000000',
                            },
                        ],
                    },
                },
            ],
            mosaicResolutionStatements: [
                {
                    statement: {
                        height: '1506',
                        unresolved: '85BBEA6CC462B244',
                        resolutionEntries: [
                            {
                                source: {
                                    primaryId: 1,
                                    secondaryId: 0,
                                },
                                resolved: '941299B2B7E1291C',
                            },
                        ],
                    },
                },
                {
                    statement: {
                        height: '1506',
                        unresolved: '85BBEA6CC462B244',
                        resolutionEntries: [
                            {
                                source: {
                                    primaryId: 5,
                                    secondaryId: 0,
                                },
                                resolved: '941299B2B7E1291C',
                            },
                        ],
                    },
                },
            ],
        };
    });
    it('should create Statement', () => {
        const statement = CreateStatementFromDTO(statementDto, netWorkType);
        const unresolvedAddress = statement.addressResolutionStatements[0].unresolved as NamespaceId;
        const unresolvedMosaicId = statement.mosaicResolutionStatements[0].unresolved as NamespaceId;

        expect(statement.transactionStatements.length).to.be.equal(1);
        expect(statement.addressResolutionStatements.length).to.be.equal(2);
        expect(statement.mosaicResolutionStatements.length).to.be.equal(2);

        expect(statement.transactionStatements[0].receipts.length).to.be.equal(1);
        deepEqual(statement.transactionStatements[0].height, BigInt('52'));
        expect(statement.transactionStatements[0].source.primaryId).to.be.equal(0);
        expect(statement.transactionStatements[0].source.secondaryId).to.be.equal(0);
        expect(statement.transactionStatements[0].receipts[0].type).to.be.equal(ReceiptType.Harvest_Fee);

        deepEqual(statement.addressResolutionStatements[0].height, BigInt('1488'));
        deepEqual(unresolvedAddress.toHex(), '83686227AF0AB603');
        expect(statement.addressResolutionStatements[0].resolutionEntries.length).to.be.equal(1);
<<<<<<< HEAD
        expect((statement.addressResolutionStatements[0].resolutionEntries[0].resolved as Address).plain())
        .to.be.equal(Address.createFromEncoded('917E7E29A01014C2F300000000000000000000000000000000').plain());
=======
        expect((statement.addressResolutionStatements[0].resolutionEntries[0].resolved as Address).plain()).to.be.equal(
            Address.createFromEncoded('917E7E29A01014C2F300000000000000000000000000000000').plain(),
        );
>>>>>>> bf0ba0a6

        deepEqual(statement.mosaicResolutionStatements[0].height, BigInt('1506'));
        deepEqual(unresolvedMosaicId.toHex(), '85BBEA6CC462B244');
        expect(statement.mosaicResolutionStatements[0].resolutionEntries.length).to.be.equal(1);
<<<<<<< HEAD
        deepEqual((statement.mosaicResolutionStatements[0].resolutionEntries[0].resolved as MosaicId)
        .toHex(), '941299B2B7E1291C');
=======
        deepEqual((statement.mosaicResolutionStatements[0].resolutionEntries[0].resolved as MosaicId).toHex(), '941299B2B7E1291C');
>>>>>>> bf0ba0a6
    });
});<|MERGE_RESOLUTION|>--- conflicted
+++ resolved
@@ -139,23 +139,13 @@
         deepEqual(statement.addressResolutionStatements[0].height, BigInt('1488'));
         deepEqual(unresolvedAddress.toHex(), '83686227AF0AB603');
         expect(statement.addressResolutionStatements[0].resolutionEntries.length).to.be.equal(1);
-<<<<<<< HEAD
-        expect((statement.addressResolutionStatements[0].resolutionEntries[0].resolved as Address).plain())
-        .to.be.equal(Address.createFromEncoded('917E7E29A01014C2F300000000000000000000000000000000').plain());
-=======
         expect((statement.addressResolutionStatements[0].resolutionEntries[0].resolved as Address).plain()).to.be.equal(
             Address.createFromEncoded('917E7E29A01014C2F300000000000000000000000000000000').plain(),
         );
->>>>>>> bf0ba0a6
 
         deepEqual(statement.mosaicResolutionStatements[0].height, BigInt('1506'));
         deepEqual(unresolvedMosaicId.toHex(), '85BBEA6CC462B244');
         expect(statement.mosaicResolutionStatements[0].resolutionEntries.length).to.be.equal(1);
-<<<<<<< HEAD
-        deepEqual((statement.mosaicResolutionStatements[0].resolutionEntries[0].resolved as MosaicId)
-        .toHex(), '941299B2B7E1291C');
-=======
         deepEqual((statement.mosaicResolutionStatements[0].resolutionEntries[0].resolved as MosaicId).toHex(), '941299B2B7E1291C');
->>>>>>> bf0ba0a6
     });
 });