/*
 * Copyright 2019 NEM
 *
 * Licensed under the Apache License, Version 2.0 (the "License");
 * you may not use this file except in compliance with the License.
 * You may obtain a copy of the License at
 *
 *     http://www.apache.org/licenses/LICENSE-2.0
 *
 * Unless required by applicable law or agreed to in writing, software
 * distributed under the License is distributed on an "AS IS" BASIS,
 * WITHOUT WARRANTIES OR CONDITIONS OF ANY KIND, either express or implied.
 * See the License for the specific language governing permissions and
 * limitations under the License.
 */
import { expect } from 'chai';
import { of, of as observableOf } from 'rxjs';
import { catchError, map } from 'rxjs/operators';
import { instance, mock, when } from 'ts-mockito';
import { AccountHttp } from '../../src/infrastructure/AccountHttp';
import { BlockHttp } from '../../src/infrastructure/BlockHttp';
import { ChainHttp } from '../../src/infrastructure/ChainHttp';
import { Listener } from '../../src/infrastructure/Listener';
import { MetadataHttp } from '../../src/infrastructure/MetadataHttp';
import { MosaicHttp } from '../../src/infrastructure/MosaicHttp';
import { MultisigHttp } from '../../src/infrastructure/MultisigHttp';
import { NamespaceHttp } from '../../src/infrastructure/NamespaceHttp';
import { NamespaceRepository } from '../../src/infrastructure/NamespaceRepository';
import { NetworkHttp } from '../../src/infrastructure/NetworkHttp';
import { NetworkRepository } from '../../src/infrastructure/NetworkRepository';
import { NodeHttp } from '../../src/infrastructure/NodeHttp';
import { NodeRepository } from '../../src/infrastructure/NodeRepository';
import { ReceiptHttp } from '../../src/infrastructure/ReceiptHttp';
import { RepositoryFactoryHttp } from '../../src/infrastructure/RepositoryFactoryHttp';
import { RestrictionAccountHttp } from '../../src/infrastructure/RestrictionAccountHttp';
import { RestrictionMosaicHttp } from '../../src/infrastructure/RestrictionMosaicHttp';
import { TransactionGroup } from '../../src/infrastructure/TransactionGroup';
import { TransactionHttp } from '../../src/infrastructure/TransactionHttp';
import { TransactionStatusHttp } from '../../src/infrastructure/TransactionStatusHttp';
import { NetworkType } from '../../src/model/network/NetworkType';
import { NodeInfo } from '../../src/model/node/NodeInfo';
import { HashLockHttp } from '../../src/infrastructure/HashLockHttp';
import { SecretLockHttp } from '../../src/infrastructure/SecretLockHttp';
<<<<<<< HEAD
import { FinalizationHttp } from '../../src/infrastructure/FinalizationHttp';
=======
import { NetworkConfigurationDTO } from 'symbol-openapi-typescript-fetch-client';
>>>>>>> dfe3b1a8

describe('RepositoryFactory', () => {
    it('Should create repositories', () => {
        const repositoryFactory = new RepositoryFactoryHttp('http://localhost:3000', {
            networkType: NetworkType.PRIVATE_TEST,
            generationHash: 'testHash',
        });

        expect(repositoryFactory.createBlockRepository()).to.be.not.null;
        expect(repositoryFactory.createNetworkRepository()).to.be.not.null;
        expect(repositoryFactory.createNamespaceRepository()).to.be.not.null;
        expect(repositoryFactory.createAccountRepository()).to.be.not.null;
        expect(repositoryFactory.createChainRepository()).to.be.not.null;
        expect(repositoryFactory.createMetadataRepository()).to.be.not.null;
        expect(repositoryFactory.createMosaicRepository()).to.be.not.null;
        expect(repositoryFactory.createMultisigRepository()).to.be.not.null;
        expect(repositoryFactory.createNodeRepository()).to.be.not.null;
        expect(repositoryFactory.createReceiptRepository()).to.be.not.null;
        expect(repositoryFactory.createRestrictionAccountRepository()).to.be.not.null;
        expect(repositoryFactory.createRestrictionMosaicRepository()).to.be.not.null;
        expect(repositoryFactory.createTransactionRepository()).to.be.not.null;
        expect(repositoryFactory.createHashLockRepository()).to.be.not.null;
        expect(repositoryFactory.createSecretLockRepository()).to.be.not.null;
        expect(repositoryFactory.createFinalizationRepository()).to.be.not.null;
    });

    it('Should get GenerationHash from cache', (done) => {
        let counter = 0;
        const repositoryMock: NodeRepository = mock();
        const observableOfNodeInfo = observableOf({ networkGenerationHashSeed: 'aaaa' } as NodeInfo).pipe(
            map((v) => {
                counter++;
                return v;
            }),
        );
        when(repositoryMock.getNodeInfo()).thenReturn(observableOfNodeInfo);
        expect(observableOfNodeInfo).to.be.equals(observableOfNodeInfo);
        const repositoryFactory = new (class RepositoryFactoryHttpForTest extends RepositoryFactoryHttp {
            createNodeRepository(): NodeRepository {
                return instance(repositoryMock);
            }
        })('http://localhost:3000', {
            networkType: NetworkType.PRIVATE_TEST,
        });

        expect(counter).to.be.equals(0);
        repositoryFactory.getGenerationHash().subscribe((gh) => {
            expect(counter).to.be.equals(1);
            expect(gh).to.be.equals('aaaa');
            repositoryFactory.getGenerationHash().subscribe((g) => {
                expect(counter).to.be.equals(1);
                expect(g).to.be.equals('aaaa');
                repositoryFactory.getGenerationHash().subscribe((h) => {
                    expect(counter).to.be.equals(1);
                    expect(h).to.be.equals('aaaa');
                    done();
                });
            });
        });
    });

    it('Should get NetworkType from cache', (done) => {
        let counter = 0;
        const repositoryMock: NetworkRepository = mock();
        const expectedNetworkType = NetworkType.PRIVATE_TEST;
        const observableOfBlockInfo = observableOf(expectedNetworkType).pipe(
            map((v) => {
                counter++;
                return v;
            }),
        );
        when(repositoryMock.getNetworkType()).thenReturn(observableOfBlockInfo);

        expect(observableOfBlockInfo).to.be.equals(observableOfBlockInfo);

        const repositoryFactory = new (class RepositoryFactoryHttpForTest extends RepositoryFactoryHttp {
            createNetworkRepository(): NetworkRepository {
                return instance(repositoryMock);
            }
        })('http://localhost:3000', {
            generationHash: 'testHash',
            epochAdjustment: 1573430400,
        });

        expect(counter).to.be.equals(0);
        repositoryFactory.getNetworkType().subscribe((networkType) => {
            expect(counter).to.be.equals(1);
            expect(networkType).to.be.equals(expectedNetworkType);
            repositoryFactory.getNetworkType().subscribe((network) => {
                expect(counter).to.be.equals(1);
                expect(network).to.be.equals(expectedNetworkType);
                done();
            });
        });
    });

    it('Should get epochAdjustment from cache', (done) => {
        let counter = 0;
        const repositoryMock: NetworkRepository = mock();
        const expectedepochAdjustment = 1573430400;
        const body: NetworkConfigurationDTO = {
            network: {
                identifier: 'public-test',
                nemesisSignerPublicKey: 'E3F04CA92250B49679EBEF98FAC87C1CECAC7E7491ECBB2307DF1AD65BED57FD',
                generationHashSeed: 'AE6488282F9C09457F017BE5EE26387B21EB15CF32D6DA1E9846C25E00828329',
                epochAdjustment: '1573430400s',
            },
            chain: {},
            plugins: {},
        };
        const observableOfNetworkProperties = observableOf(body).pipe(
            map((v) => {
                counter++;
                return v;
            }),
        );
        when(repositoryMock.getNetworkProperties()).thenReturn(observableOfNetworkProperties);

        expect(observableOfNetworkProperties).to.be.equals(observableOfNetworkProperties);

        const repositoryFactory = new (class RepositoryFactoryHttpForTest extends RepositoryFactoryHttp {
            createNetworkRepository(): NetworkRepository {
                return instance(repositoryMock);
            }
        })('http://localhost:3000', {
            generationHash: 'testHash',
            networkType: 152,
        });

        expect(counter).to.be.equals(0);
        repositoryFactory.getEpochAdjustment().subscribe((epoch) => {
            expect(counter).to.be.equals(1);
            expect(epoch).to.be.equals(expectedepochAdjustment);
            repositoryFactory.getEpochAdjustment().subscribe((network) => {
                expect(counter).to.be.equals(1);
                expect(network).to.be.equals(expectedepochAdjustment);
                done();
            });
        });
    });

    it('Should get NetworkType from memory', (done) => {
        let counter = 0;

        const repositoryMock: NetworkRepository = mock();

        const expectedNetworkType = NetworkType.PRIVATE_TEST;
        const observableOfBlockInfo = observableOf(expectedNetworkType).pipe(
            map((v) => {
                counter++;
                return v;
            }),
        );
        when(repositoryMock.getNetworkType()).thenReturn(observableOfBlockInfo);

        expect(observableOfBlockInfo).to.be.equals(observableOfBlockInfo);

        const repositoryFactory = new (class RepositoryFactoryHttpForTest extends RepositoryFactoryHttp {
            createNetworkRepository(): NetworkRepository {
                return instance(repositoryMock);
            }
        })('http://localhost:3000', {
            networkType: expectedNetworkType,
            generationHash: 'testHash',
            epochAdjustment: 1573430400,
        });

        expect(counter).to.be.equals(0);
        repositoryFactory.getNetworkType().subscribe((networkType) => {
            expect(counter).to.be.equals(0);
            expect(networkType).to.be.equals(expectedNetworkType);
            repositoryFactory.getNetworkType().subscribe((network) => {
                expect(counter).to.be.equals(0);
                expect(network).to.be.equals(expectedNetworkType);
                done();
            });
        });
    });

    it('Should get epochAdjustment from memory', (done) => {
        let counter = 0;

        const repositoryMock: NetworkRepository = mock();
        const expectedepochAdjustment = 1573430400;
        const body: NetworkConfigurationDTO = {
            network: {
                identifier: 'public-test',
                nemesisSignerPublicKey: 'E3F04CA92250B49679EBEF98FAC87C1CECAC7E7491ECBB2307DF1AD65BED57FD',
                generationHashSeed: 'AE6488282F9C09457F017BE5EE26387B21EB15CF32D6DA1E9846C25E00828329',
                epochAdjustment: '1573430400s',
            },
            chain: {},
            plugins: {},
        };
        const observableOfNetworkProperties = observableOf(body).pipe(
            map((v) => {
                counter++;
                return v;
            }),
        );
        when(repositoryMock.getNetworkProperties()).thenReturn(observableOfNetworkProperties);

        expect(observableOfNetworkProperties).to.be.equals(observableOfNetworkProperties);

        const repositoryFactory = new (class RepositoryFactoryHttpForTest extends RepositoryFactoryHttp {
            createNetworkRepository(): NetworkRepository {
                return instance(repositoryMock);
            }
        })('http://localhost:3000', {
            networkType: 152,
            generationHash: 'testHash',
            epochAdjustment: 1573430400,
        });

        expect(counter).to.be.equals(0);
        repositoryFactory.getEpochAdjustment().subscribe((networkType) => {
            expect(counter).to.be.equals(0);
            expect(networkType).to.be.equals(expectedepochAdjustment);
            repositoryFactory.getEpochAdjustment().subscribe((network) => {
                expect(counter).to.be.equals(0);
                expect(network).to.be.equals(expectedepochAdjustment);
                done();
            });
        });
    });

    it('Should create listener object using injected ws', () => {
        class WebSocketMock {
            constructor(public readonly url: string) {}

            send(payload: string): void {
                throw new Error(payload);
            }
        }

        const namespaceRepository: NamespaceRepository = mock();
        let repositoryFactory = new (class RepositoryFactoryHttpForTest extends RepositoryFactoryHttp {
            createNamespaceRepository(): NamespaceRepository {
                return instance(namespaceRepository);
            }
        })('http://localhost:3000', {
            networkType: NetworkType.PRIVATE_TEST,
            generationHash: 'testHash',
            websocketInjected: WebSocketMock,
        });

        let listener = repositoryFactory.createListener();
        expect(listener.url).to.be.equal('http://localhost:3000/ws');

        repositoryFactory = new (class RepositoryFactoryHttpForTest extends RepositoryFactoryHttp {
            createNamespaceRepository(): NamespaceRepository {
                return instance(namespaceRepository);
            }
        })('http://localhost:3000', {
            networkType: NetworkType.PRIVATE_TEST,
            generationHash: 'testHash',
            websocketUrl: 'ws://localhost:3000/ws',
            websocketInjected: WebSocketMock,
        });

        listener = repositoryFactory.createListener();
        expect(listener.url).to.be.equal('ws://localhost:3000/ws');
    });

    it('Should create listener object using injected ws', () => {
        const factory = new RepositoryFactoryHttp('url', {
            networkType: NetworkType.PRIVATE_TEST,
            generationHash: 'testHash',
        });

        expect(factory.createAccountRepository() instanceof AccountHttp).to.be.true;
        expect(factory.createBlockRepository() instanceof BlockHttp).to.be.true;
        expect(factory.createChainRepository() instanceof ChainHttp).to.be.true;
        expect(factory.createListener() instanceof Listener).to.be.true;
        expect(factory.createMetadataRepository() instanceof MetadataHttp).to.be.true;
        expect(factory.createMosaicRepository() instanceof MosaicHttp).to.be.true;
        expect(factory.createMultisigRepository() instanceof MultisigHttp).to.be.true;
        expect(factory.createNamespaceRepository() instanceof NamespaceHttp).to.be.true;
        expect(factory.createNetworkRepository() instanceof NetworkHttp).to.be.true;
        expect(factory.createNodeRepository() instanceof NodeHttp).to.be.true;
        expect(factory.createReceiptRepository() instanceof ReceiptHttp).to.be.true;
        expect(factory.createRestrictionAccountRepository() instanceof RestrictionAccountHttp).to.be.true;
        expect(factory.createRestrictionMosaicRepository() instanceof RestrictionMosaicHttp).to.be.true;
        expect(factory.createTransactionRepository() instanceof TransactionHttp).to.be.true;
        expect(factory.createTransactionStatusRepository() instanceof TransactionStatusHttp).to.be.true;
        expect(factory.createHashLockRepository() instanceof HashLockHttp).to.be.true;
        expect(factory.createSecretLockRepository() instanceof SecretLockHttp).to.be.true;
        expect(factory.createFinalizationRepository() instanceof FinalizationHttp).to.be.true;
    });

    it('Fail remote call ', async () => {
        const factory = new RepositoryFactoryHttp('http://localhost:2000');
        try {
            await factory.getGenerationHash().toPromise();
            expect(true).eq(false);
        } catch (e) {
            expect(e.message).contains('request to http://localhost:2000');
        }
    });

    it('Fail remote call invalid transaction', async () => {
        const factory = new RepositoryFactoryHttp('http://localhost:3000');
        try {
            await factory.createTransactionRepository().getTransaction('abc', TransactionGroup.Confirmed).toPromise();
            expect(true).eq(false);
        } catch (e) {
            if (
                await factory
                    .getGenerationHash()
                    .pipe(catchError(() => of(false)))
                    .toPromise()
            ) {
                expect(e.message).contains('"statusCode":500,"statusMessage":"Internal Server Error"');
            } else {
                expect(e.message).contains('request to http://localhost:3000');
            }
        }
    });
});<|MERGE_RESOLUTION|>--- conflicted
+++ resolved
@@ -41,11 +41,8 @@
 import { NodeInfo } from '../../src/model/node/NodeInfo';
 import { HashLockHttp } from '../../src/infrastructure/HashLockHttp';
 import { SecretLockHttp } from '../../src/infrastructure/SecretLockHttp';
-<<<<<<< HEAD
 import { FinalizationHttp } from '../../src/infrastructure/FinalizationHttp';
-=======
 import { NetworkConfigurationDTO } from 'symbol-openapi-typescript-fetch-client';
->>>>>>> dfe3b1a8
 
 describe('RepositoryFactory', () => {
     it('Should create repositories', () => {
