--- conflicted
+++ resolved
@@ -71,9 +71,7 @@
     const url = 'http://someHost';
     const response: http.IncomingMessage = mock();
     const accountRoutesApi: AccountRoutesApi = mock();
-    const accountRepository: AccountRepository = DtoMapping.assign(new AccountHttp(url), {
-        accountRoutesApi: instance(accountRoutesApi),
-    });
+    const accountRepository: AccountRepository = DtoMapping.assign(new AccountHttp(url), { accountRoutesApi: instance(accountRoutesApi) });
 
     const transactionInfoDTO: TransactionInfoDTO = {
         meta: {
@@ -92,17 +90,8 @@
             signerPublicKey: '7681ED5023141D9CDCF184E5A7B60B7D466739918ED5DA30F7E71EA7B86EFF2D',
             minApprovalDelta: 1,
             minRemovalDelta: 1,
-<<<<<<< HEAD
             publicKeyAdditions: ['7681ED5023141D9CDCF184E5A7B60B7D466739918ED5DA30F7E71EA7B86EFF2F'],
             publicKeyDeletions: [],
-=======
-            modifications: [
-                {
-                    cosignatoryPublicKey: '589B73FBC22063E9AE6FBAC67CB9C6EA865EF556E5' + 'FB8B7310D45F77C1250B97',
-                    modificationAction: 0,
-                },
-            ],
->>>>>>> bf0ba0a6
             type: 16725,
             version: 1,
             network: 144,
@@ -141,14 +130,12 @@
     }
 
     it('getAccountInfo', async () => {
-<<<<<<< HEAD
-        when(accountRoutesApi.getAccountInfo(address.plain())).thenReturn(Promise.resolve({
-            response,
-            body: accountInfoDto,
-        }));
-=======
-        when(accountRoutesApi.getAccountInfo(address.plain())).thenReturn(Promise.resolve({ response, body: accountInfoDto }));
->>>>>>> bf0ba0a6
+        when(accountRoutesApi.getAccountInfo(address.plain())).thenReturn(
+            Promise.resolve({
+                response,
+                body: accountInfoDto,
+            }),
+        );
         const accountInfo = await accountRepository.getAccountInfo(address).toPromise();
         assertAccountInfo(accountInfo);
     });
@@ -156,14 +143,12 @@
     it('getAccountsInfo', async () => {
         const accountIds = new AccountIds();
         accountIds.addresses = [address.plain()];
-<<<<<<< HEAD
-        when(accountRoutesApi.getAccountsInfo(deepEqual(accountIds))).thenReturn(Promise.resolve({
-            response,
-            body: [accountInfoDto],
-        }));
-=======
-        when(accountRoutesApi.getAccountsInfo(deepEqual(accountIds))).thenReturn(Promise.resolve({ response, body: [accountInfoDto] }));
->>>>>>> bf0ba0a6
+        when(accountRoutesApi.getAccountsInfo(deepEqual(accountIds))).thenReturn(
+            Promise.resolve({
+                response,
+                body: [accountInfoDto],
+            }),
+        );
         const accountInfos = await accountRepository.getAccountsInfo([address]).toPromise();
         assertAccountInfo(accountInfos[0]);
     });
