--- conflicted
+++ resolved
@@ -23,11 +23,6 @@
     AccountTypeEnum,
     ActivityBucketDTO,
     Mosaic,
-<<<<<<< HEAD
-=======
-    TransactionTypeEnum,
-    TransactionInfoDTO,
->>>>>>> b706adab
 } from 'symbol-openapi-typescript-node-client';
 import { deepEqual, instance, mock, reset, when } from 'ts-mockito';
 import { DtoMapping } from '../../src/core/utils/DtoMapping';
@@ -36,12 +31,7 @@
 import { AccountInfo } from '../../src/model/account/AccountInfo';
 import { AccountType } from '../../src/model/account/AccountType';
 import { Address } from '../../src/model/account/Address';
-<<<<<<< HEAD
-=======
-import { Transaction } from '../../src/model/transaction/Transaction';
-import { TransactionType } from '../../src/model/transaction/TransactionType';
 import { AccountKeyDTO } from 'symbol-openapi-typescript-node-client/dist/model/accountKeyDTO';
->>>>>>> b706adab
 
 describe('AccountHttp', () => {
     const address = Address.createFromRawAddress('MCTVW23D2MN5VE4AQ4TZIDZENGNOZXPRPR72DYSX');
@@ -108,15 +98,6 @@
         expect(accountInfo.activityBucket[0].rawScore.toString()).to.be.equals(activityBucketDTO.rawScore);
         expect(accountInfo.activityBucket[0].startHeight.toString()).to.be.equals(activityBucketDTO.startHeight);
         expect(accountInfo.activityBucket[0].totalFeesPaid.toString()).to.be.equals(activityBucketDTO.totalFeesPaid);
-<<<<<<< HEAD
-=======
-    }
-
-    function assertTransaction(transaction: Transaction): void {
-        expect(transaction).to.be.not.null;
-        expect(transaction.type).to.be.equals(transactionInfoDTO.transaction.type);
-        expect(transaction.deadline.toString()).to.be.equals(transactionInfoDTO.transaction.deadline);
->>>>>>> b706adab
     }
 
     it('getAccountInfo', async () => {
@@ -132,156 +113,4 @@
         const accountInfos = await accountRepository.getAccountsInfo([address]).toPromise();
         assertAccountInfo(accountInfos[0]);
     });
-<<<<<<< HEAD
-=======
-
-    it('getAccountTransactions', async () => {
-        when(
-            accountRoutesApi.getAccountConfirmedTransactions(address.plain(), 1, 'a', '-id', deepEqual([TransactionTypeEnum.NUMBER_16725])),
-        ).thenReturn(
-            Promise.resolve({
-                response,
-                body: [Object.assign(new TransactionInfoDTO(), transactionInfoDTO)],
-            }),
-        );
-        const transactions = await accountRepository
-            .getAccountTransactions(
-                address,
-                new QueryParams({
-                    pageSize: 1,
-                    id: 'a',
-                }),
-                new TransactionFilter({ types: [TransactionType.MULTISIG_ACCOUNT_MODIFICATION] }),
-            )
-            .toPromise();
-        assertTransaction(transactions[0]);
-    });
-
-    it('getAccountTransactions', async () => {
-        when(accountRoutesApi.getAccountConfirmedTransactions(address.plain(), undefined, undefined, undefined, undefined)).thenReturn(
-            Promise.resolve({
-                response,
-                body: [Object.assign(new TransactionInfoDTO(), transactionInfoDTO)],
-            }),
-        );
-        const transactions = await accountRepository.getAccountTransactions(address).toPromise();
-        assertTransaction(transactions[0]);
-    });
-
-    it('getAccountIncomingTransactions', async () => {
-        when(
-            accountRoutesApi.getAccountIncomingTransactions(address.plain(), 1, 'a', '-id', deepEqual([TransactionTypeEnum.NUMBER_16725])),
-        ).thenReturn(
-            Promise.resolve({
-                response,
-                body: [Object.assign(new TransactionInfoDTO(), transactionInfoDTO)],
-            }),
-        );
-        const transactions = await accountRepository
-            .getAccountIncomingTransactions(
-                address,
-                new QueryParams({
-                    pageSize: 1,
-                    id: 'a',
-                }),
-                new TransactionFilter({ types: [TransactionType.MULTISIG_ACCOUNT_MODIFICATION] }),
-            )
-            .toPromise();
-        assertTransaction(transactions[0]);
-    });
-
-    it('getAccountOutgoingTransactions', async () => {
-        when(
-            accountRoutesApi.getAccountOutgoingTransactions(address.plain(), 1, 'a', '-id', deepEqual([TransactionTypeEnum.NUMBER_16725])),
-        ).thenReturn(
-            Promise.resolve({
-                response,
-                body: [Object.assign(new TransactionInfoDTO(), transactionInfoDTO)],
-            }),
-        );
-        const transactions = await accountRepository
-            .getAccountOutgoingTransactions(
-                address,
-                new QueryParams({
-                    pageSize: 1,
-                    id: 'a',
-                }),
-                new TransactionFilter({ types: [TransactionType.MULTISIG_ACCOUNT_MODIFICATION] }),
-            )
-            .toPromise();
-        assertTransaction(transactions[0]);
-    });
-
-    it('getAccountPartialTransactions', async () => {
-        when(
-            accountRoutesApi.getAccountPartialTransactions(address.plain(), 1, 'a', '-id', deepEqual([TransactionTypeEnum.NUMBER_16725])),
-        ).thenReturn(
-            Promise.resolve({
-                response,
-                body: [Object.assign(new TransactionInfoDTO(), transactionInfoDTO)],
-            }),
-        );
-        const transactions = await accountRepository
-            .getAccountPartialTransactions(
-                address,
-                new QueryParams({
-                    pageSize: 1,
-                    id: 'a',
-                }),
-                new TransactionFilter({ types: [TransactionType.MULTISIG_ACCOUNT_MODIFICATION] }),
-            )
-            .toPromise();
-        assertTransaction(transactions[0]);
-    });
-
-    it('getAccountUnconfirmedTransactions', async () => {
-        when(
-            accountRoutesApi.getAccountUnconfirmedTransactions(
-                address.plain(),
-                2,
-                'b',
-                '-id',
-                deepEqual([TransactionTypeEnum.NUMBER_16725]),
-            ),
-        ).thenReturn(
-            Promise.resolve({
-                response,
-                body: [Object.assign(new TransactionInfoDTO(), transactionInfoDTO)],
-            }),
-        );
-        const transactions = await accountRepository
-            .getAccountUnconfirmedTransactions(
-                address,
-                new QueryParams({
-                    pageSize: 2,
-                    id: 'b',
-                }),
-                new TransactionFilter({ types: [TransactionType.MULTISIG_ACCOUNT_MODIFICATION] }),
-            )
-            .toPromise();
-        assertTransaction(transactions[0]);
-    });
-
-    it('getAccountPartialTransactions', async () => {
-        when(
-            accountRoutesApi.getAccountPartialTransactions(address.plain(), 1, 'a', '-id', deepEqual([TransactionTypeEnum.NUMBER_16725])),
-        ).thenReturn(
-            Promise.resolve({
-                response,
-                body: [Object.assign(new TransactionInfoDTO(), transactionInfoDTO)],
-            }),
-        );
-        const transactions = await accountRepository
-            .getAccountPartialTransactions(
-                address,
-                new QueryParams({
-                    pageSize: 1,
-                    id: 'a',
-                }),
-                new TransactionFilter({ types: [TransactionType.MULTISIG_ACCOUNT_MODIFICATION] }),
-            )
-            .toPromise();
-        assertTransaction(transactions[0]);
-    });
->>>>>>> b706adab
 });