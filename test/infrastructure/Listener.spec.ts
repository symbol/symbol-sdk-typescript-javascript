/*
 * Copyright 2018 NEM
 *
 * Licensed under the Apache License, Version 2.0 (the "License");
 * you may not use this file except in compliance with the License.
 * You may obtain a copy of the License at
 *
 *     http://www.apache.org/licenses/LICENSE-2.0
 *
 * Unless required by applicable law or agreed to in writing, software
 * distributed under the License is distributed on an "AS IS" BASIS,
 * WITHOUT WARRANTIES OR CONDITIONS OF ANY KIND, either express or implied.
 * See the License for the specific language governing permissions and
 * limitations under the License.
 */

import {expect} from 'chai';
import {Listener} from '../../src/infrastructure/Listener';

describe('Listener', () => {
    it('should createComplete a WebSocket instance given url parameter', () => {
        const listener = new Listener('ws://localhost:3000');
        expect('ws://localhost:3000/ws').to.be.equal(listener.url);
        listener.close();
    });

    describe('isOpen', () => {
        it('should return false when listener is created and not opened', () => {
            const listener = new Listener('ws://localhost:3000');
            expect(listener.isOpen()).to.be.false;
            listener.close();
        });
    });
<<<<<<< HEAD
=======

    describe('onerror', () => {
        it('should reject because of wrong server url', async () => {
            const listener = new Listener('https://notcorrecturl:0000');
            await listener.open()
                .then((result) => {
                    throw new Error('This should not be called when expecting error');
                })
                .catch((error) => {
                    expect(error.toString()).to.be.equal("Error: getaddrinfo ENOTFOUND notcorrecturl notcorrecturl:0000");
                })
        });
    });
>>>>>>> 03e09914
});<|MERGE_RESOLUTION|>--- conflicted
+++ resolved
@@ -31,8 +31,6 @@
             listener.close();
         });
     });
-<<<<<<< HEAD
-=======
 
     describe('onerror', () => {
         it('should reject because of wrong server url', async () => {
@@ -46,5 +44,4 @@
                 })
         });
     });
->>>>>>> 03e09914
 });