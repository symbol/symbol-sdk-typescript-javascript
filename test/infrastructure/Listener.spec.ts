--- conflicted
+++ resolved
@@ -73,12 +73,7 @@
             expect(transactionStatusError.address).to.deep.equal(errorAddress);
             expect(transactionStatusError.hash).to.be.equal(statusInfoErrorDTO.hash);
             expect(transactionStatusError.code).to.be.equal(statusInfoErrorDTO.code);
-<<<<<<< HEAD
             deepEqual(transactionStatusError.deadline.toBigInt(), BigInt(statusInfoErrorDTO.deadline));
-
-=======
-            deepEqual(transactionStatusError.deadline.toDTO(), UInt64.fromNumericString(statusInfoErrorDTO.deadline).toDTO());
->>>>>>> bf0ba0a6
         });
     });
 
@@ -89,6 +84,7 @@
             const subscribedEncodedAddress = '906415867F121D037AF447E711B0F5E4D52EBBF066D96AAAAA';
             const subscribedAddress = Address.createFromEncoded(subscribedEncodedAddress);
 
+            // tslint:disable-next-line: max-classes-per-file
             class WebSocketMock {
                 constructor(public readonly url: string) {}
                 send(payload: string) {
