/*
 * Copyright 2020 NEM
 *
 * Licensed under the Apache License, Version 2.0 (the "License");
 * you may not use this file except in compliance with the License.
 * You may obtain a copy of the License at
 *
 *     http://www.apache.org/licenses/LICENSE-2.0
 *
 * Unless required by applicable law or agreed to in writing, software
 * distributed under the License is distributed on an "AS IS" BASIS,
 * WITHOUT WARRANTIES OR CONDITIONS OF ANY KIND, either express or implied.
 * See the License for the specific language governing permissions and
 * limitations under the License.
 */
import { expect } from 'chai';
import * as http from 'http';
import {
    BlockDTO,
    BlockInfoDTO,
    BlockMetaDTO,
    BlockRoutesApi,
    MerklePathItemDTO,
    MerkleProofInfoDTO,
    NetworkTypeEnum,
    PositionEnum,
    TransactionInfoDTO,
} from 'symbol-openapi-typescript-node-client';
import { instance, mock, reset, when } from 'ts-mockito';
import { DtoMapping } from '../../src/core/utils/DtoMapping';
import { BlockHttp } from '../../src/infrastructure/BlockHttp';
import { BlockRepository } from '../../src/infrastructure/BlockRepository';
import { BlockInfo } from '../../src/model/blockchain/BlockInfo';
import { MerklePathItem } from '../../src/model/blockchain/MerklePathItem';
import { UInt64 } from '../../src/model/UInt64';

describe('BlockHttp', () => {
    const blockDTO = new BlockDTO();
    blockDTO.version = 1;
    blockDTO.network = NetworkTypeEnum.NUMBER_152;
    blockDTO.beneficiaryPublicKey = 'a';
    blockDTO.difficulty = '2';
    blockDTO.feeMultiplier = 3;
    blockDTO.height = '4';
    blockDTO.previousBlockHash = '5';
    blockDTO.type = 6;
    blockDTO.signerPublicKey = '81E5E7AE49998802DABC816EC10158D3A7879702FF29084C2C992CD1289877A7';
    blockDTO.timestamp = '7';
    blockDTO.beneficiaryPublicKey = '81E5E7AE49998802DABC816EC10158D3A7879702FF29084C2C992CD1289877A8';

    const blockMetaDTO = new BlockMetaDTO();
    blockMetaDTO.generationHash = 'abc';
    blockMetaDTO.hash = 'aHash';
    blockMetaDTO.numStatements = 10;
    blockMetaDTO.numTransactions = 20;
    blockMetaDTO.totalFee = '30';
    blockMetaDTO.stateHashSubCacheMerkleRoots = ['a', 'b', 'c'];

    const blockInfoDto = new BlockInfoDTO();
    blockInfoDto.block = blockDTO;
    blockInfoDto.meta = blockMetaDTO;

    const url = 'http://someHost';
    const response: http.IncomingMessage = mock();
    const blockRoutesApi: BlockRoutesApi = mock();
    const blockRepository: BlockRepository = DtoMapping.assign(new BlockHttp(url), {
        blockRoutesApi: instance(blockRoutesApi),
    });

    before(() => {
        reset(response);
        reset(blockRoutesApi);
    });

    function assertBlockInfo(blockInfo: BlockInfo): void {
        expect(blockInfo).to.be.not.null;
        expect(blockInfo.type).to.be.equals(blockInfoDto.block.type);
        expect(blockInfo.previousBlockHash).to.be.equals(blockInfoDto.block.previousBlockHash);
        expect(blockInfo.height.toString()).to.be.equals(blockInfoDto.block.height);
        expect(blockInfo.feeMultiplier).to.be.equals(blockInfoDto.block.feeMultiplier);
        expect(blockInfo.networkType).to.be.equals(blockInfoDto.block.network);
        expect(blockInfo.version).to.be.equals(blockInfoDto.block.version);
        expect(blockInfo.beneficiaryPublicKey!.publicKey).to.be.equals(blockInfoDto.block.beneficiaryPublicKey);
        expect(blockInfo.difficulty.toString()).to.be.equals(blockInfoDto.block.difficulty);
        expect(blockInfo.feeMultiplier).to.be.equals(blockInfoDto.block.feeMultiplier);
        expect(blockInfo.signer!.publicKey).to.be.equals(blockInfoDto.block.signerPublicKey);
        expect(blockInfo.signature).to.be.equals(blockInfoDto.block.signature);

        expect(blockInfo.generationHash).to.be.equals(blockInfoDto.meta.generationHash);
        expect(blockInfo.hash).to.be.equals(blockInfoDto.meta.hash);
        expect(blockInfo.numStatements).to.be.equals(blockInfoDto.meta.numStatements);
        expect(blockInfo.numTransactions).to.be.equals(blockInfoDto.meta.numTransactions);
        expect(blockInfo.totalFee.toString()).to.be.equals(blockInfoDto.meta.totalFee);
    }

    it('getBlockInfo', async () => {
        when(blockRoutesApi.getBlockByHeight('1')).thenReturn(Promise.resolve({ response, body: blockInfoDto }));
        const blockInfo = await blockRepository.getBlockByHeight(UInt64.fromUint(1)).toPromise();
        assertBlockInfo(blockInfo);
    });

    it('getBlocksByHeightWithLimit', async () => {
        when(blockRoutesApi.getBlocksByHeightWithLimit('2', 10)).thenReturn(
            Promise.resolve({
                response,
                body: [blockInfoDto],
            }),
        );
        const blockInfos = await blockRepository.getBlocksByHeightWithLimit(UInt64.fromUint(2), 10).toPromise();
        assertBlockInfo(blockInfos[0]);
    });

<<<<<<< HEAD
=======
    it('getBlockTransactions', async () => {
        when(blockRoutesApi.getBlockTransactions('2', undefined, undefined, undefined)).thenReturn(
            Promise.resolve({
                response,
                body: [Object.assign(new TransactionInfoDTO(), transactionInfoDTO)],
            }),
        );
        const transactions = await blockRepository.getBlockTransactions(UInt64.fromUint(2)).toPromise();
        assertTransaction(transactions[0]);
    });

>>>>>>> b706adab
    it('getMerkleTransaction', async () => {
        const merkleProofInfoDTO = new MerkleProofInfoDTO();
        const merklePathItemDTO = new MerklePathItemDTO();
        merklePathItemDTO.hash = 'bbb';
        merklePathItemDTO.position = PositionEnum.Left;
        merkleProofInfoDTO.merklePath = [merklePathItemDTO];

        when(blockRoutesApi.getMerkleTransaction('2', 'abc')).thenReturn(
            Promise.resolve({
                response,
                body: merkleProofInfoDTO,
            }),
        );
        const merkleProofInfo = await blockRepository.getMerkleTransaction(UInt64.fromUint(2), 'abc').toPromise();
        expect(merkleProofInfo).to.be.not.null;
        expect(merkleProofInfo.merklePath).to.deep.equals([new MerklePathItem(PositionEnum.Left, 'bbb')]);
    });
});<|MERGE_RESOLUTION|>--- conflicted
+++ resolved
@@ -110,20 +110,6 @@
         assertBlockInfo(blockInfos[0]);
     });
 
-<<<<<<< HEAD
-=======
-    it('getBlockTransactions', async () => {
-        when(blockRoutesApi.getBlockTransactions('2', undefined, undefined, undefined)).thenReturn(
-            Promise.resolve({
-                response,
-                body: [Object.assign(new TransactionInfoDTO(), transactionInfoDTO)],
-            }),
-        );
-        const transactions = await blockRepository.getBlockTransactions(UInt64.fromUint(2)).toPromise();
-        assertTransaction(transactions[0]);
-    });
-
->>>>>>> b706adab
     it('getMerkleTransaction', async () => {
         const merkleProofInfoDTO = new MerkleProofInfoDTO();
         const merklePathItemDTO = new MerklePathItemDTO();
