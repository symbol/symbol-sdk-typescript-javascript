/*
 * Copyright 2019 NEM
 *
 * Licensed under the Apache License, Version 2.0 (the "License");
 * you may not use this file except in compliance with the License.
 * You may obtain a copy of the License at
 *
 *     http://www.apache.org/licenses/LICENSE-2.0
 *
 * Unless required by applicable law or agreed to in writing, software
 * distributed under the License is distributed on an "AS IS" BASIS,
 * WITHOUT WARRANTIES OR CONDITIONS OF ANY KIND, either express or implied.
 * See the License for the specific language governing permissions and
 * limitations under the License.
 */

import { expect } from 'chai';
import { sha3_256 } from 'js-sha3';
import { Convert as convert } from '../../src/core/format';
import { Account } from '../../src/model/account/Account';
import { Address } from '../../src/model/account/Address';
import { PublicAccount } from '../../src/model/account/PublicAccount';
import { PlainMessage } from '../../src/model/message/PlainMessage';
import { MosaicFlags } from '../../src/model/mosaic/MosaicFlags';
import { MosaicId } from '../../src/model/mosaic/MosaicId';
import { MosaicNonce } from '../../src/model/mosaic/MosaicNonce';
import { MosaicSupplyChangeAction } from '../../src/model/mosaic/MosaicSupplyChangeAction';
import { NetworkCurrencyLocal } from '../../src/model/mosaic/NetworkCurrencyLocal';
import { AliasAction } from '../../src/model/namespace/AliasAction';
import { NamespaceId } from '../../src/model/namespace/NamespaceId';
import { NetworkType } from '../../src/model/network/NetworkType';
import { AccountRestrictionFlags } from '../../src/model/restriction/AccountRestrictionType';
import { AccountLinkTransaction } from '../../src/model/transaction/AccountLinkTransaction';
import { AccountRestrictionTransaction } from '../../src/model/transaction/AccountRestrictionTransaction';
import { AddressAliasTransaction } from '../../src/model/transaction/AddressAliasTransaction';
import { AggregateTransaction } from '../../src/model/transaction/AggregateTransaction';
import { Deadline } from '../../src/model/transaction/Deadline';
import { LockHashAlgorithm } from '../../src/model/transaction/LockHashAlgorithm';
import { LinkAction } from '../../src/model/transaction/LinkAction';
import { LockFundsTransaction } from '../../src/model/transaction/LockFundsTransaction';
import { MosaicAliasTransaction } from '../../src/model/transaction/MosaicAliasTransaction';
import { MosaicDefinitionTransaction } from '../../src/model/transaction/MosaicDefinitionTransaction';
import { MosaicSupplyChangeTransaction } from '../../src/model/transaction/MosaicSupplyChangeTransaction';
import { MultisigAccountModificationTransaction } from '../../src/model/transaction/MultisigAccountModificationTransaction';
import { NamespaceRegistrationTransaction } from '../../src/model/transaction/NamespaceRegistrationTransaction';
import { SecretLockTransaction } from '../../src/model/transaction/SecretLockTransaction';
import { SecretProofTransaction } from '../../src/model/transaction/SecretProofTransaction';
import { TransactionType } from '../../src/model/transaction/TransactionType';
import { TransferTransaction } from '../../src/model/transaction/TransferTransaction';
import { TestingAccount } from '../conf/conf.spec';
import { BigIntUtilities } from '../../src/core/format/BigIntUtilities';

describe('SerializeTransactionToJSON', () => {
    let account: Account;

    before(() => {
        account = TestingAccount;
    });

    it('should create AccountLinkTransaction', () => {
        const accountLinkTransaction = AccountLinkTransaction.create(
            Deadline.create(),
            account.publicKey,
            LinkAction.Link,
            NetworkType.MIJIN_TEST,
        );

        const json = accountLinkTransaction.toJSON();

        expect(json.transaction.remotePublicKey).to.be.equal(account.publicKey);
        expect(json.transaction.linkAction).to.be.equal(LinkAction.Link);
    });

    it('should create AccountRestrictionAddressTransaction', () => {
        const address = Address.createFromRawAddress('SBILTA367K2LX2FEXG5TFWAS7GEFYAGY7QLFBYKC');
        const addressRestrictionTransaction = AccountRestrictionTransaction.createAddressRestrictionModificationTransaction(
            Deadline.create(),
            AccountRestrictionFlags.AllowIncomingAddress,
            [address],
            [],
            NetworkType.MIJIN_TEST,
        );

        const json = addressRestrictionTransaction.toJSON();

        expect(json.transaction.type).to.be.equal(TransactionType.ACCOUNT_ADDRESS_RESTRICTION);
        expect(json.transaction.restrictionFlags).to.be.equal(AccountRestrictionFlags.AllowIncomingAddress);
        expect(json.transaction.restrictionAdditions.length).to.be.equal(1);
    });

    it('should create AccountRestrictionMosaicTransaction', () => {
        const mosaicId = new MosaicId('CAF5DD1286D7CC4C');
        const mosaicRestrictionTransaction = AccountRestrictionTransaction.createMosaicRestrictionModificationTransaction(
            Deadline.create(),
            AccountRestrictionFlags.AllowMosaic,
            [mosaicId],
            [],
            NetworkType.MIJIN_TEST,
        );

        const json = mosaicRestrictionTransaction.toJSON();

        expect(json.transaction.type).to.be.equal(TransactionType.ACCOUNT_MOSAIC_RESTRICTION);
        expect(json.transaction.restrictionFlags).to.be.equal(AccountRestrictionFlags.AllowMosaic);
        expect(json.transaction.restrictionAdditions.length).to.be.equal(1);
    });

    it('should create AccountRestrictionOperationTransaction', () => {
        const operation = TransactionType.ADDRESS_ALIAS;
        const operationRestrictionTransaction = AccountRestrictionTransaction.createOperationRestrictionModificationTransaction(
            Deadline.create(),
            AccountRestrictionFlags.AllowIncomingTransactionType,
            [operation],
            [],
            NetworkType.MIJIN_TEST,
        );

        const json = operationRestrictionTransaction.toJSON();

        expect(json.transaction.type).to.be.equal(TransactionType.ACCOUNT_OPERATION_RESTRICTION);
        expect(json.transaction.restrictionFlags).to.be.equal(AccountRestrictionFlags.AllowIncomingTransactionType);
        expect(json.transaction.restrictionAdditions.length).to.be.equal(1);
    });

    it('should create AddressAliasTransaction', () => {
        const namespaceId = new NamespaceId(BigIntUtilities.HexToBigInt('E1499A8D01FCD82A'));
        const address = Address.createFromRawAddress('SBILTA367K2LX2FEXG5TFWAS7GEFYAGY7QLFBYKC');
        const addressAliasTransaction = AddressAliasTransaction.create(
            Deadline.create(),
            AliasAction.Link,
            namespaceId,
            address,
            NetworkType.MIJIN_TEST,
        );

        const json = addressAliasTransaction.toJSON();

        expect(json.transaction.type).to.be.equal(TransactionType.ADDRESS_ALIAS);
        expect(json.transaction.aliasAction).to.be.equal(AliasAction.Link);
    });

    it('should create MosaicAliasTransaction', () => {
        const namespaceId = new NamespaceId(BigIntUtilities.HexToBigInt('E1499A8D01FCD82A'));
        const mosaicId = new MosaicId('CAF5DD1286D7CC4C');
        const mosaicAliasTransaction = MosaicAliasTransaction.create(
            Deadline.create(),
            AliasAction.Link,
            namespaceId,
            mosaicId,
            NetworkType.MIJIN_TEST,
        );
        const json = mosaicAliasTransaction.toJSON();

        expect(json.transaction.type).to.be.equal(TransactionType.MOSAIC_ALIAS);
        expect(json.transaction.aliasAction).to.be.equal(AliasAction.Link);

    });

    it('should create MosaicDefinitionTransaction', () => {
        const mosaicDefinitionTransaction = MosaicDefinitionTransaction.create(
            Deadline.create(),
            MosaicNonce.createFromUint8Array(new Uint8Array([0xE6, 0xDE, 0x84, 0xB8])), // nonce
            new MosaicId(BigInt(1)), // ID
            MosaicFlags.create(true, true, true),
            5,
            BigInt(1000),
            NetworkType.MIJIN_TEST,
        );

        const json = mosaicDefinitionTransaction.toJSON();

        expect(json.transaction.type).to.be.equal(TransactionType.MOSAIC_DEFINITION);
        expect(json.transaction.flags).to.be.equal(7);
        expect(json.transaction.divisibility).to.be.equal(5);
        expect(json.transaction.duration).to.be.equal('1000');

    });

    it('should create MosaicDefinitionTransaction without duration', () => {
        const mosaicDefinitionTransaction = MosaicDefinitionTransaction.create(
            Deadline.create(),
            MosaicNonce.createFromUint8Array(new Uint8Array([0xE6, 0xDE, 0x84, 0xB8])), // nonce
            new MosaicId(BigInt(1)), // ID
            MosaicFlags.create(true, false),
            3,
            BigInt(0),
            NetworkType.MIJIN_TEST,
        );

        const json = mosaicDefinitionTransaction.toJSON();

        expect(json.transaction.type).to.be.equal(TransactionType.MOSAIC_DEFINITION);
        expect(json.transaction.divisibility).to.be.equal(3);
        expect(json.transaction.flags).to.be.equal(1);

    });

    it('should create MosaicSupplyChangeTransaction', () => {
        const mosaicId = new MosaicId('CAF5DD1286D7CC4C');
        const mosaicSupplyChangeTransaction = MosaicSupplyChangeTransaction.create(
            Deadline.create(),
            mosaicId,
            MosaicSupplyChangeAction.Increase,
            BigInt(10),
            NetworkType.MIJIN_TEST,
        );

        const json = mosaicSupplyChangeTransaction.toJSON();

        expect(json.transaction.type).to.be.equal(TransactionType.MOSAIC_SUPPLY_CHANGE);
        expect(json.transaction.action).to.be.equal(MosaicSupplyChangeAction.Increase);

    });

    it('should create TransferTransaction', () => {
        const transferTransaction = TransferTransaction.create(
            Deadline.create(),
            Address.createFromRawAddress('SBILTA367K2LX2FEXG5TFWAS7GEFYAGY7QLFBYKC'),
            [
                NetworkCurrencyLocal.createRelative(100),
            ],
            PlainMessage.create('test-message'),
            NetworkType.MIJIN_TEST,
        );

        const json = transferTransaction.toJSON();

        expect(json.transaction.type).to.be.equal(TransactionType.TRANSFER);
        expect(json.transaction.message.payload).to.be.equal('test-message');
        expect(json.transaction.message.type).to.be.equal(0);

    });

    it('should create SecretLockTransaction', () => {
        const proof = 'B778A39A3663719DFC5E48C9D78431B1E45C2AF9DF538782BF199C189DABEAC7';
        const recipientAddress = Address.createFromRawAddress('SDBDG4IT43MPCW2W4CBBCSJJT42AYALQN7A4VVWL');
        const secretLockTransaction = SecretLockTransaction.create(
            Deadline.create(),
            NetworkCurrencyLocal.createAbsolute(10),
<<<<<<< HEAD
            BigInt(100),
            HashType.Op_Sha3_256,
=======
            UInt64.fromUint(100),
            LockHashAlgorithm.Op_Sha3_256,
>>>>>>> e6562d55
            sha3_256.create().update(convert.hexToUint8(proof)).hex(),
            recipientAddress,
            NetworkType.MIJIN_TEST,
        );

        const json = secretLockTransaction.toJSON();

        expect(json.transaction.type).to.be.equal(TransactionType.SECRET_LOCK);
        expect(json.transaction.hashAlgorithm).to.be.equal(LockHashAlgorithm.Op_Sha3_256);

    });

    it('should create SecretProofTransaction', () => {
        const proof = 'B778A39A3663719DFC5E48C9D78431B1E45C2AF9DF538782BF199C189DABEAC7';
        const secretProofTransaction = SecretProofTransaction.create(
            Deadline.create(),
            LockHashAlgorithm.Op_Sha3_256,
            sha3_256.create().update(convert.hexToUint8(proof)).hex(),
            account.address,
            proof,
            NetworkType.MIJIN_TEST,
        );

        const json = secretProofTransaction.toJSON();

        expect(json.transaction.type).to.be.equal(TransactionType.SECRET_PROOF);
        expect(json.transaction.hashAlgorithm).to.be.equal(LockHashAlgorithm.Op_Sha3_256);
        expect(json.transaction.secret).to.be.equal(sha3_256.create().update(convert.hexToUint8(proof)).hex());
        expect(json.transaction.proof).to.be.equal(proof);

    });

    it('should create ModifyMultiSigTransaction', () => {
        const modifyMultisigAccountTransaction = MultisigAccountModificationTransaction.create(
            Deadline.create(),
            2,
            1,
            [PublicAccount.createFromPublicKey('B0F93CBEE49EEB9953C6F3985B15A4F238E205584D8F924C621CBE4D7AC6EC24',
            NetworkType.MIJIN_TEST)],
            [],
            NetworkType.MIJIN_TEST,
        );

        const json = modifyMultisigAccountTransaction.toJSON();

        expect(json.transaction.type).to.be.equal(TransactionType.MULTISIG_ACCOUNT_MODIFICATION);
        expect(json.transaction.minApprovalDelta).to.be.equal(2);
        expect(json.transaction.minRemovalDelta).to.be.equal(1);
    });

    it('should create AggregatedTransaction - Complete', () => {
        const transferTransaction = TransferTransaction.create(
            Deadline.create(),
            Address.createFromRawAddress('SBILTA367K2LX2FEXG5TFWAS7GEFYAGY7QLFBYKC'),
            [],
            PlainMessage.create('test-message'),
            NetworkType.MIJIN_TEST,
        );

        const aggregateTransaction = AggregateTransaction.createComplete(
            Deadline.create(),
            [transferTransaction.toAggregate(account.publicAccount)],
            NetworkType.MIJIN_TEST,
            []);

        const json = aggregateTransaction.toJSON();

        expect(json.transaction.type).to.be.equal(TransactionType.AGGREGATE_COMPLETE);
        expect(json.transaction.transactions.length).to.be.equal(1);
    });

    it('should create AggregatedTransaction - Bonded', () => {
        const transferTransaction = TransferTransaction.create(
            Deadline.create(),
            Address.createFromRawAddress('SBILTA367K2LX2FEXG5TFWAS7GEFYAGY7QLFBYKC'),
            [],
            PlainMessage.create('test-message'),
            NetworkType.MIJIN_TEST,
        );

        const aggregateTransaction = AggregateTransaction.createBonded(
            Deadline.create(),
            [transferTransaction.toAggregate(account.publicAccount)],
            NetworkType.MIJIN_TEST,
            []);

        const json = aggregateTransaction.toJSON();

        expect(json.transaction.type).to.be.equal(TransactionType.AGGREGATE_BONDED);
        expect(json.transaction.transactions.length).to.be.equal(1);
    });

    it('should create LockFundTransaction', () => {
        const generationHash = '57F7DA205008026C776CB6AED843393F04CD458E0AA2D9F1D5F31A402072B2D6';
        const aggregateTransaction = AggregateTransaction.createBonded(
            Deadline.create(),
            [],
            NetworkType.MIJIN_TEST,
            [],
        );
        const signedTransaction = account.sign(aggregateTransaction, generationHash);
        const lockTransaction = LockFundsTransaction.create(Deadline.create(),
            NetworkCurrencyLocal.createRelative(10),
            BigInt(10),
            signedTransaction,
            NetworkType.MIJIN_TEST);

        const json = lockTransaction.toJSON();

        expect(json.transaction.type).to.be.equal(TransactionType.HASH_LOCK);
        expect(json.transaction.hash).to.be.equal(signedTransaction.hash);
    });

    it('should create NamespaceRegistrationTransaction - Root', () => {
        const registerNamespaceTransaction = NamespaceRegistrationTransaction.createRootNamespace(
            Deadline.create(),
            'root-test-namespace',
            BigInt(1000),
            NetworkType.MIJIN_TEST,
        );

        const json = registerNamespaceTransaction.toJSON();

        expect(json.transaction.type).to.be.equal(TransactionType.NAMESPACE_REGISTRATION);

    });

    it('should create NamespaceRegistrationTransaction - Sub', () => {
        const registerNamespaceTransaction = NamespaceRegistrationTransaction.createSubNamespace(
            Deadline.create(),
            'root-test-namespace',
            'parent-test-namespace',
            NetworkType.MIJIN_TEST,
        );

        const json = registerNamespaceTransaction.toJSON();

        expect(json.transaction.type).to.be.equal(TransactionType.NAMESPACE_REGISTRATION);
    });
});<|MERGE_RESOLUTION|>--- conflicted
+++ resolved
@@ -237,13 +237,8 @@
         const secretLockTransaction = SecretLockTransaction.create(
             Deadline.create(),
             NetworkCurrencyLocal.createAbsolute(10),
-<<<<<<< HEAD
             BigInt(100),
-            HashType.Op_Sha3_256,
-=======
-            UInt64.fromUint(100),
             LockHashAlgorithm.Op_Sha3_256,
->>>>>>> e6562d55
             sha3_256.create().update(convert.hexToUint8(proof)).hex(),
             recipientAddress,
             NetworkType.MIJIN_TEST,
