--- conflicted
+++ resolved
@@ -14,14 +14,8 @@
  * limitations under the License.
  */
 
-<<<<<<< HEAD
-import {deepEqual} from 'assert';
-import {BlockchainScore} from '../../../src/model/blockchain/BlockchainScore';
-=======
 import { deepEqual } from 'assert';
 import { BlockchainScore } from '../../../src/model/blockchain/BlockchainScore';
-import { UInt64 } from '../../../src/model/UInt64';
->>>>>>> bf0ba0a6
 
 describe('BlockchainScore', () => {
     it('should createComplete an BlockchainScore object', () => {
