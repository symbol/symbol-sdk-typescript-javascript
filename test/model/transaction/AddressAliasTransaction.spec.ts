--- conflicted
+++ resolved
@@ -18,22 +18,13 @@
 import { Convert } from '../../../src/core/format';
 import { Account } from '../../../src/model/account/Account';
 import { Address } from '../../../src/model/account/Address';
-<<<<<<< HEAD
-=======
-import { MosaicId } from '../../../src/model/mosaic/MosaicId';
->>>>>>> bf0ba0a6
 import { AliasAction } from '../../../src/model/namespace/AliasAction';
 import { NamespaceId } from '../../../src/model/namespace/NamespaceId';
 import { NetworkType } from '../../../src/model/network/NetworkType';
 import { AddressAliasTransaction } from '../../../src/model/transaction/AddressAliasTransaction';
 import { Deadline } from '../../../src/model/transaction/Deadline';
-<<<<<<< HEAD
 import { TestingAccount } from '../../conf/conf.spec';
 import { BigIntUtilities } from '../../../src/core/format/BigIntUtilities';
-=======
-import { UInt64 } from '../../../src/model/UInt64';
-import { TestingAccount } from '../../conf/conf.spec';
->>>>>>> bf0ba0a6
 
 describe('AddressAliasTransaction', () => {
     let account: Account;
@@ -119,11 +110,6 @@
             address,
             NetworkType.MIJIN_TEST,
         ).setMaxFee(2);
-<<<<<<< HEAD
-​
         expect(addressAliasTransaction.maxFee).to.be.equal(BigInt(324));
-=======
-        expect(addressAliasTransaction.maxFee.compact()).to.be.equal(324);
->>>>>>> bf0ba0a6
     });
 });