/*
 * Copyright 2019 NEM
 *
 * Licensed under the Apache License, Version 2.0 (the "License");
 * you may not use this file except in compliance with the License.
 * You may obtain a copy of the License at
 *
 *     http://www.apache.org/licenses/LICENSE-2.0
 *
 * Unless required by applicable law or agreed to in writing, software
 * distributed under the License is distributed on an "AS IS" BASIS,
 * WITHOUT WARRANTIES OR CONDITIONS OF ANY KIND, either express or implied.
 * See the License for the specific language governing permissions and
 * limitations under the License.
 */

import { expect } from 'chai';
import { Convert } from '../../../src/core/format';
import { Account } from '../../../src/model/account/Account';
import { Address } from '../../../src/model/account/Address';
import { MosaicId } from '../../../src/model/mosaic/MosaicId';
import { NamespaceId } from '../../../src/model/namespace/NamespaceId';
import { NetworkType } from '../../../src/model/network/NetworkType';
import { ReceiptSource } from '../../../src/model/receipt/ReceiptSource';
import { ResolutionEntry } from '../../../src/model/receipt/ResolutionEntry';
import { ResolutionStatement } from '../../../src/model/receipt/ResolutionStatement';
import { ResolutionType } from '../../../src/model/receipt/ResolutionType';
import { Statement } from '../../../src/model/receipt/Statement';
import { Deadline } from '../../../src/model/transaction/Deadline';
import { MosaicAddressRestrictionTransaction } from '../../../src/model/transaction/MosaicAddressRestrictionTransaction';
import { TransactionInfo } from '../../../src/model/transaction/TransactionInfo';
<<<<<<< HEAD
import {TestingAccount} from '../../conf/conf.spec';
=======
import { UInt64 } from '../../../src/model/UInt64';
import { TestingAccount } from '../../conf/conf.spec';
>>>>>>> bf0ba0a6

describe('MosaicAddressRestrictionTransaction', () => {
    let account: Account;
    const generationHash = '57F7DA205008026C776CB6AED843393F04CD458E0AA2D9F1D5F31A402072B2D6';
    let statement: Statement;
    const unresolvedAddress = new NamespaceId('address');
    const unresolvedMosaicId = new NamespaceId('mosaic');
    const resolvedMosaicId = new MosaicId('0DC67FBE1CAD29E5');
    before(() => {
        account = TestingAccount;
<<<<<<< HEAD
        statement = new Statement([],
            [new ResolutionStatement(ResolutionType.Address, BigInt(2), unresolvedAddress,
                [new ResolutionEntry(account.address, new ReceiptSource(1, 0))])],
            [new ResolutionStatement(ResolutionType.Mosaic, BigInt(2), unresolvedMosaicId,
                [new ResolutionEntry(resolvedMosaicId, new ReceiptSource(1, 0))])],
=======
        statement = new Statement(
            [],
            [
                new ResolutionStatement(ResolutionType.Address, UInt64.fromUint(2), unresolvedAddress, [
                    new ResolutionEntry(account.address, new ReceiptSource(1, 0)),
                ]),
            ],
            [
                new ResolutionStatement(ResolutionType.Mosaic, UInt64.fromUint(2), unresolvedMosaicId, [
                    new ResolutionEntry(resolvedMosaicId, new ReceiptSource(1, 0)),
                ]),
            ],
>>>>>>> bf0ba0a6
        );
    });

    it('should createComplete an MosaicAddressRestrictionTransaction object and sign', () => {
        const mosaicId = new MosaicId(BigInt(1));
        const mosaicAddressRestrictionTransaction = MosaicAddressRestrictionTransaction.create(
            Deadline.create(),
            mosaicId,
            BigInt(1),
            account.address,
            BigInt(8),
            NetworkType.MIJIN_TEST,
            BigInt(9),
        );
        expect(mosaicAddressRestrictionTransaction.mosaicId.toHex()).to.be.equal(mosaicId.toHex());
        expect(mosaicAddressRestrictionTransaction.restrictionKey).to.be.equal(BigInt(1));
        expect(mosaicAddressRestrictionTransaction.previousRestrictionValue).to.be.equal(BigInt(9));
        expect(mosaicAddressRestrictionTransaction.newRestrictionValue).to.be.equal(BigInt(8));
        expect(mosaicAddressRestrictionTransaction.targetAddressToString()).to.be.equal(account.address.plain());

        const signedTransaction = mosaicAddressRestrictionTransaction.signWith(account, generationHash);

        expect(signedTransaction.payload.substring(256, signedTransaction.payload.length)).to.be.equal(
            '010000000000000001000000000000000900000000000000080' + '000000000000090D66C33420E5411995BACFCA2B28CF1C9F5DD7AB1204EA451',
        );
    });

    it('should createComplete an MosaicAddressRestrictionTransaction use mosaic alias', () => {
        const namespacId = NamespaceId.createFromEncoded('9550CA3FC9B41FC5');
        const mosaicAddressRestrictionTransaction = MosaicAddressRestrictionTransaction.create(
            Deadline.create(),
            namespacId,
            BigInt(1),
            account.address,
            BigInt(8),
            NetworkType.MIJIN_TEST,
            BigInt(9),
        );
        expect(mosaicAddressRestrictionTransaction.mosaicId.toHex()).to.be.equal(namespacId.toHex());
        expect(mosaicAddressRestrictionTransaction.restrictionKey).to.be.equal(BigInt(1));
        expect(mosaicAddressRestrictionTransaction.previousRestrictionValue).to.be.equal(BigInt(9));
        expect(mosaicAddressRestrictionTransaction.newRestrictionValue).to.be.equal(BigInt(8));
        expect(mosaicAddressRestrictionTransaction.targetAddressToString()).to.be.equal(account.address.plain());

        const signedTransaction = mosaicAddressRestrictionTransaction.signWith(account, generationHash);

        expect(signedTransaction.payload.substring(256, signedTransaction.payload.length)).to.be.equal(
            'C51FB4C93FCA509501000000000000000900000000000000080000000000' + '000090D66C33420E5411995BACFCA2B28CF1C9F5DD7AB1204EA451',
        );
    });

    it('should createComplete an MosaicAddressRestrictionTransaction use address alias', () => {
        const mosaicId = new MosaicId(BigInt(1));
        const namespacId = NamespaceId.createFromEncoded('9550CA3FC9B41FC5');
        const mosaicAddressRestrictionTransaction = MosaicAddressRestrictionTransaction.create(
            Deadline.create(),
            mosaicId,
            BigInt(1),
            namespacId,
            BigInt(8),
            NetworkType.MIJIN_TEST,
            BigInt(9),
        );
        expect(mosaicAddressRestrictionTransaction.mosaicId.toHex()).to.be.equal(mosaicId.toHex());
        expect(mosaicAddressRestrictionTransaction.restrictionKey).to.be.equal(BigInt(1));
        expect(mosaicAddressRestrictionTransaction.previousRestrictionValue).to.be.equal(BigInt(9));
        expect(mosaicAddressRestrictionTransaction.newRestrictionValue).to.be.equal(BigInt(8));
        expect(mosaicAddressRestrictionTransaction.targetAddressToString()).to.be.equal(namespacId.toHex());

        const signedTransaction = mosaicAddressRestrictionTransaction.signWith(account, generationHash);

        expect(signedTransaction.payload.substring(256, signedTransaction.payload.length)).to.be.equal(
            '01000000000000000100000000000000090000000000000008000000000' + '0000091C51FB4C93FCA509500000000000000000000000000000000',
        );
    });

    it('should format targetAddress payload with 8 bytes binary namespaceId - targetAddressToString', () => {
        const transaction = MosaicAddressRestrictionTransaction.create(
            Deadline.create(),
            new MosaicId(BigInt(1)),
            BigInt(1),
            new NamespaceId('nem.owner'),
            BigInt(8),
            NetworkType.MIJIN_TEST,
            BigInt(9),
        );

        // test targetAddressToString with NamespaceId recipient
        expect(transaction.targetAddressToString()).to.be.equal('D85742D268617751');

        const signedTransaction = transaction.signWith(account, generationHash);

        expect(signedTransaction.payload.substring(256, 304)).to.be.equal('010000000000000001000000000000000900000000000000');

        expect(Convert.hexToUint8(transaction.serialize()).length).to.be.equal(transaction.size);
    });

    it('Test set maxFee using multiplier', () => {
        const transaction = MosaicAddressRestrictionTransaction.create(
            Deadline.create(),
            new MosaicId(BigInt(1)),
            BigInt(1),
            new NamespaceId('nem.owner'),
            BigInt(8),
            NetworkType.MIJIN_TEST,
            BigInt(9),
        ).setMaxFee(2);
<<<<<<< HEAD
​
        expect(transaction.maxFee).to.be.equal(BigInt(370));
=======
        expect(transaction.maxFee.compact()).to.be.equal(370);
>>>>>>> bf0ba0a6

        const signedTransaction = transaction.signWith(account, generationHash);
        expect(signedTransaction.hash).not.to.be.undefined;
    });

    it('Test resolveAlias can resolve', () => {
        const transaction = new MosaicAddressRestrictionTransaction(
            NetworkType.MIJIN_TEST,
            1,
            Deadline.createFromDTO('1'),
            BigInt(0),
            unresolvedMosaicId,
            BigInt(8),
            unresolvedAddress,
            BigInt(8),
            BigInt(9),
            '',
            account.publicAccount,
<<<<<<< HEAD
            new TransactionInfo(BigInt(2), 0, '')).resolveAliases(statement);
​
=======
            new TransactionInfo(UInt64.fromUint(2), 0, ''),
        ).resolveAliases(statement);
>>>>>>> bf0ba0a6
        expect(transaction.targetAddress instanceof Address).to.be.true;
        expect(transaction.mosaicId instanceof MosaicId).to.be.true;
        expect((transaction.targetAddress as Address).equals(account.address)).to.be.true;
        expect((transaction.mosaicId as MosaicId).equals(resolvedMosaicId)).to.be.true;

        const signedTransaction = transaction.signWith(account, generationHash);
        expect(signedTransaction.hash).not.to.be.undefined;
    });
});<|MERGE_RESOLUTION|>--- conflicted
+++ resolved
@@ -29,12 +29,7 @@
 import { Deadline } from '../../../src/model/transaction/Deadline';
 import { MosaicAddressRestrictionTransaction } from '../../../src/model/transaction/MosaicAddressRestrictionTransaction';
 import { TransactionInfo } from '../../../src/model/transaction/TransactionInfo';
-<<<<<<< HEAD
-import {TestingAccount} from '../../conf/conf.spec';
-=======
-import { UInt64 } from '../../../src/model/UInt64';
 import { TestingAccount } from '../../conf/conf.spec';
->>>>>>> bf0ba0a6
 
 describe('MosaicAddressRestrictionTransaction', () => {
     let account: Account;
@@ -45,26 +40,18 @@
     const resolvedMosaicId = new MosaicId('0DC67FBE1CAD29E5');
     before(() => {
         account = TestingAccount;
-<<<<<<< HEAD
-        statement = new Statement([],
-            [new ResolutionStatement(ResolutionType.Address, BigInt(2), unresolvedAddress,
-                [new ResolutionEntry(account.address, new ReceiptSource(1, 0))])],
-            [new ResolutionStatement(ResolutionType.Mosaic, BigInt(2), unresolvedMosaicId,
-                [new ResolutionEntry(resolvedMosaicId, new ReceiptSource(1, 0))])],
-=======
         statement = new Statement(
             [],
             [
-                new ResolutionStatement(ResolutionType.Address, UInt64.fromUint(2), unresolvedAddress, [
+                new ResolutionStatement(ResolutionType.Address, BigInt(2), unresolvedAddress, [
                     new ResolutionEntry(account.address, new ReceiptSource(1, 0)),
                 ]),
             ],
             [
-                new ResolutionStatement(ResolutionType.Mosaic, UInt64.fromUint(2), unresolvedMosaicId, [
+                new ResolutionStatement(ResolutionType.Mosaic, BigInt(2), unresolvedMosaicId, [
                     new ResolutionEntry(resolvedMosaicId, new ReceiptSource(1, 0)),
                 ]),
             ],
->>>>>>> bf0ba0a6
         );
     });
 
@@ -172,12 +159,7 @@
             NetworkType.MIJIN_TEST,
             BigInt(9),
         ).setMaxFee(2);
-<<<<<<< HEAD
-​
         expect(transaction.maxFee).to.be.equal(BigInt(370));
-=======
-        expect(transaction.maxFee.compact()).to.be.equal(370);
->>>>>>> bf0ba0a6
 
         const signedTransaction = transaction.signWith(account, generationHash);
         expect(signedTransaction.hash).not.to.be.undefined;
@@ -196,13 +178,8 @@
             BigInt(9),
             '',
             account.publicAccount,
-<<<<<<< HEAD
-            new TransactionInfo(BigInt(2), 0, '')).resolveAliases(statement);
-​
-=======
-            new TransactionInfo(UInt64.fromUint(2), 0, ''),
+            new TransactionInfo(BigInt(2), 0, ''),
         ).resolveAliases(statement);
->>>>>>> bf0ba0a6
         expect(transaction.targetAddress instanceof Address).to.be.true;
         expect(transaction.mosaicId instanceof MosaicId).to.be.true;
         expect((transaction.targetAddress as Address).equals(account.address)).to.be.true;
