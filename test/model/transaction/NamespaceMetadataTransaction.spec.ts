--- conflicted
+++ resolved
@@ -108,12 +108,7 @@
             Convert.uint8ToUtf8(new Uint8Array(10)),
             NetworkType.MIJIN_TEST,
         ).setMaxFee(2);
-<<<<<<< HEAD
-​
         expect(namespaceMetadataTransaction.maxFee).to.be.equal(BigInt(380));
-=======
-        expect(namespaceMetadataTransaction.maxFee.compact()).to.be.equal(380);
->>>>>>> bf0ba0a6
 
         const signedTransaction = namespaceMetadataTransaction.signWith(account, generationHash);
         expect(signedTransaction.hash).not.to.be.undefined;
