--- conflicted
+++ resolved
@@ -91,19 +91,7 @@
         )).to.be.equal('014DF55E7F6D8FB7FF924207DF2CA1BBF313726F6F742D746573742D6E616D657370616365');
 
     });
-
-<<<<<<< HEAD
-    describe('size', () => {
-        it('should return 176 for RegisterNamespaceTransaction with name of 19 bytes', () => {
-            const registerNamespaceTransaction = RegisterNamespaceTransaction.createRootNamespace(
-                Deadline.create(),
-                'root-test-namespace',
-                UInt64.fromUint(1000),
-                NetworkType.MIJIN_TEST,
-            );
-            expect(registerNamespaceTransaction.size).to.be.equal(157);
-        });
-=======
+    
     it('should createComplete an sub RegisterNamespaceTransaction object and sign it - ParentId', () => {
         const registerNamespaceTransaction = RegisterNamespaceTransaction.createSubNamespace(
             Deadline.create(),
@@ -118,7 +106,17 @@
             240,
             signedTransaction.payload.length,
         )).to.be.equal('014BFA5F372D55B384CFCBE72D994BE69B13726F6F742D746573742D6E616D657370616365');
-
->>>>>>> 972f55d1
+    });
+  
+    describe('size', () => {
+        it('should return 176 for RegisterNamespaceTransaction with name of 19 bytes', () => {
+            const registerNamespaceTransaction = RegisterNamespaceTransaction.createRootNamespace(
+                Deadline.create(),
+                'root-test-namespace',
+                UInt64.fromUint(1000),
+                NetworkType.MIJIN_TEST,
+            );
+            expect(registerNamespaceTransaction.size).to.be.equal(157);
+        });
     });
 });