/*
 * Copyright 2018 NEM
 *
 * Licensed under the Apache License, Version 2.0 (the "License");
 * you may not use this file except in compliance with the License.
 * You may obtain a copy of the License at
 *
 *     http://www.apache.org/licenses/LICENSE-2.0
 *
 * Unless required by applicable law or agreed to in writing, software
 * distributed under the License is distributed on an "AS IS" BASIS,
 * WITHOUT WARRANTIES OR CONDITIONS OF ANY KIND, either express or implied.
 * See the License for the specific language governing permissions and
 * limitations under the License.
 */

import { expect } from 'chai';
import { ChronoUnit } from 'js-joda';
import { Convert } from '../../../src/core/format';
import { TransactionMapping } from '../../../src/core/utils/TransactionMapping';
import { CreateTransactionFromDTO } from '../../../src/infrastructure/transaction/CreateTransactionFromDTO';
import { Account } from '../../../src/model/account/Account';
import { Address } from '../../../src/model/account/Address';
import { PublicAccount } from '../../../src/model/account/PublicAccount';
import { PlainMessage } from '../../../src/model/message/PlainMessage';
import { Mosaic } from '../../../src/model/mosaic/Mosaic';
import { MosaicFlags } from '../../../src/model/mosaic/MosaicFlags';
import { MosaicId } from '../../../src/model/mosaic/MosaicId';
import { MosaicNonce } from '../../../src/model/mosaic/MosaicNonce';
import { MosaicSupplyChangeAction } from '../../../src/model/mosaic/MosaicSupplyChangeAction';
import { NetworkCurrencyLocal } from '../../../src/model/mosaic/NetworkCurrencyLocal';
import { NamespaceId } from '../../../src/model/namespace/NamespaceId';
import { NetworkType } from '../../../src/model/network/NetworkType';
import { ReceiptSource } from '../../../src/model/receipt/ReceiptSource';
import { ResolutionEntry } from '../../../src/model/receipt/ResolutionEntry';
import { ResolutionStatement } from '../../../src/model/receipt/ResolutionStatement';
import { ResolutionType } from '../../../src/model/receipt/ResolutionType';
import { Statement } from '../../../src/model/receipt/Statement';
import { AggregateTransaction } from '../../../src/model/transaction/AggregateTransaction';
import { AggregateTransactionCosignature } from '../../../src/model/transaction/AggregateTransactionCosignature';
import { CosignatureSignedTransaction } from '../../../src/model/transaction/CosignatureSignedTransaction';
import { CosignatureTransaction } from '../../../src/model/transaction/CosignatureTransaction';
import { Deadline } from '../../../src/model/transaction/Deadline';
import { MosaicDefinitionTransaction } from '../../../src/model/transaction/MosaicDefinitionTransaction';
import { MosaicSupplyChangeTransaction } from '../../../src/model/transaction/MosaicSupplyChangeTransaction';
import { MultisigAccountModificationTransaction } from '../../../src/model/transaction/MultisigAccountModificationTransaction';
import { NamespaceRegistrationTransaction } from '../../../src/model/transaction/NamespaceRegistrationTransaction';
import { TransactionInfo } from '../../../src/model/transaction/TransactionInfo';
import { TransactionType } from '../../../src/model/transaction/TransactionType';
import { TransferTransaction } from '../../../src/model/transaction/TransferTransaction';
import { Cosignatory2Account, CosignatoryAccount, MultisigAccount, TestingAccount } from '../../conf/conf.spec';

describe('AggregateTransaction', () => {
    let account: Account;
    const generationHash = '57F7DA205008026C776CB6AED843393F04CD458E0AA2D9F1D5F31A402072B2D6';
    let statement: Statement;
    const unresolvedAddress = new NamespaceId('address');
    const unresolvedMosaicId = new NamespaceId('mosaic');
    const resolvedMosaicId = new MosaicId('0DC67FBE1CAD29E5');
    before(() => {
        account = TestingAccount;
    });
    before(() => {
        account = TestingAccount;
<<<<<<< HEAD
        statement = new Statement([],
            [new ResolutionStatement(ResolutionType.Address, BigInt(2), unresolvedAddress,
                [new ResolutionEntry(account.address, new ReceiptSource(1, 1))])],
            [new ResolutionStatement(ResolutionType.Mosaic, BigInt(2), unresolvedMosaicId,
                [new ResolutionEntry(resolvedMosaicId, new ReceiptSource(1, 1))])],
=======
        statement = new Statement(
            [],
            [
                new ResolutionStatement(ResolutionType.Address, UInt64.fromUint(2), unresolvedAddress, [
                    new ResolutionEntry(account.address, new ReceiptSource(1, 1)),
                ]),
            ],
            [
                new ResolutionStatement(ResolutionType.Mosaic, UInt64.fromUint(2), unresolvedMosaicId, [
                    new ResolutionEntry(resolvedMosaicId, new ReceiptSource(1, 1)),
                ]),
            ],
>>>>>>> bf0ba0a6
        );
    });

    it('should default maxFee field be set to 0', () => {
        const transferTransaction = TransferTransaction.create(
            Deadline.create(1, ChronoUnit.HOURS),
            Address.createFromRawAddress('SBILTA367K2LX2FEXG5TFWAS7GEFYAGY7QLFBYKC'),
            [],
            PlainMessage.create('test-message'),
            NetworkType.MIJIN_TEST,
        );

        const aggregateTransaction = AggregateTransaction.createComplete(
            Deadline.create(),
            [transferTransaction.toAggregate(account.publicAccount)],
            NetworkType.MIJIN_TEST,
            [],
        );

        expect(aggregateTransaction.maxFee).to.be.equal(BigInt(0));
    });

    it('should filled maxFee override transaction maxFee', () => {
        const transferTransaction = TransferTransaction.create(
            Deadline.create(1, ChronoUnit.HOURS),
            Address.createFromRawAddress('SBILTA367K2LX2FEXG5TFWAS7GEFYAGY7QLFBYKC'),
            [],
            PlainMessage.create('test-message'),
            NetworkType.MIJIN_TEST,
        );

        const aggregateTransaction = AggregateTransaction.createComplete(
            Deadline.create(),
            [transferTransaction.toAggregate(account.publicAccount)],
            NetworkType.MIJIN_TEST,
            [],
            BigInt(1),
        );

        expect(aggregateTransaction.maxFee).to.be.equal(BigInt(1));
    });

    it('should createComplete an AggregateTransaction object with TransferTransaction', () => {
        const transferTransaction = TransferTransaction.create(
            Deadline.create(1, ChronoUnit.HOURS),
            Address.createFromRawAddress('SBILTA367K2LX2FEXG5TFWAS7GEFYAGY7QLFBYKC'),
            [],
            PlainMessage.create('test-message'),
            NetworkType.MIJIN_TEST,
        );

        const aggregateTransaction = AggregateTransaction.createComplete(
            Deadline.create(),
            [transferTransaction.toAggregate(account.publicAccount)],
            NetworkType.MIJIN_TEST,
            [],
        );

        const signedTransaction = aggregateTransaction.signWith(account, generationHash);
        expect(signedTransaction.payload.substring(0, 8)).to.be.equal('08010000');
        expect(signedTransaction.payload.substring(424, signedTransaction.payload.length)).to.be.equal(
            '019054419050B9837EFAB4BBE8A4B9BB32D812F9885C00D8FC1650E142000D000000000000746573742D6D657373616765000000',
        );
    });

    it('should createComplete an AggregateTransaction object with NamespaceRegistrationTransaction', () => {
        const registerNamespaceTransaction = NamespaceRegistrationTransaction.createRootNamespace(
            Deadline.create(),
            'root-test-namespace',
            BigInt(1000),
            NetworkType.MIJIN_TEST,
        );

        const aggregateTransaction = AggregateTransaction.createComplete(
            Deadline.create(),
            [registerNamespaceTransaction.toAggregate(account.publicAccount)],
            NetworkType.MIJIN_TEST,
            [],
        );

        const signedTransaction = aggregateTransaction.signWith(account, generationHash);
        expect(signedTransaction.payload.substring(0, 8)).to.be.equal('00010000');
        expect(signedTransaction.payload.substring(320, 352)).to.be.equal('58000000000000005500000000000000');

        expect(signedTransaction.payload.substring(424, signedTransaction.payload.length)).to.be.equal(
            '01904E41E803000000000000CFCBE72D994BE69B0013726F6F742D746573742D6E616D657370616365000000',
        );
    });

    it('should createComplete an AggregateTransaction object with MosaicDefinitionTransaction', () => {
        const mosaicDefinitionTransaction = MosaicDefinitionTransaction.create(
            Deadline.create(),
<<<<<<< HEAD
            MosaicNonce.createFromUint8Array(new Uint8Array([0xE6, 0xDE, 0x84, 0xB8])), // nonce
            new MosaicId(BigInt(1)), // ID
=======
            MosaicNonce.createFromUint8Array(new Uint8Array([0xe6, 0xde, 0x84, 0xb8])), // nonce
            new MosaicId(UInt64.fromUint(1).toDTO()), // ID
>>>>>>> bf0ba0a6
            MosaicFlags.create(true, true, true),
            3,
            BigInt(1000),
            NetworkType.MIJIN_TEST,
        );

        const aggregateTransaction = AggregateTransaction.createComplete(
            Deadline.create(),
            [mosaicDefinitionTransaction.toAggregate(account.publicAccount)],
            NetworkType.MIJIN_TEST,
            [],
        );

        const signedTransaction = aggregateTransaction.signWith(account, generationHash);

        expect(signedTransaction.payload.substring(0, 8)).to.be.equal('F0000000');
        expect(signedTransaction.payload.substring(320, 352)).to.be.equal('48000000000000004600000000000000');
        expect(signedTransaction.payload.substring(424, signedTransaction.payload.length)).to.be.equal(
            '01904D410100000000000000E803000000000000E6DE84B807030000',
        );
    });

    it('should createComplete an AggregateTransaction object with MosaicSupplyChangeTransaction', () => {
        const mosaicId = new MosaicId('CAF5DD1286D7CC4C');
        const mosaicSupplyChangeTransaction = MosaicSupplyChangeTransaction.create(
            Deadline.create(),
            mosaicId,
            MosaicSupplyChangeAction.Increase,
            BigInt(10),
            NetworkType.MIJIN_TEST,
        );

        const aggregateTransaction = AggregateTransaction.createComplete(
            Deadline.create(),
            [mosaicSupplyChangeTransaction.toAggregate(account.publicAccount)],
            NetworkType.MIJIN_TEST,
            [],
        );

        const signedTransaction = aggregateTransaction.signWith(account, generationHash);

        expect(signedTransaction.payload.substring(0, 8)).to.be.equal('F0000000');
        expect(signedTransaction.payload.substring(320, 352)).to.be.equal('48000000000000004100000000000000');
        expect(signedTransaction.payload.substring(424, signedTransaction.payload.length)).to.be.equal(
            '01904D424CCCD78612DDF5CA0A000000000000000100000000000000',
        );
    });

    it('should createComplete an AggregateTransaction object with MultisigAccountModificationTransaction', () => {
        const modifyMultisigAccountTransaction = MultisigAccountModificationTransaction.create(
            Deadline.create(),
            2,
            1,
            [
                PublicAccount.createFromPublicKey(
                    'B0F93CBEE49EEB9953C6F3985B15A4F238E205584D8F924C621CBE4D7AC6EC24',
                    NetworkType.MIJIN_TEST,
                ),
                PublicAccount.createFromPublicKey(
                    'B1B5581FC81A6970DEE418D2C2978F2724228B7B36C5C6DF71B0162BB04778B4',
                    NetworkType.MIJIN_TEST,
                ),
            ],
            [],
            NetworkType.MIJIN_TEST,
        );
        const aggregateTransaction = AggregateTransaction.createComplete(
            Deadline.create(),
            [modifyMultisigAccountTransaction.toAggregate(account.publicAccount)],
            NetworkType.MIJIN_TEST,
            [],
        );

        const signedTransaction = aggregateTransaction.signWith(account, generationHash);

        expect(signedTransaction.payload.substring(0, 8)).to.be.equal('20010000');
        expect(signedTransaction.payload.substring(320, 352)).to.be.equal('78000000000000007800000000000000');
        expect(signedTransaction.payload.substring(424, signedTransaction.payload.length)).to.be.equal(
            '019055410102020000000000B0F93CBEE49EEB9953C6F3985B15A4F238E205584D8F924C621CBE4D7AC6' +
                'EC24B1B5581FC81A6970DEE418D2C2978F2724228B7B36C5C6DF71B0162BB04778B4',
        );
    });

    it('should createComplete an AggregateTransaction object with different cosignatories', () => {
        const transferTransaction = TransferTransaction.create(
            Deadline.create(),
            Address.createFromRawAddress('SBILTA367K2LX2FEXG5TFWAS7GEFYAGY7QLFBYKC'),
            [],
            PlainMessage.create('test-message'),
            NetworkType.MIJIN_TEST,
        );
        const aggregateTransaction = AggregateTransaction.createComplete(
            Deadline.create(),
            [transferTransaction.toAggregate(MultisigAccount.publicAccount)],
            NetworkType.MIJIN_TEST,
            [],
        );
        const signedTransaction = CosignatoryAccount.signTransactionWithCosignatories(
            aggregateTransaction,
            [Cosignatory2Account],
            generationHash,
        );

        expect(signedTransaction.payload.substring(0, 8)).to.be.equal('68010000');
        expect(signedTransaction.payload.substring(320, 352)).to.be.equal('60000000000000005D00000000000000');
        expect(signedTransaction.payload.substring(424, 424 + 162)).to.be.equal(
            '019054419050B9837EFAB4BBE8A4B9BB32D812F9885C00D8FC1650E142000D000000000000746573' +
                '742D6D657373616765000000F9D6329A1A927F5D8918D3D313524CF179DE126AF8F0E83F0FBF2782B5',
        );
    });

    it('should createBonded an AggregateTransaction object with TransferTransaction', () => {
        const transferTransaction = TransferTransaction.create(
            Deadline.create(),
            Address.createFromRawAddress('SBILTA367K2LX2FEXG5TFWAS7GEFYAGY7QLFBYKC'),
            [],
            PlainMessage.create('test-message'),
            NetworkType.MIJIN_TEST,
        );

        const aggregateTransaction = AggregateTransaction.createBonded(
            Deadline.create(2, ChronoUnit.MINUTES),
            [transferTransaction.toAggregate(account.publicAccount)],
            NetworkType.MIJIN_TEST,
            [],
        );

        const signedTransaction = aggregateTransaction.signWith(account, generationHash);

        expect(signedTransaction.payload.substring(0, 8)).to.be.equal('08010000');
        expect(signedTransaction.payload.substring(320, 352)).to.be.equal('60000000000000005D00000000000000');
        expect(signedTransaction.payload.substring(220, 224)).to.be.equal('4142');
        expect(signedTransaction.payload.substring(424, signedTransaction.payload.length)).to.be.equal(
            '019054419050B9837EFAB4BBE8A4B9BB32D812F9885C00D8FC1650E142000D000000000000746573742D6D657373616765000000',
        );
    });

    it('should validate if accounts have signed an aggregate transaction', () => {
        const aggregateTransactionDTO = {
            meta: {
                hash: '671653C94E2254F2A23EFEDB15D67C38332AED1FBD24B063C0A8E675582B6A96',
                height: '18160',
                id: '5A0069D83F17CF0001777E55',
                index: 0,
                merkleComponentHash: '81E5E7AE49998802DABC816EC10158D3A7879702FF29084C2C992CD1289877A7',
            },
            transaction: {
                cosignatures: [
                    {
                        signature:
                            '5780C8DF9D46BA2BCF029DCC5D3BF55FE1CB5BE7ABCF30387C4637DD' +
                            'EDFC2152703CA0AD95F21BB9B942F3CC52FCFC2064C7B84CF60D1A9E69195F1943156C07',
                        signerPublicKey: 'A5F82EC8EBB341427B6785C8111906CD0DF18838FB11B51CE0E18B5E79DFF630',
                    },
                ],
                deadline: '1000',
                maxFee: '0',
                signature:
                    '939673209A13FF82397578D22CC96EB8516A6760C894D9B7535E3A1E0680' +
                    '07B9255CFA9A914C97142A7AE18533E381C846B69D2AE0D60D1DC8A55AD120E2B606',
                signerPublicKey: '7681ED5023141D9CDCF184E5A7B60B7D466739918ED5DA30F7E71EA7B86EFF2D',
                transactions: [
                    {
                        meta: {
                            aggregateHash: '3D28C804EDD07D5A728E5C5FFEC01AB07AFA5766AE6997B38526D36015A4D006',
                            aggregateId: '5A0069D83F17CF0001777E55',
                            height: '18160',
                            id: '5A0069D83F17CF0001777E56',
                            index: 0,
                        },
                        transaction: {
                            minApprovalDelta: 1,
                            minRemovalDelta: 1,
                            modifications: [
                                {
                                    cosignatoryPublicKey: '589B73FBC22063E9AE6FBAC67CB9C6EA865EF556E5' + 'FB8B7310D45F77C1250B97',
                                    modificationAction: 0,
                                },
                            ],
                            signerPublicKey: 'B4F12E7C9F6946091E2CB8B6D3A12B50D17CCBBF646386EA27CE2946A7423DCF',
                            type: 16725,
                            version: 1,
                            network: 144,
                        },
                    },
                ],
                type: 16705,
                version: 1,
                network: 144,
            },
        };

        const aggregateTransaction = CreateTransactionFromDTO(aggregateTransactionDTO) as AggregateTransaction;
        expect(
            aggregateTransaction.signedByAccount(
                PublicAccount.createFromPublicKey(
                    'A5F82EC8EBB341427B6785C8111906CD0DF18838FB11B51CE0E18B5E79DFF630',
                    NetworkType.MIJIN_TEST,
                ),
            ),
        ).to.be.equal(true);
        expect(
            aggregateTransaction.signedByAccount(
                PublicAccount.createFromPublicKey(
                    '7681ED5023141D9CDCF184E5A7B60B7D466739918ED5DA30F7E71EA7B86EFF2D',
                    NetworkType.MIJIN_TEST,
                ),
            ),
        ).to.be.equal(true);
        expect(
            aggregateTransaction.signedByAccount(
                PublicAccount.createFromPublicKey(
                    'B4F12E7C9F6946091E2CB8B6D3A12B50D17CCBBF646386EA27CE2946A7423DCF',
                    NetworkType.MIJIN_TEST,
                ),
            ),
        ).to.be.equal(false);

        expect(aggregateTransaction.innerTransactions[0].signer!.publicKey).to.be.equal(
            'B4F12E7C9F6946091E2CB8B6D3A12B50D17CCBBF646386EA27CE2946A7423DCF',
        );

        expect(Convert.hexToUint8(aggregateTransaction.serialize()).length).to.be.equal(aggregateTransaction.size);
    });

    it("should have type 0x4141 when it's complete", () => {
        const aggregateTransaction = AggregateTransaction.createComplete(Deadline.create(), [], NetworkType.MIJIN_TEST, []);

        expect(aggregateTransaction.type).to.be.equal(0x4141);
    });

    it("should have type 0x4241 when it's bonded", () => {
        const aggregateTransaction = AggregateTransaction.createBonded(Deadline.create(), [], NetworkType.MIJIN_TEST);

        expect(aggregateTransaction.type).to.be.equal(0x4241);
    });

    it('should throw exception when adding an aggregated transaction as inner transaction', () => {
        const transferTransaction = TransferTransaction.create(
            Deadline.create(1, ChronoUnit.HOURS),
            Address.createFromRawAddress('SBILTA367K2LX2FEXG5TFWAS7GEFYAGY7QLFBYKC'),
            [],
            PlainMessage.create('test-message'),
            NetworkType.MIJIN_TEST,
        );

        const aggregateTransaction = AggregateTransaction.createComplete(
            Deadline.create(),
            [transferTransaction.toAggregate(account.publicAccount)],
            NetworkType.MIJIN_TEST,
            [],
        );

        expect(() => {
            AggregateTransaction.createComplete(
                Deadline.create(),
                [aggregateTransaction.toAggregate(account.publicAccount)],
                NetworkType.MIJIN_TEST,
                [],
            );
        }).to.throw(Error, 'Inner transaction cannot be an aggregated transaction.');
    });

    it('Should create signed transaction with cosignatories - Aggregated Complete', () => {
        /**
         * @see https://github.com/nemtech/symbol-sdk-typescript-javascript/issues/112
         */
        const accountAlice = TestingAccount;
        const accountBob = CosignatoryAccount;
        const accountCarol = Cosignatory2Account;

        const AtoBTx = TransferTransaction.create(
            Deadline.create(),
            accountBob.address,
            [],
            PlainMessage.create('a to b'),
            NetworkType.MIJIN_TEST,
        );
        const BtoATx = TransferTransaction.create(
            Deadline.create(),
            accountAlice.address,
            [],
            PlainMessage.create('b to a'),
            NetworkType.MIJIN_TEST,
        );
        const CtoATx = TransferTransaction.create(
            Deadline.create(),
            accountAlice.address,
            [],
            PlainMessage.create('c to a'),
            NetworkType.MIJIN_TEST,
        );

        // 01. Alice creates the aggregated tx and sign it, Then payload send to Bob & Carol
        const aggregateTransaction = AggregateTransaction.createComplete(
            Deadline.create(),
            [
                AtoBTx.toAggregate(accountAlice.publicAccount),
                BtoATx.toAggregate(accountBob.publicAccount),
                CtoATx.toAggregate(accountCarol.publicAccount),
            ],
            NetworkType.MIJIN_TEST,
            [],
        );

        const aliceSignedTransaction = aggregateTransaction.signWith(accountAlice, generationHash);

        // 02.1 Bob cosigns the tx and sends it back to Alice
        const signedTxBob = CosignatureTransaction.signTransactionPayload(accountBob, aliceSignedTransaction.payload, generationHash);

        // 02.2 Carol cosigns the tx and sends it back to Alice
        const signedTxCarol = CosignatureTransaction.signTransactionPayload(accountCarol, aliceSignedTransaction.payload, generationHash);

        // 03. Alice collects the cosignatures, recreate, sign, and announces the transaction

        // First Alice need to append cosignatories to current transaction.
        const cosignatureSignedTransactions = [
            new CosignatureSignedTransaction(signedTxBob.parentHash, signedTxBob.signature, signedTxBob.signerPublicKey),
            new CosignatureSignedTransaction(signedTxCarol.parentHash, signedTxCarol.signature, signedTxCarol.signerPublicKey),
        ];

        const recreatedTx = TransactionMapping.createFromPayload(aliceSignedTransaction.payload) as AggregateTransaction;

        const signedTransaction = recreatedTx.signTransactionGivenSignatures(accountAlice, cosignatureSignedTransactions, generationHash);

        expect(signedTransaction.type).to.be.equal(TransactionType.AGGREGATE_COMPLETE);
        expect(signedTransaction.signerPublicKey).to.be.equal(accountAlice.publicKey);
        expect(signedTransaction.payload.indexOf(accountBob.publicKey) > -1).to.be.true;
        expect(signedTransaction.payload.indexOf(accountCarol.publicKey) > -1).to.be.true;

        // To make sure that the new cosign method returns the same payload & hash as standard cosigning
        const standardCosignedTransaction = aggregateTransaction.signTransactionWithCosignatories(
            accountAlice,
            [accountBob, accountCarol],
            generationHash,
        );
        expect(standardCosignedTransaction.payload).to.be.equal(signedTransaction.payload);
        expect(standardCosignedTransaction.hash).to.be.equal(signedTransaction.hash);
    });

    it('Should be able to add innertransactions to current aggregate tx', () => {
        const transferTx1 = TransferTransaction.create(
            Deadline.create(),
            account.address,
            [],
            PlainMessage.create('a to b'),
            NetworkType.MIJIN_TEST,
        );
        const transferTx2 = TransferTransaction.create(
            Deadline.create(),
            account.address,
            [],
            PlainMessage.create('b to a'),
            NetworkType.MIJIN_TEST,
        );
        let aggregateTransaction = AggregateTransaction.createComplete(
            Deadline.create(),
            [transferTx1.toAggregate(account.publicAccount)],
            NetworkType.MIJIN_TEST,
            [],
        );

        expect(aggregateTransaction.type).to.be.equal(TransactionType.AGGREGATE_COMPLETE);
        expect(aggregateTransaction.innerTransactions.length).to.be.equal(1);

        aggregateTransaction = aggregateTransaction.addTransactions([transferTx2.toAggregate(account.publicAccount)]);

        expect(aggregateTransaction.type).to.be.equal(TransactionType.AGGREGATE_COMPLETE);
        expect(aggregateTransaction.innerTransactions.length).to.be.equal(2);
    });

    it('Should be able to add cosignatures to current aggregate tx', () => {
        const transferTx1 = TransferTransaction.create(
            Deadline.create(),
            account.address,
            [],
            PlainMessage.create('a to b'),
            NetworkType.MIJIN_TEST,
        );
        let aggregateTransaction = AggregateTransaction.createComplete(
            Deadline.create(),
            [transferTx1.toAggregate(account.publicAccount)],
            NetworkType.MIJIN_TEST,
            [],
        );

        expect(aggregateTransaction.type).to.be.equal(TransactionType.AGGREGATE_COMPLETE);
        expect(aggregateTransaction.cosignatures.length).to.be.equal(0);

        // add cosignature after creation
        const signedTransaction = aggregateTransaction.signWith(account, generationHash);
        const cosignature = new AggregateTransactionCosignature(
            signedTransaction.payload,
            PublicAccount.createFromPublicKey(signedTransaction.signerPublicKey, NetworkType.MIJIN_TEST),
        );

        aggregateTransaction = aggregateTransaction.addCosignatures([cosignature]);

        expect(aggregateTransaction.type).to.be.equal(TransactionType.AGGREGATE_COMPLETE);
        expect(aggregateTransaction.cosignatures.length).to.be.equal(1);
    });

    describe('size', () => {
        it('should return 268 for AggregateTransaction byte size with TransferTransaction with 1 mosaic and message NEM', () => {
            const transaction = TransferTransaction.create(
                Deadline.create(),
                Address.createFromRawAddress('SBILTA367K2LX2FEXG5TFWAS7GEFYAGY7QLFBYKC'),
                [NetworkCurrencyLocal.createRelative(100)],
                PlainMessage.create('NEM'),
                NetworkType.MIJIN_TEST,
            );
            const aggregateTransaction = AggregateTransaction.createBonded(
                Deadline.create(),
                [transaction.toAggregate(account.publicAccount)],
                NetworkType.MIJIN_TEST,
                [],
            );
            expect(Convert.hexToUint8(aggregateTransaction.serialize()).length).to.be.equal(aggregateTransaction.size);
            expect(aggregateTransaction.size).to.be.equal(272);
        });
    });

    it('Test set maxFee using multiplier', () => {
        const transferTransaction = TransferTransaction.create(
            Deadline.create(1, ChronoUnit.HOURS),
            unresolvedAddress,
            [new Mosaic(unresolvedMosaicId, BigInt(1))],
            PlainMessage.create('test-message'),
            NetworkType.MIJIN_TEST,
        );

        const aggregateTransaction = AggregateTransaction.createComplete(
            Deadline.create(),
            [transferTransaction.toAggregate(account.publicAccount)],
            NetworkType.MIJIN_TEST,
            [],
        ).setMaxFee(2);
<<<<<<< HEAD
​
        expect(aggregateTransaction.maxFee).to.be.equal(BigInt(560));
=======
        expect(aggregateTransaction.maxFee.compact()).to.be.equal(560);
>>>>>>> bf0ba0a6

        const signedTransaction = aggregateTransaction.signWith(account, generationHash);
        expect(signedTransaction.hash).not.to.be.undefined;
    });

    it('Test resolveAlias can resolve', () => {
        const transferTransaction = new TransferTransaction(
            NetworkType.MIJIN_TEST,
            1,
            Deadline.createFromDTO('1'),
            BigInt(0),
            unresolvedAddress,
            [new Mosaic(unresolvedMosaicId, BigInt(1))],
            PlainMessage.create('test'),
            '',
            account.publicAccount,
<<<<<<< HEAD
            new TransactionInfo(BigInt(2), 0, ''));
=======
            new TransactionInfo(UInt64.fromUint(2), 0, ''),
        );
>>>>>>> bf0ba0a6

        const aggregateTransaction = new AggregateTransaction(
            NetworkType.MIJIN_TEST,
            TransactionType.AGGREGATE_COMPLETE,
            1,
            Deadline.createFromDTO('1'),
            BigInt(100),
            [transferTransaction.toAggregate(account.publicAccount)],
            [],
            '',
            account.publicAccount,
<<<<<<< HEAD
            new TransactionInfo(BigInt(2), 0, '')).resolveAliases(statement);
​
=======
            new TransactionInfo(UInt64.fromUint(2), 0, ''),
        ).resolveAliases(statement);
>>>>>>> bf0ba0a6
        const innerTransaction = aggregateTransaction.innerTransactions[0] as TransferTransaction;
        expect(innerTransaction.recipientAddress instanceof Address).to.be.true;
        expect(innerTransaction.mosaics[0].id instanceof MosaicId).to.be.true;
        expect((innerTransaction.recipientAddress as Address).equals(account.address)).to.be.true;
        expect((innerTransaction.mosaics[0].id as MosaicId).equals(resolvedMosaicId)).to.be.true;

        const signedTransaction = aggregateTransaction.signWith(account, generationHash);
        expect(signedTransaction.hash).not.to.be.undefined;
    });
});<|MERGE_RESOLUTION|>--- conflicted
+++ resolved
@@ -62,26 +62,18 @@
     });
     before(() => {
         account = TestingAccount;
-<<<<<<< HEAD
-        statement = new Statement([],
-            [new ResolutionStatement(ResolutionType.Address, BigInt(2), unresolvedAddress,
-                [new ResolutionEntry(account.address, new ReceiptSource(1, 1))])],
-            [new ResolutionStatement(ResolutionType.Mosaic, BigInt(2), unresolvedMosaicId,
-                [new ResolutionEntry(resolvedMosaicId, new ReceiptSource(1, 1))])],
-=======
         statement = new Statement(
             [],
             [
-                new ResolutionStatement(ResolutionType.Address, UInt64.fromUint(2), unresolvedAddress, [
+                new ResolutionStatement(ResolutionType.Address, BigInt(2), unresolvedAddress, [
                     new ResolutionEntry(account.address, new ReceiptSource(1, 1)),
                 ]),
             ],
             [
-                new ResolutionStatement(ResolutionType.Mosaic, UInt64.fromUint(2), unresolvedMosaicId, [
+                new ResolutionStatement(ResolutionType.Mosaic, BigInt(2), unresolvedMosaicId, [
                     new ResolutionEntry(resolvedMosaicId, new ReceiptSource(1, 1)),
                 ]),
             ],
->>>>>>> bf0ba0a6
         );
     });
 
@@ -174,13 +166,8 @@
     it('should createComplete an AggregateTransaction object with MosaicDefinitionTransaction', () => {
         const mosaicDefinitionTransaction = MosaicDefinitionTransaction.create(
             Deadline.create(),
-<<<<<<< HEAD
-            MosaicNonce.createFromUint8Array(new Uint8Array([0xE6, 0xDE, 0x84, 0xB8])), // nonce
+            MosaicNonce.createFromUint8Array(new Uint8Array([0xe6, 0xde, 0x84, 0xb8])), // nonce
             new MosaicId(BigInt(1)), // ID
-=======
-            MosaicNonce.createFromUint8Array(new Uint8Array([0xe6, 0xde, 0x84, 0xb8])), // nonce
-            new MosaicId(UInt64.fromUint(1).toDTO()), // ID
->>>>>>> bf0ba0a6
             MosaicFlags.create(true, true, true),
             3,
             BigInt(1000),
@@ -618,12 +605,7 @@
             NetworkType.MIJIN_TEST,
             [],
         ).setMaxFee(2);
-<<<<<<< HEAD
-​
         expect(aggregateTransaction.maxFee).to.be.equal(BigInt(560));
-=======
-        expect(aggregateTransaction.maxFee.compact()).to.be.equal(560);
->>>>>>> bf0ba0a6
 
         const signedTransaction = aggregateTransaction.signWith(account, generationHash);
         expect(signedTransaction.hash).not.to.be.undefined;
@@ -640,12 +622,8 @@
             PlainMessage.create('test'),
             '',
             account.publicAccount,
-<<<<<<< HEAD
-            new TransactionInfo(BigInt(2), 0, ''));
-=======
-            new TransactionInfo(UInt64.fromUint(2), 0, ''),
-        );
->>>>>>> bf0ba0a6
+            new TransactionInfo(BigInt(2), 0, ''),
+        );
 
         const aggregateTransaction = new AggregateTransaction(
             NetworkType.MIJIN_TEST,
@@ -657,13 +635,8 @@
             [],
             '',
             account.publicAccount,
-<<<<<<< HEAD
-            new TransactionInfo(BigInt(2), 0, '')).resolveAliases(statement);
-​
-=======
-            new TransactionInfo(UInt64.fromUint(2), 0, ''),
+            new TransactionInfo(BigInt(2), 0, ''),
         ).resolveAliases(statement);
->>>>>>> bf0ba0a6
         const innerTransaction = aggregateTransaction.innerTransactions[0] as TransferTransaction;
         expect(innerTransaction.recipientAddress instanceof Address).to.be.true;
         expect(innerTransaction.mosaics[0].id instanceof MosaicId).to.be.true;
