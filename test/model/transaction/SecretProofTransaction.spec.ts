--- conflicted
+++ resolved
@@ -237,13 +237,8 @@
             NetworkType.MIJIN_TEST,
             1,
             Deadline.create(),
-<<<<<<< HEAD
             BigInt(0),
-            HashType.Op_Sha3_256,
-=======
-            UInt64.fromUint(0),
-            LockHashAlgorithm.Op_Sha3_256,
->>>>>>> e6562d55
+            LockHashAlgorithm.Op_Sha3_256,
             sha3_256.create().update(convert.hexToUint8(proof)).hex(),
             unresolvedAddress,
             proof,
