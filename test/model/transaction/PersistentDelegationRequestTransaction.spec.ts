/*
 * Copyright 2018 NEM
 *
 * Licensed under the Apache License, Version 2.0 (the "License");
 * you may not use this file except in compliance with the License.
 * You may obtain a copy of the License at
 *
 *     http://www.apache.org/licenses/LICENSE-2.0
 *
 * Unless required by applicable law or agreed to in writing, software
 * distributed under the License is distributed on an "AS IS" BASIS,
 * WITHOUT WARRANTIES OR CONDITIONS OF ANY KIND, either express or implied.
 * See the License for the specific language governing permissions and
 * limitations under the License.
 */

import { expect } from 'chai';
import { Account } from '../../../src/model/account/Account';
import { Address } from '../../../src/model/account/Address';
import { MessageMarker } from '../../../src/model/message/MessageMarker';
import { NetworkType } from '../../../src/model/network/NetworkType';
import { Deadline } from '../../../src/model/transaction/Deadline';
<<<<<<< HEAD
import {
    PersistentDelegationRequestTransaction,
} from '../../../src/model/transaction/PersistentDelegationRequestTransaction';
=======
import { PersistentDelegationRequestTransaction } from '../../../src/model/transaction/PersistentDelegationRequestTransaction';
import { UInt64 } from '../../../src/model/UInt64';
>>>>>>> bf0ba0a6
import { TestingAccount } from '../../conf/conf.spec';

describe('PersistentDelegationRequestTransaction', () => {
    let account: Account;
    const delegatedPrivateKey = '8A78C9E9B0E59D0F74C0D47AB29FBD523C706293A3FA9CD9FE0EEB2C10EA924A';
    const recipientPublicKey = '9DBF67474D6E1F8B131B4EB1F5BA0595AFFAE1123607BC1048F342193D7E669F';
    const generationHash = '57F7DA205008026C776CB6AED843393F04CD458E0AA2D9F1D5F31A402072B2D6';
    const messageMarker = MessageMarker.PersistentDelegationUnlock;

    before(() => {
        account = TestingAccount;
    });

    it('should default maxFee field be set to 0', () => {
        const persistentDelegationRequestTransaction = PersistentDelegationRequestTransaction.createPersistentDelegationRequestTransaction(
            Deadline.create(),
            delegatedPrivateKey,
            recipientPublicKey,
            NetworkType.MIJIN_TEST,
        );

            expect(persistentDelegationRequestTransaction.maxFee).to.be.equal(BigInt(0));
    });

    it('should filled maxFee override transaction maxFee', () => {
<<<<<<< HEAD
        const persistentDelegationRequestTransaction =
            PersistentDelegationRequestTransaction.createPersistentDelegationRequestTransaction(
                Deadline.create(),
                delegatedPrivateKey,
                recipientPublicKey,
                NetworkType.MIJIN_TEST,
                BigInt(1),
            );
=======
        const persistentDelegationRequestTransaction = PersistentDelegationRequestTransaction.createPersistentDelegationRequestTransaction(
            Deadline.create(),
            delegatedPrivateKey,
            recipientPublicKey,
            NetworkType.MIJIN_TEST,
            new UInt64([1, 0]),
        );
>>>>>>> bf0ba0a6

        expect(persistentDelegationRequestTransaction.maxFee).to.be.equal(BigInt(1));
    });

    it('should createComplete an persistentDelegationRequestTransaction object and sign it', () => {
        const persistentDelegationRequestTransaction = PersistentDelegationRequestTransaction.createPersistentDelegationRequestTransaction(
            Deadline.create(),
            delegatedPrivateKey,
            recipientPublicKey,
            NetworkType.MIJIN_TEST,
        );

        expect(persistentDelegationRequestTransaction.message.payload.length).to.be.equal(192 + messageMarker.length);
        expect(persistentDelegationRequestTransaction.message.payload.includes(messageMarker)).to.be.true;
        expect(persistentDelegationRequestTransaction.mosaics.length).to.be.equal(0);
        expect(persistentDelegationRequestTransaction.recipientAddress).to.be.instanceof(Address);
        expect((persistentDelegationRequestTransaction.recipientAddress as Address).plain()).to.be.equal(
            'SDBC4JE7GTJAKN2XJCQWWRJMYA35AFOYQBATXOUA',
        );

        const signedTransaction = persistentDelegationRequestTransaction.signWith(account, generationHash);

        expect(
            signedTransaction.payload
                .substring(256, signedTransaction.payload.length)
                .includes(persistentDelegationRequestTransaction.message.payload),
        ).to.be.true;
    });

    it('should throw exception with invalid harvester publicKey (message)', () => {
        expect(() => {
            PersistentDelegationRequestTransaction.createPersistentDelegationRequestTransaction(
                Deadline.create(),
                'abc',
                recipientPublicKey,
                NetworkType.MIJIN_TEST,
                BigInt(1),
            );
        }).to.throw();
    });
});<|MERGE_RESOLUTION|>--- conflicted
+++ resolved
@@ -20,14 +20,7 @@
 import { MessageMarker } from '../../../src/model/message/MessageMarker';
 import { NetworkType } from '../../../src/model/network/NetworkType';
 import { Deadline } from '../../../src/model/transaction/Deadline';
-<<<<<<< HEAD
-import {
-    PersistentDelegationRequestTransaction,
-} from '../../../src/model/transaction/PersistentDelegationRequestTransaction';
-=======
 import { PersistentDelegationRequestTransaction } from '../../../src/model/transaction/PersistentDelegationRequestTransaction';
-import { UInt64 } from '../../../src/model/UInt64';
->>>>>>> bf0ba0a6
 import { TestingAccount } from '../../conf/conf.spec';
 
 describe('PersistentDelegationRequestTransaction', () => {
@@ -49,28 +42,17 @@
             NetworkType.MIJIN_TEST,
         );
 
-            expect(persistentDelegationRequestTransaction.maxFee).to.be.equal(BigInt(0));
+        expect(persistentDelegationRequestTransaction.maxFee).to.be.equal(BigInt(0));
     });
 
     it('should filled maxFee override transaction maxFee', () => {
-<<<<<<< HEAD
-        const persistentDelegationRequestTransaction =
-            PersistentDelegationRequestTransaction.createPersistentDelegationRequestTransaction(
-                Deadline.create(),
-                delegatedPrivateKey,
-                recipientPublicKey,
-                NetworkType.MIJIN_TEST,
-                BigInt(1),
-            );
-=======
         const persistentDelegationRequestTransaction = PersistentDelegationRequestTransaction.createPersistentDelegationRequestTransaction(
             Deadline.create(),
             delegatedPrivateKey,
             recipientPublicKey,
             NetworkType.MIJIN_TEST,
-            new UInt64([1, 0]),
+            BigInt(1),
         );
->>>>>>> bf0ba0a6
 
         expect(persistentDelegationRequestTransaction.maxFee).to.be.equal(BigInt(1));
     });
