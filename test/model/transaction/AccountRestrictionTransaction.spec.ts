/*
 * Copyright 2019 NEM
 *
 * Licensed under the Apache License, Version 2.0 (the "License");
 * you may not use this file except in compliance with the License.
 * You may obtain a copy of the License at
 *
 *     http://www.apache.org/licenses/LICENSE-2.0
 *
 * Unless required by applicable law or agreed to in writing, software
 * distributed under the License is distributed on an "AS IS" BASIS,
 * WITHOUT WARRANTIES OR CONDITIONS OF ANY KIND, either express or implied.
 * See the License for the specific language governing permissions and
 * limitations under the License.
 */

import { expect } from 'chai';
import { Convert } from '../../../src/core/format';
import { Account } from '../../../src/model/account/Account';
import { Address } from '../../../src/model/account/Address';
import { MosaicId } from '../../../src/model/mosaic/MosaicId';
import { NetworkType } from '../../../src/model/network/NetworkType';
import { AccountRestrictionModificationAction } from '../../../src/model/restriction/AccountRestrictionModificationAction';
import { AccountRestrictionFlags } from '../../../src/model/restriction/AccountRestrictionType';
import { AccountRestrictionModification } from '../../../src/model/transaction/AccountRestrictionModification';
import { AccountRestrictionTransaction } from '../../../src/model/transaction/AccountRestrictionTransaction';
import { Deadline } from '../../../src/model/transaction/Deadline';
import { TransactionType } from '../../../src/model/transaction/TransactionType';
<<<<<<< HEAD
import {TestingAccount} from '../../conf/conf.spec';
=======
import { UInt64 } from '../../../src/model/UInt64';
import { TestingAccount } from '../../conf/conf.spec';
>>>>>>> bf0ba0a6

describe('AccountRestrictionTransaction', () => {
    let account: Account;
    const generationHash = '57F7DA205008026C776CB6AED843393F04CD458E0AA2D9F1D5F31A402072B2D6';
    before(() => {
        account = TestingAccount;
    });
    it('should create address restriction filter', () => {
        const address = Address.createFromRawAddress('SBILTA367K2LX2FEXG5TFWAS7GEFYAGY7QLFBYKC');
        const addressRestrictionFilter = AccountRestrictionModification.createForAddress(AccountRestrictionModificationAction.Add, address);
        expect(addressRestrictionFilter.modificationAction).to.be.equal(AccountRestrictionModificationAction.Add);
        expect(addressRestrictionFilter.value).to.be.equal(address.plain());
    });

    it('should create mosaic restriction filter', () => {
<<<<<<< HEAD
        const mosaicId = new MosaicId('CAF5DD1286D7CC4C');
        const mosaicRestrictionFilter = AccountRestrictionModification.createForMosaic(
            AccountRestrictionModificationAction.Add,
            mosaicId,
        );
=======
        const mosaicId = new MosaicId([2262289484, 3405110546]);
        const mosaicRestrictionFilter = AccountRestrictionModification.createForMosaic(AccountRestrictionModificationAction.Add, mosaicId);
>>>>>>> bf0ba0a6
        expect(mosaicRestrictionFilter.modificationAction).to.be.equal(AccountRestrictionModificationAction.Add);
        expect(mosaicRestrictionFilter.value).to.be.equal(mosaicId.id);
    });

    it('should create operation restriction filter', () => {
        const operation = TransactionType.ADDRESS_ALIAS;
        const operationRestrictionFilter = AccountRestrictionModification.createForOperation(
            AccountRestrictionModificationAction.Add,
            operation,
        );
        expect(operationRestrictionFilter.modificationAction).to.be.equal(AccountRestrictionModificationAction.Add);
        expect(operationRestrictionFilter.value).to.be.equal(operation);
    });

    describe('size', () => {
        it('should return 161 for AccountAddressRestrictionTransaction transaction byte size with 1 modification', () => {
            const address = Address.createFromRawAddress('SBILTA367K2LX2FEXG5TFWAS7GEFYAGY7QLFBYKC');
            const addressRestrictionTransaction = AccountRestrictionTransaction.createAddressRestrictionModificationTransaction(
                Deadline.create(),
                AccountRestrictionFlags.AllowIncomingAddress,
                [address],
                [],
                NetworkType.MIJIN_TEST,
            );

            expect(Convert.hexToUint8(addressRestrictionTransaction.serialize()).length).to.be.equal(addressRestrictionTransaction.size);
            expect(addressRestrictionTransaction.size).to.be.equal(161);
        });

        it('should return 144 for AccountMosaicRestrictionTransaction transaction byte size with 1 modification', () => {
            const mosaicId = new MosaicId('CAF5DD1286D7CC4C');
            const mosaicRestrictionTransaction = AccountRestrictionTransaction.createMosaicRestrictionModificationTransaction(
                Deadline.create(),
                AccountRestrictionFlags.AllowMosaic,
                [mosaicId],
                [],
                NetworkType.MIJIN_TEST,
            );
            expect(mosaicRestrictionTransaction.size).to.be.equal(144);
        });

        it('should return 138 for AccountOperationRestrictionTransaction transaction byte size with 1 modification', () => {
            const operation = TransactionType.ADDRESS_ALIAS;
            const operationRestrictionTransaction = AccountRestrictionTransaction.createOperationRestrictionModificationTransaction(
                Deadline.create(),
                AccountRestrictionFlags.AllowIncomingTransactionType,
                [operation],
                [],
                NetworkType.MIJIN_TEST,
            );
            expect(operationRestrictionTransaction.size).to.be.equal(138);
        });
    });

    it('should default maxFee field be set to 0', () => {
        const address = Address.createFromRawAddress('SBILTA367K2LX2FEXG5TFWAS7GEFYAGY7QLFBYKC');
        const addressRestrictionTransaction = AccountRestrictionTransaction.createAddressRestrictionModificationTransaction(
            Deadline.create(),
            AccountRestrictionFlags.AllowIncomingAddress,
            [address],
            [],
            NetworkType.MIJIN_TEST,
        );

        expect(addressRestrictionTransaction.maxFee).to.be.equal(BigInt(0));
    });

    it('should filled maxFee override transaction maxFee', () => {
        const address = Address.createFromRawAddress('SBILTA367K2LX2FEXG5TFWAS7GEFYAGY7QLFBYKC');
        const addressRestrictionTransaction = AccountRestrictionTransaction.createAddressRestrictionModificationTransaction(
            Deadline.create(),
            AccountRestrictionFlags.AllowIncomingAddress,
            [address],
            [],
            NetworkType.MIJIN_TEST,
            BigInt(1),
        );

        expect(addressRestrictionTransaction.maxFee).to.be.equal(BigInt(1));
    });

    it('should create allow incmoing address restriction transaction', () => {
        const address = Address.createFromRawAddress('SBILTA367K2LX2FEXG5TFWAS7GEFYAGY7QLFBYKC');
        const addressRestrictionTransaction = AccountRestrictionTransaction.createAddressRestrictionModificationTransaction(
            Deadline.create(),
            AccountRestrictionFlags.AllowIncomingAddress,
            [address],
            [],
            NetworkType.MIJIN_TEST,
        );

        const signedTransaction = addressRestrictionTransaction.signWith(account, generationHash);

        expect(signedTransaction.payload.substring(256, signedTransaction.payload.length)).to.be.equal(
            '01000100000000009050B9837EFAB4BBE8A4B9BB32D812F9885C00D8FC1650E142',
        );
    });

    it('should throw exception when create address restriction transaction with wrong type', () => {
        const address = Address.createFromRawAddress('SBILTA367K2LX2FEXG5TFWAS7GEFYAGY7QLFBYKC');
        const invalidType = [
            AccountRestrictionFlags.AllowIncomingTransactionType,
            AccountRestrictionFlags.AllowMosaic,
            AccountRestrictionFlags.AllowOutgoingTransactionType,
            AccountRestrictionFlags.BlockIncomingTransactionType,
            AccountRestrictionFlags.BlockMosaic,
            AccountRestrictionFlags.BlockOutgoingTransactionType,
        ];
        invalidType.forEach((type) => {
            expect(() => {
                AccountRestrictionTransaction.createAddressRestrictionModificationTransaction(
                    Deadline.create(),
                    type,
                    [address],
                    [],
                    NetworkType.MIJIN_TEST,
                );
            }).to.throw(Error, 'Restriction type is not allowed.');
        });
    });

    it('should create mosaic restriction transaction', () => {
<<<<<<< HEAD

        const mosaicId = new MosaicId('CAF5DD1286D7CC4C');
=======
        const mosaicId = new MosaicId([2262289484, 3405110546]);
>>>>>>> bf0ba0a6
        const mosaicRestrictionTransaction = AccountRestrictionTransaction.createMosaicRestrictionModificationTransaction(
            Deadline.create(),
            AccountRestrictionFlags.AllowMosaic,
            [mosaicId],
            [],
            NetworkType.MIJIN_TEST,
        );

        const signedTransaction = mosaicRestrictionTransaction.signWith(account, generationHash);

        expect(signedTransaction.payload.substring(256, signedTransaction.payload.length)).to.be.equal('02000100000000004CCCD78612DDF5CA');
    });

    it('should throw exception when create account mosaic restriction transaction with wrong type', () => {
<<<<<<< HEAD

        const mosaicId = new MosaicId('CAF5DD1286D7CC4C');
        const invalidType = [AccountRestrictionFlags.AllowIncomingTransactionType,
                             AccountRestrictionFlags.AllowIncomingAddress,
                             AccountRestrictionFlags.AllowOutgoingTransactionType,
                             AccountRestrictionFlags.BlockIncomingTransactionType,
                             AccountRestrictionFlags.AllowOutgoingAddress,
                             AccountRestrictionFlags.BlockOutgoingTransactionType,
                             AccountRestrictionFlags.BlockIncomingAddress,
                             AccountRestrictionFlags.BlockOutgoingAddress,
                            ];
=======
        const mosaicId = new MosaicId([2262289484, 3405110546]);
        const invalidType = [
            AccountRestrictionFlags.AllowIncomingTransactionType,
            AccountRestrictionFlags.AllowIncomingAddress,
            AccountRestrictionFlags.AllowOutgoingTransactionType,
            AccountRestrictionFlags.BlockIncomingTransactionType,
            AccountRestrictionFlags.AllowOutgoingAddress,
            AccountRestrictionFlags.BlockOutgoingTransactionType,
            AccountRestrictionFlags.BlockIncomingAddress,
            AccountRestrictionFlags.BlockOutgoingAddress,
        ];
>>>>>>> bf0ba0a6
        invalidType.forEach((type) => {
            expect(() => {
                AccountRestrictionTransaction.createMosaicRestrictionModificationTransaction(
                    Deadline.create(),
                    type,
                    [mosaicId],
                    [],
                    NetworkType.MIJIN_TEST,
                );
            }).to.throw(Error, 'Restriction type is not allowed.');
        });
    });

    it('should create operation restriction transaction', () => {
        const operation = TransactionType.ADDRESS_ALIAS;
        const operationRestrictionTransaction = AccountRestrictionTransaction.createOperationRestrictionModificationTransaction(
            Deadline.create(),
            AccountRestrictionFlags.AllowIncomingTransactionType,
            [operation],
            [],
            NetworkType.MIJIN_TEST,
        );

        const signedTransaction = operationRestrictionTransaction.signWith(account, generationHash);

        expect(signedTransaction.payload.substring(256, signedTransaction.payload.length)).to.be.equal('04000100000000004E42');
    });

    it('should throw exception when create account operation restriction transaction with wrong type', () => {
        const operation = TransactionType.ADDRESS_ALIAS;
        const invalidType = [
            AccountRestrictionFlags.AllowIncomingAddress,
            AccountRestrictionFlags.AllowMosaic,
            AccountRestrictionFlags.BlockMosaic,
            AccountRestrictionFlags.AllowOutgoingAddress,
            AccountRestrictionFlags.BlockIncomingAddress,
            AccountRestrictionFlags.BlockOutgoingAddress,
        ];
        invalidType.forEach((type) => {
            expect(() => {
                AccountRestrictionTransaction.createOperationRestrictionModificationTransaction(
                    Deadline.create(),
                    type,
                    [operation],
                    [],
                    NetworkType.MIJIN_TEST,
                );
            }).to.throw(Error, 'Restriction type is not allowed.');
        });
    });

    it('should create outgoing address restriction transaction', () => {
        const address = Address.createFromRawAddress('SBILTA367K2LX2FEXG5TFWAS7GEFYAGY7QLFBYKC');
        let addressRestrictionTransaction = AccountRestrictionTransaction.createAddressRestrictionModificationTransaction(
            Deadline.create(),
            AccountRestrictionFlags.AllowOutgoingAddress,
            [address],
            [],
            NetworkType.MIJIN_TEST,
        );

        let signedTransaction = addressRestrictionTransaction.signWith(account, generationHash);

        expect(signedTransaction.payload.substring(256, signedTransaction.payload.length)).to.be.equal(
            '01400100000000009050B9837EFAB4BBE8A4B9BB32D812F9885C00D8FC1650E142',
        );

        addressRestrictionTransaction = AccountRestrictionTransaction.createAddressRestrictionModificationTransaction(
            Deadline.create(),
            AccountRestrictionFlags.BlockOutgoingAddress,
            [address],
            [],
            NetworkType.MIJIN_TEST,
        );

        signedTransaction = addressRestrictionTransaction.signWith(account, generationHash);

        expect(signedTransaction.payload.substring(256, signedTransaction.payload.length)).to.be.equal(
            '01C00100000000009050B9837EFAB4BBE8A4B9BB32D812F9885C00D8FC1650E142',
        );
    });

    it('should create outgoing operation restriction transaction', () => {
        const operation = TransactionType.ADDRESS_ALIAS;
        let operationRestrictionTransaction = AccountRestrictionTransaction.createOperationRestrictionModificationTransaction(
            Deadline.create(),
            AccountRestrictionFlags.AllowOutgoingTransactionType,
            [operation],
            [],
            NetworkType.MIJIN_TEST,
        );

        let signedTransaction = operationRestrictionTransaction.signWith(account, generationHash);

        expect(signedTransaction.payload.substring(256, signedTransaction.payload.length)).to.be.equal('04400100000000004E42');

        operationRestrictionTransaction = AccountRestrictionTransaction.createOperationRestrictionModificationTransaction(
            Deadline.create(),
            AccountRestrictionFlags.BlockOutgoingTransactionType,
            [operation],
            [],
            NetworkType.MIJIN_TEST,
        );

        signedTransaction = operationRestrictionTransaction.signWith(account, generationHash);

        expect(signedTransaction.payload.substring(256, signedTransaction.payload.length)).to.be.equal('04C00100000000004E42');
    });
});<|MERGE_RESOLUTION|>--- conflicted
+++ resolved
@@ -26,12 +26,7 @@
 import { AccountRestrictionTransaction } from '../../../src/model/transaction/AccountRestrictionTransaction';
 import { Deadline } from '../../../src/model/transaction/Deadline';
 import { TransactionType } from '../../../src/model/transaction/TransactionType';
-<<<<<<< HEAD
-import {TestingAccount} from '../../conf/conf.spec';
-=======
-import { UInt64 } from '../../../src/model/UInt64';
 import { TestingAccount } from '../../conf/conf.spec';
->>>>>>> bf0ba0a6
 
 describe('AccountRestrictionTransaction', () => {
     let account: Account;
@@ -47,16 +42,8 @@
     });
 
     it('should create mosaic restriction filter', () => {
-<<<<<<< HEAD
         const mosaicId = new MosaicId('CAF5DD1286D7CC4C');
-        const mosaicRestrictionFilter = AccountRestrictionModification.createForMosaic(
-            AccountRestrictionModificationAction.Add,
-            mosaicId,
-        );
-=======
-        const mosaicId = new MosaicId([2262289484, 3405110546]);
         const mosaicRestrictionFilter = AccountRestrictionModification.createForMosaic(AccountRestrictionModificationAction.Add, mosaicId);
->>>>>>> bf0ba0a6
         expect(mosaicRestrictionFilter.modificationAction).to.be.equal(AccountRestrictionModificationAction.Add);
         expect(mosaicRestrictionFilter.value).to.be.equal(mosaicId.id);
     });
@@ -179,12 +166,7 @@
     });
 
     it('should create mosaic restriction transaction', () => {
-<<<<<<< HEAD
-
         const mosaicId = new MosaicId('CAF5DD1286D7CC4C');
-=======
-        const mosaicId = new MosaicId([2262289484, 3405110546]);
->>>>>>> bf0ba0a6
         const mosaicRestrictionTransaction = AccountRestrictionTransaction.createMosaicRestrictionModificationTransaction(
             Deadline.create(),
             AccountRestrictionFlags.AllowMosaic,
@@ -199,20 +181,7 @@
     });
 
     it('should throw exception when create account mosaic restriction transaction with wrong type', () => {
-<<<<<<< HEAD
-
         const mosaicId = new MosaicId('CAF5DD1286D7CC4C');
-        const invalidType = [AccountRestrictionFlags.AllowIncomingTransactionType,
-                             AccountRestrictionFlags.AllowIncomingAddress,
-                             AccountRestrictionFlags.AllowOutgoingTransactionType,
-                             AccountRestrictionFlags.BlockIncomingTransactionType,
-                             AccountRestrictionFlags.AllowOutgoingAddress,
-                             AccountRestrictionFlags.BlockOutgoingTransactionType,
-                             AccountRestrictionFlags.BlockIncomingAddress,
-                             AccountRestrictionFlags.BlockOutgoingAddress,
-                            ];
-=======
-        const mosaicId = new MosaicId([2262289484, 3405110546]);
         const invalidType = [
             AccountRestrictionFlags.AllowIncomingTransactionType,
             AccountRestrictionFlags.AllowIncomingAddress,
@@ -223,7 +192,6 @@
             AccountRestrictionFlags.BlockIncomingAddress,
             AccountRestrictionFlags.BlockOutgoingAddress,
         ];
->>>>>>> bf0ba0a6
         invalidType.forEach((type) => {
             expect(() => {
                 AccountRestrictionTransaction.createMosaicRestrictionModificationTransaction(
