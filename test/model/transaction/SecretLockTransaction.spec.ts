/*
 * Copyright 2018 NEM
 *
 * Licensed under the Apache License, Version 2.0 (the "License");
 * you may not use this file except in compliance with the License.
 * You may obtain a copy of the License at
 *
 *     http://www.apache.org/licenses/LICENSE-2.0
 *
 * Unless required by applicable law or agreed to in writing, software
 * distributed under the License is distributed on an "AS IS" BASIS,
 * WITHOUT WARRANTIES OR CONDITIONS OF ANY KIND, either express or implied.
 * See the License for the specific language governing permissions and
 * limitations under the License.
 */
import { deepEqual } from 'assert';
import { expect } from 'chai';
import * as CryptoJS from 'crypto-js';
<<<<<<< HEAD
import { sha3_256 } from 'js-sha3';
=======
import { keccak_256, sha3_256 } from 'js-sha3';
>>>>>>> bf0ba0a6
import { Convert, Convert as convert } from '../../../src/core/format';
import { Account } from '../../../src/model/account/Account';
import { Address } from '../../../src/model/account/Address';
import { Mosaic } from '../../../src/model/mosaic/Mosaic';
import { MosaicId } from '../../../src/model/mosaic/MosaicId';
import { NetworkCurrencyLocal } from '../../../src/model/mosaic/NetworkCurrencyLocal';
import { NamespaceId } from '../../../src/model/namespace/NamespaceId';
import { NetworkType } from '../../../src/model/network/NetworkType';
import { ReceiptSource } from '../../../src/model/receipt/ReceiptSource';
import { ResolutionEntry } from '../../../src/model/receipt/ResolutionEntry';
import { ResolutionStatement } from '../../../src/model/receipt/ResolutionStatement';
import { ResolutionType } from '../../../src/model/receipt/ResolutionType';
import { Statement } from '../../../src/model/receipt/Statement';
import { Deadline } from '../../../src/model/transaction/Deadline';
import { LockHashAlgorithm } from '../../../src/model/transaction/LockHashAlgorithm';
import { SecretLockTransaction } from '../../../src/model/transaction/SecretLockTransaction';
import { TransactionInfo } from '../../../src/model/transaction/TransactionInfo';
<<<<<<< HEAD
=======
import { UInt64 } from '../../../src/model/UInt64';
>>>>>>> bf0ba0a6
import { TestingAccount } from '../../conf/conf.spec';

describe('SecretLockTransaction', () => {
    let account: Account;
    let statement: Statement;
    const unresolvedAddress = new NamespaceId('address');
    const unresolvedMosaicId = new NamespaceId('mosaic');
    const mosaicId = new MosaicId('0DC67FBE1CAD29E5');
    const generationHash = '57F7DA205008026C776CB6AED843393F04CD458E0AA2D9F1D5F31A402072B2D6';
    before(() => {
        account = TestingAccount;
<<<<<<< HEAD
        statement = new Statement([],
            [new ResolutionStatement(ResolutionType.Address, BigInt(2), unresolvedAddress,
                [new ResolutionEntry(account.address, new ReceiptSource(1, 0))])],
            [new ResolutionStatement(ResolutionType.Mosaic, BigInt(2), unresolvedMosaicId,
                [new ResolutionEntry(mosaicId, new ReceiptSource(1, 0))])],
=======
        statement = new Statement(
            [],
            [
                new ResolutionStatement(ResolutionType.Address, UInt64.fromUint(2), unresolvedAddress, [
                    new ResolutionEntry(account.address, new ReceiptSource(1, 0)),
                ]),
            ],
            [
                new ResolutionStatement(ResolutionType.Mosaic, UInt64.fromUint(2), unresolvedMosaicId, [
                    new ResolutionEntry(mosaicId, new ReceiptSource(1, 0)),
                ]),
            ],
>>>>>>> bf0ba0a6
        );
    });

    it('should default maxFee field be set to 0', () => {
        const proof = 'B778A39A3663719DFC5E48C9D78431B1E45C2AF9DF538782BF199C189DABEAC7';
        const recipientAddress = Address.createFromRawAddress('SDBDG4IT43MPCW2W4CBBCSJJT42AYALQN7A4VVWL');
        const secretLockTransaction = SecretLockTransaction.create(
            Deadline.create(),
            NetworkCurrencyLocal.createAbsolute(10),
            BigInt(100),
            LockHashAlgorithm.Op_Sha3_256,
            sha3_256.create().update(convert.hexToUint8(proof)).hex(),
            recipientAddress,
            NetworkType.MIJIN_TEST,
        );

        expect(secretLockTransaction.maxFee).to.be.equal(BigInt(0));
    });

    it('should filled maxFee override transaction maxFee', () => {
        const proof = 'B778A39A3663719DFC5E48C9D78431B1E45C2AF9DF538782BF199C189DABEAC7';
        const recipientAddress = Address.createFromRawAddress('SDBDG4IT43MPCW2W4CBBCSJJT42AYALQN7A4VVWL');
        const secretLockTransaction = SecretLockTransaction.create(
            Deadline.create(),
            NetworkCurrencyLocal.createAbsolute(10),
            BigInt(100),
            LockHashAlgorithm.Op_Sha3_256,
            sha3_256.create().update(convert.hexToUint8(proof)).hex(),
            recipientAddress,
            NetworkType.MIJIN_TEST,
            BigInt(1),
        );

        expect(secretLockTransaction.maxFee).to.be.equal(BigInt(1));
    });

    it('should be created with LockHashAlgorithm: Op_Sha3_256 secret', () => {
        const proof = 'B778A39A3663719DFC5E48C9D78431B1E45C2AF9DF538782BF199C189DABEAC7';
        const recipientAddress = Address.createFromRawAddress('SDBDG4IT43MPCW2W4CBBCSJJT42AYALQN7A4VVWL');
        const secretLockTransaction = SecretLockTransaction.create(
            Deadline.create(),
            NetworkCurrencyLocal.createAbsolute(10),
            BigInt(100),
            LockHashAlgorithm.Op_Sha3_256,
            sha3_256.create().update(convert.hexToUint8(proof)).hex(),
            recipientAddress,
            NetworkType.MIJIN_TEST,
        );
        deepEqual(secretLockTransaction.mosaic.id.id, NetworkCurrencyLocal.NAMESPACE_ID.id);
        expect(secretLockTransaction.mosaic.amount === BigInt(10)).to.be.equal(true);
        expect(secretLockTransaction.duration === BigInt(100)).to.be.equal(true);
        expect(secretLockTransaction.hashAlgorithm).to.be.equal(0);
        expect(secretLockTransaction.secret).to.be.equal('9b3155b37159da50aa52d5967c509b410f5a36a3b1e31ecb5ac76675d79b4a5e');
        expect(secretLockTransaction.recipientAddress).to.be.equal(recipientAddress);
    });

    it('should be created and sign SecretLock Transaction', () => {
        const proof = 'B778A39A3663719DFC5E48C9D78431B1E45C2AF9DF538782BF199C189DABEAC7';
        const recipientAddress = Address.createFromRawAddress('SDBDG4IT43MPCW2W4CBBCSJJT42AYALQN7A4VVWL');
        const secretLockTransaction = SecretLockTransaction.create(
            Deadline.create(),
            NetworkCurrencyLocal.createAbsolute(10),
            BigInt(100),
            LockHashAlgorithm.Op_Sha3_256,
            sha3_256.create().update(convert.hexToUint8(proof)).hex(),
            recipientAddress,
            NetworkType.MIJIN_TEST,
        );
        const signedTx = secretLockTransaction.signWith(account, generationHash);
        expect(signedTx.payload.substring(256, signedTx.payload.length)).to.be.equal(
            '9B3155B37159DA50AA52D5967C509B410F5A36A3B1E31ECB5AC76675D79B4A5E44B262C46CEABB850A' +
                '0000000000000064000000000000000090C2337113E6D8F15B56E0821149299F340C01706FC1CAD6CB',
        );
    });

    it('should throw exception when the input is not related to HashTyp: Op_Sha3_256', () => {
        expect(() => {
            const recipientAddress = Address.createFromRawAddress('SDBDG4IT43MPCW2W4CBBCSJJT42AYALQN7A4VVWL');
            const secretLockTransaction = SecretLockTransaction.create(
                Deadline.create(),
                NetworkCurrencyLocal.createAbsolute(10),
                BigInt(100),
                LockHashAlgorithm.Op_Sha3_256,
                'non valid hash',
                recipientAddress,
                NetworkType.MIJIN_TEST,
            );
        }).to.throw(Error);
    });


    it('should be created with LockHashAlgorithm: Op_Hash_160 secret', () => {
        const proof = 'B778A39A3663719DFC5E48C9D78431B1E45C2AF9';
        const recipientAddress = Address.createFromRawAddress('SDBDG4IT43MPCW2W4CBBCSJJT42AYALQN7A4VVWL');
        const secretLockTransaction = SecretLockTransaction.create(
            Deadline.create(),
            NetworkCurrencyLocal.createAbsolute(10),
            BigInt(100),
            LockHashAlgorithm.Op_Hash_160,
            CryptoJS.RIPEMD160(CryptoJS.SHA256(proof).toString(CryptoJS.enc.Hex)).toString(CryptoJS.enc.Hex),
            recipientAddress,
            NetworkType.MIJIN_TEST,
        );
        deepEqual(secretLockTransaction.mosaic.id.id, NetworkCurrencyLocal.NAMESPACE_ID.id);
        expect(secretLockTransaction.mosaic.amount === BigInt(10)).to.be.equal(true);
        expect(secretLockTransaction.duration === BigInt(100)).to.be.equal(true);
        expect(secretLockTransaction.hashAlgorithm).to.be.equal(LockHashAlgorithm.Op_Hash_160);
        expect(secretLockTransaction.secret).to.be.equal('3fc43d717d824302e3821de8129ea2f7786912e5');
        expect(secretLockTransaction.recipientAddress).to.be.equal(recipientAddress);
    });

    it('should throw exception when the input is not related to HashTyp: Op_Hash_160', () => {
        expect(() => {
            const recipientAddress = Address.createFromRawAddress('SDBDG4IT43MPCW2W4CBBCSJJT42AYALQN7A4VVWL');
            const secretLockTransaction = SecretLockTransaction.create(
                Deadline.create(),
                NetworkCurrencyLocal.createAbsolute(10),
                BigInt(100),
                LockHashAlgorithm.Op_Hash_160,
                'non valid hash',
                recipientAddress,
                NetworkType.MIJIN_TEST,
            );
        }).to.throw(Error);
    });
    it('should be created with LockHashAlgorithm: Op_Hash_256 secret', () => {
        const proof = 'B778A39A3663719DFC5E48C9D78431B1E45C2AF9DF538782BF199C189DABEAC7';
        const recipientAddress = Address.createFromRawAddress('SDBDG4IT43MPCW2W4CBBCSJJT42AYALQN7A4VVWL');
        const secretLockTransaction = SecretLockTransaction.create(
            Deadline.create(),
            NetworkCurrencyLocal.createAbsolute(10),
            BigInt(100),
            LockHashAlgorithm.Op_Hash_256,
            CryptoJS.SHA256(CryptoJS.SHA256(proof).toString(CryptoJS.enc.Hex)).toString(CryptoJS.enc.Hex),
            recipientAddress,
            NetworkType.MIJIN_TEST,
        );
        deepEqual(secretLockTransaction.mosaic.id.id, NetworkCurrencyLocal.NAMESPACE_ID.id);
        expect(secretLockTransaction.mosaic.amount === BigInt(10)).to.be.equal(true);
        expect(secretLockTransaction.duration === BigInt(100)).to.be.equal(true);
        expect(secretLockTransaction.hashAlgorithm).to.be.equal(LockHashAlgorithm.Op_Hash_256);
        expect(secretLockTransaction.secret).to.be.equal('c346f5ecf5bcfa54ab14fad815c8239bdeb051df8835d212dba2af59f688a00e');
        expect(secretLockTransaction.recipientAddress).to.be.equal(recipientAddress);
    });

    it('should throw exception when the input is not related to HashTyp: Op_Hash_256', () => {
        expect(() => {
            const recipientAddress = Address.createFromRawAddress('SDBDG4IT43MPCW2W4CBBCSJJT42AYALQN7A4VVWL');
            const secretLockTransaction = SecretLockTransaction.create(
                Deadline.create(),
                NetworkCurrencyLocal.createAbsolute(10),
                BigInt(100),
                LockHashAlgorithm.Op_Hash_256,
                'non valid hash',
                recipientAddress,
                NetworkType.MIJIN_TEST,
            );
        }).to.throw(Error);
    });

    describe('size', () => {
        it('should return 210 for SecretLockTransaction with proof of 32 bytes', () => {
            const proof = 'B778A39A3663719DFC5E48C9D78431B1E45C2AF9DF538782BF199C189DABEAC7';
            const recipientAddress = Address.createFromRawAddress('SDBDG4IT43MPCW2W4CBBCSJJT42AYALQN7A4VVWL');
            const secretLockTransaction = SecretLockTransaction.create(
                Deadline.create(),
                NetworkCurrencyLocal.createAbsolute(10),
                BigInt(100),
                LockHashAlgorithm.Op_Hash_256,
                CryptoJS.SHA256(CryptoJS.SHA256(proof).toString(CryptoJS.enc.Hex)).toString(CryptoJS.enc.Hex),
                recipientAddress,
                NetworkType.MIJIN_TEST,
            );
            expect(secretLockTransaction.size).to.be.equal(210);
            expect(Convert.hexToUint8(secretLockTransaction.serialize()).length).to.be.equal(secretLockTransaction.size);
        });
    });

    it('should be created with alias address', () => {
        const proof = 'B778A39A3663719DFC5E48C9D78431B1E45C2AF9DF538782BF199C189DABEAC7';
        const recipientAddress = new NamespaceId('test');
        const secretLockTransaction = SecretLockTransaction.create(
            Deadline.create(),
            NetworkCurrencyLocal.createAbsolute(10),
            BigInt(100),
            LockHashAlgorithm.Op_Sha3_256,
            sha3_256.create().update(convert.hexToUint8(proof)).hex(),
            recipientAddress,
            NetworkType.MIJIN_TEST,
        );
        deepEqual(secretLockTransaction.mosaic.id.id, NetworkCurrencyLocal.NAMESPACE_ID.id);
        expect(secretLockTransaction.mosaic.amount === BigInt(10)).to.be.equal(true);
        expect(secretLockTransaction.duration === BigInt(100)).to.be.equal(true);
        expect(secretLockTransaction.hashAlgorithm).to.be.equal(0);
        expect(secretLockTransaction.secret).to.be.equal('9b3155b37159da50aa52d5967c509b410f5a36a3b1e31ecb5ac76675d79b4a5e');
        expect(secretLockTransaction.recipientAddress).to.be.equal(recipientAddress);
    });

    it('Test set maxFee using multiplier', () => {
        const proof = 'B778A39A3663719DFC5E48C9D78431B1E45C2AF9DF538782BF199C189DABEAC7';
        const recipientAddress = Address.createFromRawAddress('SDBDG4IT43MPCW2W4CBBCSJJT42AYALQN7A4VVWL');
        const secretLockTransaction = SecretLockTransaction.create(
            Deadline.create(),
            NetworkCurrencyLocal.createAbsolute(10),
            BigInt(100),
            LockHashAlgorithm.Op_Sha3_256,
            sha3_256.create().update(convert.hexToUint8(proof)).hex(),
            recipientAddress,
            NetworkType.MIJIN_TEST,
        ).setMaxFee(2);
<<<<<<< HEAD
​
        expect(secretLockTransaction.maxFee).to.be.equal(BigInt(420));
=======
        expect(secretLockTransaction.maxFee.compact()).to.be.equal(420);
>>>>>>> bf0ba0a6
        const signedTransaction = secretLockTransaction.signWith(account, generationHash);
        expect(signedTransaction.hash).not.to.be.undefined;
    });

    it('Test resolveAlias can resolve', () => {
        const proof = 'B778A39A3663719DFC5E48C9D78431B1E45C2AF9DF538782BF199C189DABEAC7';
        const secretLockTransaction = new SecretLockTransaction(
            NetworkType.MIJIN_TEST,
            1,
            Deadline.createFromDTO('1'),
            BigInt(0),
            new Mosaic(unresolvedMosaicId, BigInt(1)),
            BigInt(100),
            LockHashAlgorithm.Op_Sha3_256,
            sha3_256.create().update(convert.hexToUint8(proof)).hex(),
            unresolvedAddress,
            '',
            account.publicAccount,
<<<<<<< HEAD
            new TransactionInfo(BigInt(2), 0, '')).resolveAliases(statement);
​
=======
            new TransactionInfo(UInt64.fromUint(2), 0, ''),
        ).resolveAliases(statement);
>>>>>>> bf0ba0a6
        expect(secretLockTransaction.recipientAddress instanceof Address).to.be.true;
        expect(secretLockTransaction.mosaic.id instanceof MosaicId).to.be.true;
        expect((secretLockTransaction.recipientAddress as Address).equals(account.address)).to.be.true;
        expect((secretLockTransaction.mosaic.id as MosaicId).equals(mosaicId)).to.be.true;

        const signedTransaction = secretLockTransaction.signWith(account, generationHash);
        expect(signedTransaction.hash).not.to.be.undefined;
    });
});<|MERGE_RESOLUTION|>--- conflicted
+++ resolved
@@ -16,11 +16,7 @@
 import { deepEqual } from 'assert';
 import { expect } from 'chai';
 import * as CryptoJS from 'crypto-js';
-<<<<<<< HEAD
 import { sha3_256 } from 'js-sha3';
-=======
-import { keccak_256, sha3_256 } from 'js-sha3';
->>>>>>> bf0ba0a6
 import { Convert, Convert as convert } from '../../../src/core/format';
 import { Account } from '../../../src/model/account/Account';
 import { Address } from '../../../src/model/account/Address';
@@ -38,10 +34,6 @@
 import { LockHashAlgorithm } from '../../../src/model/transaction/LockHashAlgorithm';
 import { SecretLockTransaction } from '../../../src/model/transaction/SecretLockTransaction';
 import { TransactionInfo } from '../../../src/model/transaction/TransactionInfo';
-<<<<<<< HEAD
-=======
-import { UInt64 } from '../../../src/model/UInt64';
->>>>>>> bf0ba0a6
 import { TestingAccount } from '../../conf/conf.spec';
 
 describe('SecretLockTransaction', () => {
@@ -53,26 +45,18 @@
     const generationHash = '57F7DA205008026C776CB6AED843393F04CD458E0AA2D9F1D5F31A402072B2D6';
     before(() => {
         account = TestingAccount;
-<<<<<<< HEAD
-        statement = new Statement([],
-            [new ResolutionStatement(ResolutionType.Address, BigInt(2), unresolvedAddress,
-                [new ResolutionEntry(account.address, new ReceiptSource(1, 0))])],
-            [new ResolutionStatement(ResolutionType.Mosaic, BigInt(2), unresolvedMosaicId,
-                [new ResolutionEntry(mosaicId, new ReceiptSource(1, 0))])],
-=======
         statement = new Statement(
             [],
             [
-                new ResolutionStatement(ResolutionType.Address, UInt64.fromUint(2), unresolvedAddress, [
+                new ResolutionStatement(ResolutionType.Address, BigInt(2), unresolvedAddress, [
                     new ResolutionEntry(account.address, new ReceiptSource(1, 0)),
                 ]),
             ],
             [
-                new ResolutionStatement(ResolutionType.Mosaic, UInt64.fromUint(2), unresolvedMosaicId, [
+                new ResolutionStatement(ResolutionType.Mosaic, BigInt(2), unresolvedMosaicId, [
                     new ResolutionEntry(mosaicId, new ReceiptSource(1, 0)),
                 ]),
             ],
->>>>>>> bf0ba0a6
         );
     });
 
@@ -163,7 +147,6 @@
         }).to.throw(Error);
     });
 
-
     it('should be created with LockHashAlgorithm: Op_Hash_160 secret', () => {
         const proof = 'B778A39A3663719DFC5E48C9D78431B1E45C2AF9';
         const recipientAddress = Address.createFromRawAddress('SDBDG4IT43MPCW2W4CBBCSJJT42AYALQN7A4VVWL');
@@ -283,12 +266,7 @@
             recipientAddress,
             NetworkType.MIJIN_TEST,
         ).setMaxFee(2);
-<<<<<<< HEAD
-​
         expect(secretLockTransaction.maxFee).to.be.equal(BigInt(420));
-=======
-        expect(secretLockTransaction.maxFee.compact()).to.be.equal(420);
->>>>>>> bf0ba0a6
         const signedTransaction = secretLockTransaction.signWith(account, generationHash);
         expect(signedTransaction.hash).not.to.be.undefined;
     });
@@ -307,13 +285,8 @@
             unresolvedAddress,
             '',
             account.publicAccount,
-<<<<<<< HEAD
-            new TransactionInfo(BigInt(2), 0, '')).resolveAliases(statement);
-​
-=======
-            new TransactionInfo(UInt64.fromUint(2), 0, ''),
+            new TransactionInfo(BigInt(2), 0, ''),
         ).resolveAliases(statement);
->>>>>>> bf0ba0a6
         expect(secretLockTransaction.recipientAddress instanceof Address).to.be.true;
         expect(secretLockTransaction.mosaic.id instanceof MosaicId).to.be.true;
         expect((secretLockTransaction.recipientAddress as Address).equals(account.address)).to.be.true;
