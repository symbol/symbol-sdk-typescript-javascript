--- conflicted
+++ resolved
@@ -59,13 +59,8 @@
         const secretLockTransaction = SecretLockTransaction.create(
             Deadline.create(),
             NetworkCurrencyLocal.createAbsolute(10),
-<<<<<<< HEAD
-            BigInt(100),
-            HashType.Op_Sha3_256,
-=======
-            UInt64.fromUint(100),
-            LockHashAlgorithm.Op_Sha3_256,
->>>>>>> e6562d55
+            BigInt(100),
+            LockHashAlgorithm.Op_Sha3_256,
             sha3_256.create().update(convert.hexToUint8(proof)).hex(),
             recipientAddress,
             NetworkType.MIJIN_TEST,
@@ -80,13 +75,8 @@
         const secretLockTransaction = SecretLockTransaction.create(
             Deadline.create(),
             NetworkCurrencyLocal.createAbsolute(10),
-<<<<<<< HEAD
-            BigInt(100),
-            HashType.Op_Sha3_256,
-=======
-            UInt64.fromUint(100),
-            LockHashAlgorithm.Op_Sha3_256,
->>>>>>> e6562d55
+            BigInt(100),
+            LockHashAlgorithm.Op_Sha3_256,
             sha3_256.create().update(convert.hexToUint8(proof)).hex(),
             recipientAddress,
             NetworkType.MIJIN_TEST,
@@ -102,27 +92,16 @@
         const secretLockTransaction = SecretLockTransaction.create(
             Deadline.create(),
             NetworkCurrencyLocal.createAbsolute(10),
-<<<<<<< HEAD
-            BigInt(100),
-            HashType.Op_Sha3_256,
-=======
-            UInt64.fromUint(100),
-            LockHashAlgorithm.Op_Sha3_256,
->>>>>>> e6562d55
-            sha3_256.create().update(convert.hexToUint8(proof)).hex(),
-            recipientAddress,
-            NetworkType.MIJIN_TEST,
-        );
-        deepEqual(secretLockTransaction.mosaic.id.id, NetworkCurrencyLocal.NAMESPACE_ID.id);
-<<<<<<< HEAD
+            BigInt(100),
+            LockHashAlgorithm.Op_Sha3_256,
+            sha3_256.create().update(convert.hexToUint8(proof)).hex(),
+            recipientAddress,
+            NetworkType.MIJIN_TEST,
+        );
+        deepEqual(secretLockTransaction.mosaic.id.id, NetworkCurrencyLocal.NAMESPACE_ID.id);
         expect(secretLockTransaction.mosaic.amount === BigInt(10)).to.be.equal(true);
         expect(secretLockTransaction.duration === BigInt(100)).to.be.equal(true);
         expect(secretLockTransaction.hashType).to.be.equal(0);
-=======
-        expect(secretLockTransaction.mosaic.amount.equals(UInt64.fromUint(10))).to.be.equal(true);
-        expect(secretLockTransaction.duration.equals(UInt64.fromUint(100))).to.be.equal(true);
-        expect(secretLockTransaction.hashAlgorithm).to.be.equal(0);
->>>>>>> e6562d55
         expect(secretLockTransaction.secret).to.be.equal('9b3155b37159da50aa52d5967c509b410f5a36a3b1e31ecb5ac76675d79b4a5e');
         expect(secretLockTransaction.recipientAddress).to.be.equal(recipientAddress);
     });
@@ -133,13 +112,8 @@
         const secretLockTransaction = SecretLockTransaction.create(
             Deadline.create(),
             NetworkCurrencyLocal.createAbsolute(10),
-<<<<<<< HEAD
-            BigInt(100),
-            HashType.Op_Sha3_256,
-=======
-            UInt64.fromUint(100),
-            LockHashAlgorithm.Op_Sha3_256,
->>>>>>> e6562d55
+            BigInt(100),
+            LockHashAlgorithm.Op_Sha3_256,
             sha3_256.create().update(convert.hexToUint8(proof)).hex(),
             recipientAddress,
             NetworkType.MIJIN_TEST,
@@ -159,13 +133,8 @@
             const secretLockTransaction = SecretLockTransaction.create(
                 Deadline.create(),
                 NetworkCurrencyLocal.createAbsolute(10),
-<<<<<<< HEAD
-                BigInt(100),
-                HashType.Op_Sha3_256,
-=======
-                UInt64.fromUint(100),
+                BigInt(100),
                 LockHashAlgorithm.Op_Sha3_256,
->>>>>>> e6562d55
                 'non valid hash',
                 recipientAddress,
                 NetworkType.MIJIN_TEST,
@@ -173,15 +142,14 @@
         }).to.throw(Error);
     });
 
-<<<<<<< HEAD
-    it('should be created with HashType: Op_Keccak_256 secret', () => {
-        const proof = 'B778A39A3663719DFC5E48C9D78431B1E45C2AF9DF538782BF199C189DABEAC7';
-        const recipientAddress = Address.createFromRawAddress('SDBDG4IT43MPCW2W4CBBCSJJT42AYALQN7A4VVWL');
-        const secretLockTransaction = SecretLockTransaction.create(
-            Deadline.create(),
-            NetworkCurrencyLocal.createAbsolute(10),
-            BigInt(100),
-            HashType.Op_Keccak_256,
+    it('should be created with LockHashAlgorithm: Op_Keccak_256 secret', () => {
+        const proof = 'B778A39A3663719DFC5E48C9D78431B1E45C2AF9DF538782BF199C189DABEAC7';
+        const recipientAddress = Address.createFromRawAddress('SDBDG4IT43MPCW2W4CBBCSJJT42AYALQN7A4VVWL');
+        const secretLockTransaction = SecretLockTransaction.create(
+            Deadline.create(),
+            NetworkCurrencyLocal.createAbsolute(10),
+            BigInt(100),
+            LockHashAlgorithm.Op_Keccak_256,
             keccak_256.create().update(convert.hexToUint8(proof)).hex(),
             recipientAddress,
             NetworkType.MIJIN_TEST,
@@ -201,43 +169,30 @@
                 Deadline.create(),
                 NetworkCurrencyLocal.createAbsolute(10),
                 BigInt(100),
-                HashType.Op_Keccak_256,
+                LockHashAlgorithm.Op_Keccak_256,
                 'non valid hash',
                 recipientAddress,
                 NetworkType.MIJIN_TEST,
             );
         }).to.throw(Error);
     });
-    it('should be created with HashType: Op_Hash_160 secret', () => {
-=======
+
     it('should be created with LockHashAlgorithm: Op_Hash_160 secret', () => {
->>>>>>> e6562d55
         const proof = 'B778A39A3663719DFC5E48C9D78431B1E45C2AF9';
         const recipientAddress = Address.createFromRawAddress('SDBDG4IT43MPCW2W4CBBCSJJT42AYALQN7A4VVWL');
         const secretLockTransaction = SecretLockTransaction.create(
             Deadline.create(),
             NetworkCurrencyLocal.createAbsolute(10),
-<<<<<<< HEAD
-            BigInt(100),
-            HashType.Op_Hash_160,
-=======
-            UInt64.fromUint(100),
+            BigInt(100),
             LockHashAlgorithm.Op_Hash_160,
->>>>>>> e6562d55
             CryptoJS.RIPEMD160(CryptoJS.SHA256(proof).toString(CryptoJS.enc.Hex)).toString(CryptoJS.enc.Hex),
             recipientAddress,
             NetworkType.MIJIN_TEST,
         );
         deepEqual(secretLockTransaction.mosaic.id.id, NetworkCurrencyLocal.NAMESPACE_ID.id);
-<<<<<<< HEAD
         expect(secretLockTransaction.mosaic.amount === BigInt(10)).to.be.equal(true);
         expect(secretLockTransaction.duration === BigInt(100)).to.be.equal(true);
         expect(secretLockTransaction.hashType).to.be.equal(2);
-=======
-        expect(secretLockTransaction.mosaic.amount.equals(UInt64.fromUint(10))).to.be.equal(true);
-        expect(secretLockTransaction.duration.equals(UInt64.fromUint(100))).to.be.equal(true);
-        expect(secretLockTransaction.hashAlgorithm).to.be.equal(1);
->>>>>>> e6562d55
         expect(secretLockTransaction.secret).to.be.equal('3fc43d717d824302e3821de8129ea2f7786912e5');
         expect(secretLockTransaction.recipientAddress).to.be.equal(recipientAddress);
     });
@@ -248,13 +203,8 @@
             const secretLockTransaction = SecretLockTransaction.create(
                 Deadline.create(),
                 NetworkCurrencyLocal.createAbsolute(10),
-<<<<<<< HEAD
-                BigInt(100),
-                HashType.Op_Hash_160,
-=======
-                UInt64.fromUint(100),
+                BigInt(100),
                 LockHashAlgorithm.Op_Hash_160,
->>>>>>> e6562d55
                 'non valid hash',
                 recipientAddress,
                 NetworkType.MIJIN_TEST,
@@ -267,27 +217,16 @@
         const secretLockTransaction = SecretLockTransaction.create(
             Deadline.create(),
             NetworkCurrencyLocal.createAbsolute(10),
-<<<<<<< HEAD
-            BigInt(100),
-            HashType.Op_Hash_256,
-=======
-            UInt64.fromUint(100),
+            BigInt(100),
             LockHashAlgorithm.Op_Hash_256,
->>>>>>> e6562d55
             CryptoJS.SHA256(CryptoJS.SHA256(proof).toString(CryptoJS.enc.Hex)).toString(CryptoJS.enc.Hex),
             recipientAddress,
             NetworkType.MIJIN_TEST,
         );
         deepEqual(secretLockTransaction.mosaic.id.id, NetworkCurrencyLocal.NAMESPACE_ID.id);
-<<<<<<< HEAD
         expect(secretLockTransaction.mosaic.amount === BigInt(10)).to.be.equal(true);
         expect(secretLockTransaction.duration === BigInt(100)).to.be.equal(true);
         expect(secretLockTransaction.hashType).to.be.equal(3);
-=======
-        expect(secretLockTransaction.mosaic.amount.equals(UInt64.fromUint(10))).to.be.equal(true);
-        expect(secretLockTransaction.duration.equals(UInt64.fromUint(100))).to.be.equal(true);
-        expect(secretLockTransaction.hashAlgorithm).to.be.equal(2);
->>>>>>> e6562d55
         expect(secretLockTransaction.secret).to.be.equal('c346f5ecf5bcfa54ab14fad815c8239bdeb051df8835d212dba2af59f688a00e');
         expect(secretLockTransaction.recipientAddress).to.be.equal(recipientAddress);
     });
@@ -298,13 +237,8 @@
             const secretLockTransaction = SecretLockTransaction.create(
                 Deadline.create(),
                 NetworkCurrencyLocal.createAbsolute(10),
-<<<<<<< HEAD
-                BigInt(100),
-                HashType.Op_Hash_256,
-=======
-                UInt64.fromUint(100),
+                BigInt(100),
                 LockHashAlgorithm.Op_Hash_256,
->>>>>>> e6562d55
                 'non valid hash',
                 recipientAddress,
                 NetworkType.MIJIN_TEST,
@@ -319,13 +253,8 @@
             const secretLockTransaction = SecretLockTransaction.create(
                 Deadline.create(),
                 NetworkCurrencyLocal.createAbsolute(10),
-<<<<<<< HEAD
-                BigInt(100),
-                HashType.Op_Hash_256,
-=======
-                UInt64.fromUint(100),
+                BigInt(100),
                 LockHashAlgorithm.Op_Hash_256,
->>>>>>> e6562d55
                 CryptoJS.SHA256(CryptoJS.SHA256(proof).toString(CryptoJS.enc.Hex)).toString(CryptoJS.enc.Hex),
                 recipientAddress,
                 NetworkType.MIJIN_TEST,
@@ -341,27 +270,16 @@
         const secretLockTransaction = SecretLockTransaction.create(
             Deadline.create(),
             NetworkCurrencyLocal.createAbsolute(10),
-<<<<<<< HEAD
-            BigInt(100),
-            HashType.Op_Sha3_256,
-=======
-            UInt64.fromUint(100),
-            LockHashAlgorithm.Op_Sha3_256,
->>>>>>> e6562d55
-            sha3_256.create().update(convert.hexToUint8(proof)).hex(),
-            recipientAddress,
-            NetworkType.MIJIN_TEST,
-        );
-        deepEqual(secretLockTransaction.mosaic.id.id, NetworkCurrencyLocal.NAMESPACE_ID.id);
-<<<<<<< HEAD
+            BigInt(100),
+            LockHashAlgorithm.Op_Sha3_256,
+            sha3_256.create().update(convert.hexToUint8(proof)).hex(),
+            recipientAddress,
+            NetworkType.MIJIN_TEST,
+        );
+        deepEqual(secretLockTransaction.mosaic.id.id, NetworkCurrencyLocal.NAMESPACE_ID.id);
         expect(secretLockTransaction.mosaic.amount === BigInt(10)).to.be.equal(true);
         expect(secretLockTransaction.duration === BigInt(100)).to.be.equal(true);
         expect(secretLockTransaction.hashType).to.be.equal(0);
-=======
-        expect(secretLockTransaction.mosaic.amount.equals(UInt64.fromUint(10))).to.be.equal(true);
-        expect(secretLockTransaction.duration.equals(UInt64.fromUint(100))).to.be.equal(true);
-        expect(secretLockTransaction.hashAlgorithm).to.be.equal(0);
->>>>>>> e6562d55
         expect(secretLockTransaction.secret).to.be.equal('9b3155b37159da50aa52d5967c509b410f5a36a3b1e31ecb5ac76675d79b4a5e');
         expect(secretLockTransaction.recipientAddress).to.be.equal(recipientAddress);
     });
@@ -372,13 +290,8 @@
         const secretLockTransaction = SecretLockTransaction.create(
             Deadline.create(),
             NetworkCurrencyLocal.createAbsolute(10),
-<<<<<<< HEAD
-            BigInt(100),
-            HashType.Op_Sha3_256,
-=======
-            UInt64.fromUint(100),
-            LockHashAlgorithm.Op_Sha3_256,
->>>>>>> e6562d55
+            BigInt(100),
+            LockHashAlgorithm.Op_Sha3_256,
             sha3_256.create().update(convert.hexToUint8(proof)).hex(),
             recipientAddress,
             NetworkType.MIJIN_TEST,
@@ -395,17 +308,10 @@
             NetworkType.MIJIN_TEST,
             1,
             Deadline.createFromDTO('1'),
-<<<<<<< HEAD
             BigInt(0),
             new Mosaic(unresolvedMosaicId, BigInt(1)),
             BigInt(100),
-            HashType.Op_Sha3_256,
-=======
-            UInt64.fromUint(0),
-            new Mosaic(unresolvedMosaicId, UInt64.fromUint(1)),
-            UInt64.fromUint(100),
-            LockHashAlgorithm.Op_Sha3_256,
->>>>>>> e6562d55
+            LockHashAlgorithm.Op_Sha3_256,
             sha3_256.create().update(convert.hexToUint8(proof)).hex(),
             unresolvedAddress,
             '',
