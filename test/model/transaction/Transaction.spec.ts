--- conflicted
+++ resolved
@@ -181,20 +181,6 @@
         });
     });
 
-<<<<<<< HEAD
-    describe('size', () => {
-        it('should return 120 for base transaction size', () => {
-            const transaction = new FakeTransaction(TransactionType.TRANSFER,
-                NetworkType.MIJIN_TEST,
-                1,
-                Deadline.create(),
-                UInt64.fromUint(0),
-                undefined,
-                undefined,
-                new TransactionInfo(UInt64.fromUint(100), 1, 'id_hash', 'hash', 'hash'),
-            );
-            expect(transaction.size).to.be.equal(120);
-=======
     describe('Transaction serialize', () => {
         it('Should return serialized payload', () => {
             const transaction = TransferTransaction.create(
@@ -210,7 +196,21 @@
                 240,
                 serialized.length,
             )).to.be.equal('9050B9837EFAB4BBE8A4B9BB32D812F9885C00D8FC1650E1420D000000746573742D6D657373616765');
->>>>>>> 972f55d1
+        });
+    });
+  
+    describe('size', () => {
+        it('should return 120 for base transaction size', () => {
+            const transaction = new FakeTransaction(TransactionType.TRANSFER,
+                NetworkType.MIJIN_TEST,
+                1,
+                Deadline.create(),
+                UInt64.fromUint(0),
+                undefined,
+                undefined,
+                new TransactionInfo(UInt64.fromUint(100), 1, 'id_hash', 'hash', 'hash'),
+            );
+            expect(transaction.size).to.be.equal(120);
         });
     });
 });
