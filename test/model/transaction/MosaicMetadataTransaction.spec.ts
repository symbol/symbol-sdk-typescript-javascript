/*
 * Copyright 2019 NEM
 *
 * Licensed under the Apache License, Version 2.0 (the "License");
 * you may not use this file except in compliance with the License.
 * You may obtain a copy of the License at
 *
 *     http://www.apache.org/licenses/LICENSE-2.0
 *
 * Unless required by applicable law or agreed to in writing, software
 * distributed under the License is distributed on an "AS IS" BASIS,
 * WITHOUT WARRANTIES OR CONDITIONS OF ANY KIND, either express or implied.
 * See the License for the specific language governing permissions and
 * limitations under the License.
 */

import { expect } from 'chai';
import { Convert } from '../../../src/core/format/Convert';
import { Account } from '../../../src/model/account/Account';
import { MosaicId } from '../../../src/model/mosaic/MosaicId';
import { NamespaceId } from '../../../src/model/namespace/NamespaceId';
import { NetworkType } from '../../../src/model/network/NetworkType';
import { ReceiptSource } from '../../../src/model/receipt/ReceiptSource';
import { ResolutionEntry } from '../../../src/model/receipt/ResolutionEntry';
import { ResolutionStatement } from '../../../src/model/receipt/ResolutionStatement';
import { ResolutionType } from '../../../src/model/receipt/ResolutionType';
import { Statement } from '../../../src/model/receipt/Statement';
import { Deadline } from '../../../src/model/transaction/Deadline';
import { MosaicMetadataTransaction } from '../../../src/model/transaction/MosaicMetadataTransaction';
import { TransactionInfo } from '../../../src/model/transaction/TransactionInfo';
import { TestingAccount } from '../../conf/conf.spec';
import { EmbeddedTransactionBuilder } from 'catbuffer-typescript';
import { TransactionType } from '../../../src/model/model';

describe('MosaicMetadataTransaction', () => {
    let account: Account;
    const generationHash = '57F7DA205008026C776CB6AED843393F04CD458E0AA2D9F1D5F31A402072B2D6';
    let statement: Statement;
    const unresolvedMosaicId = new NamespaceId('mosaic');
    const resolvedMosaicId = new MosaicId('0DC67FBE1CAD29E5');
    before(() => {
        account = TestingAccount;
        statement = new Statement([],
            [],
            [new ResolutionStatement(ResolutionType.Mosaic, BigInt(2), unresolvedMosaicId,
                [new ResolutionEntry(resolvedMosaicId, new ReceiptSource(1, 0))])],
        );
    });

    it('should default maxFee field be set to 0', () => {
        const mosaicMetadataTransaction = MosaicMetadataTransaction.create(
            Deadline.create(),
            account.publicKey,
            BigInt(1000),
            new MosaicId('CAF5DD1286D7CC4C'),
            1,
            Convert.uint8ToUtf8(new Uint8Array(10)),
            NetworkType.MIJIN_TEST,
        );

        expect(mosaicMetadataTransaction.maxFee).to.be.equal(BigInt(0));
    });

    it('should filled maxFee override transaction maxFee', () => {
        const mosaicMetadataTransaction = MosaicMetadataTransaction.create(
            Deadline.create(),
            account.publicKey,
            BigInt(1000),
            new MosaicId('CAF5DD1286D7CC4C'),
            1,
            Convert.uint8ToUtf8(new Uint8Array(10)),
            NetworkType.MIJIN_TEST,
            BigInt(1),
        );

        expect(mosaicMetadataTransaction.maxFee).to.be.equal(BigInt(1));
    });

    it('should create and sign an MosaicMetadataTransaction object', () => {
        const mosaicMetadataTransaction = MosaicMetadataTransaction.create(
            Deadline.create(),
            account.publicKey,
            BigInt(1000),
            new MosaicId('CAF5DD1286D7CC4C'),
            1,
            Convert.uint8ToUtf8(new Uint8Array(10)),
            NetworkType.MIJIN_TEST,
        );

        const signedTransaction = mosaicMetadataTransaction.signWith(account, generationHash);

        expect(signedTransaction.payload.substring(
            256,
            signedTransaction.payload.length,
        )).to.be.equal('9801508C58666C746F471538E43002B85B1CD542F9874B2861183919BA8' +
                       '787B6E8030000000000004CCCD78612DDF5CA01000A0000000000000000000000');
    });

<<<<<<< HEAD
    it('should throw error if value size is bigger than 1024', () => {
        expect(() => {
            MosaicMetadataTransaction.create(
                Deadline.create(),
                account.publicKey,
                BigInt(1000),
                new MosaicId('CAF5DD1286D7CC4C'),
                1,
                Convert.uint8ToUtf8(new Uint8Array(1025)),
                NetworkType.MIJIN_TEST,
            );
        }).to.throw(Error, 'The maximum value size is 1024');
    });

=======
>>>>>>> e6562d55
    it('should create and sign an MosaicMetadataTransaction object using alias', () => {
        const namespacId = NamespaceId.createFromEncoded('9550CA3FC9B41FC5');
        const mosaicMetadataTransaction = MosaicMetadataTransaction.create(
            Deadline.create(),
            account.publicKey,
            BigInt(1000),
            namespacId,
            1,
            Convert.uint8ToUtf8(new Uint8Array(10)),
            NetworkType.MIJIN_TEST,
        );

        const signedTransaction = mosaicMetadataTransaction.signWith(account, generationHash);

        expect(signedTransaction.payload.substring(
            256,
            signedTransaction.payload.length,
        )).to.be.equal('9801508C58666C746F471538E43002B85B1CD542F9874B2861183919BA878' +
                       '7B6E803000000000000C51FB4C93FCA509501000A0000000000000000000000');
    });

    describe('size', () => {
        it('should return 190 for MosaicMetadataTransaction byte size', () => {
            const mosaicMetadataTransaction = MosaicMetadataTransaction.create(
                Deadline.create(),
                account.publicKey,
                BigInt(1000),
                new MosaicId('CAF5DD1286D7CC4C'),
                1,
                Convert.uint8ToUtf8(new Uint8Array(10)),
                NetworkType.MIJIN_TEST,
            );
            expect(mosaicMetadataTransaction.size).to.be.equal(190);
            expect(Convert.hexToUint8(mosaicMetadataTransaction.serialize()).length).to.be.equal(mosaicMetadataTransaction.size);

        });
    });

    it('Test set maxFee using multiplier', () => {
        const mosaicMetadataTransaction = MosaicMetadataTransaction.create(
            Deadline.create(),
            account.publicKey,
            BigInt(1000),
            new MosaicId('CAF5DD1286D7CC4C'),
            1,
            Convert.uint8ToUtf8(new Uint8Array(10)),
            NetworkType.MIJIN_TEST,
        ).setMaxFee(2);
​
        expect(mosaicMetadataTransaction.maxFee).to.be.equal(BigInt(380));

        const signedTransaction = mosaicMetadataTransaction.signWith(account, generationHash);
        expect(signedTransaction.hash).not.to.be.undefined;
    });

    it('Test resolveAlias can resolve', () => {
        const mosaicMetadataTransaction = new MosaicMetadataTransaction(
            NetworkType.MIJIN_TEST,
            1,
            Deadline.createFromDTO('1'),
            BigInt(0),
            account.publicKey,
            BigInt(1000),
            unresolvedMosaicId,
            10,
            Convert.uint8ToUtf8(new Uint8Array(10)),
            '',
            account.publicAccount,
            new TransactionInfo(BigInt(2), 0, '')).resolveAliases(statement);
​
        expect(mosaicMetadataTransaction.targetMosaicId instanceof MosaicId).to.be.true;
        expect((mosaicMetadataTransaction.targetMosaicId as MosaicId).equals(resolvedMosaicId)).to.be.true;

        const signedTransaction = mosaicMetadataTransaction.signWith(account, generationHash);
        expect(signedTransaction.hash).not.to.be.undefined;
    });

    it('should create EmbeddedTransactionBuilder', () => {
        const mosaicMetadataTransaction = MosaicMetadataTransaction.create(
            Deadline.create(),
            account.publicKey,
            UInt64.fromUint(1000),
            new MosaicId([2262289484, 3405110546]),
            1,
            Convert.uint8ToUtf8(new Uint8Array(10)),
            NetworkType.MIJIN_TEST,
        );

        Object.assign(mosaicMetadataTransaction, {signer: account.publicAccount});

        const embedded = mosaicMetadataTransaction.toEmbeddedTransaction();

        expect(embedded).to.be.instanceOf(EmbeddedTransactionBuilder);
        expect(Convert.uint8ToHex(embedded.signerPublicKey.key)).to.be.equal(account.publicKey);
        expect(embedded.type.valueOf()).to.be.equal(TransactionType.MOSAIC_METADATA.valueOf());
    });
});<|MERGE_RESOLUTION|>--- conflicted
+++ resolved
@@ -96,23 +96,6 @@
                        '787B6E8030000000000004CCCD78612DDF5CA01000A0000000000000000000000');
     });
 
-<<<<<<< HEAD
-    it('should throw error if value size is bigger than 1024', () => {
-        expect(() => {
-            MosaicMetadataTransaction.create(
-                Deadline.create(),
-                account.publicKey,
-                BigInt(1000),
-                new MosaicId('CAF5DD1286D7CC4C'),
-                1,
-                Convert.uint8ToUtf8(new Uint8Array(1025)),
-                NetworkType.MIJIN_TEST,
-            );
-        }).to.throw(Error, 'The maximum value size is 1024');
-    });
-
-=======
->>>>>>> e6562d55
     it('should create and sign an MosaicMetadataTransaction object using alias', () => {
         const namespacId = NamespaceId.createFromEncoded('9550CA3FC9B41FC5');
         const mosaicMetadataTransaction = MosaicMetadataTransaction.create(
