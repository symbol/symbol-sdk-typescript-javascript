--- conflicted
+++ resolved
@@ -21,11 +21,7 @@
 import { NamespaceId } from '../../../src/model/namespace/NamespaceId';
 import { NamespaceInfo } from '../../../src/model/namespace/NamespaceInfo';
 import { NetworkType } from '../../../src/model/network/NetworkType';
-<<<<<<< HEAD
 import { BigIntUtilities } from '../../../src/core/format/BigIntUtilities';
-=======
-import { UInt64 } from '../../../src/model/UInt64';
->>>>>>> bf0ba0a6
 
 describe('NamespaceInfo', () => {
     let rootNamespaceDTO;
@@ -46,11 +42,7 @@
                 parentId: new NamespaceId(BigInt(0)),
                 startHeight: BigInt(1),
                 type: 0,
-<<<<<<< HEAD
-                alias: {type: 1, mosaicId: new MosaicId('0DC67FBE1CAD29E3')},
-=======
-                alias: { type: 1, mosaicId: new MosaicId([481110499, 231112638]) },
->>>>>>> bf0ba0a6
+                alias: { type: 1, mosaicId: new MosaicId('0DC67FBE1CAD29E3') },
             },
         };
         subNamespaceDTO = {
@@ -62,15 +54,9 @@
             namespace: {
                 type: 1,
                 depth: 2,
-<<<<<<< HEAD
                 level0: new NamespaceId(BigIntUtilities.HexToBigInt('E43F43D2C5A8F299')),
                 level1: new NamespaceId(BigIntUtilities.HexToBigInt('F7CE33276A3288C1')),
                 parentId: new NamespaceId(BigIntUtilities.HexToBigInt('E43F43D2C5A8F299')),
-=======
-                level0: new NamespaceId([3316183705, 3829351378]),
-                level1: new NamespaceId([1781696705, 4157485863]),
-                parentId: new NamespaceId([3316183705, 3829351378]),
->>>>>>> bf0ba0a6
                 owner: '846B4439154579A5903B1459C9CF69CB8153F6D0110A7A0ED61DE29AE4810BF2',
                 startHeight: [795, 0],
                 endHeight: [50795, 0],
