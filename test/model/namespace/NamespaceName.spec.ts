/*
 * Copyright 2018 NEM
 *
 * Licensed under the Apache License, Version 2.0 (the "License");
 * you may not use this file except in compliance with the License.
 * You may obtain a copy of the License at
 *
 *     http://www.apache.org/licenses/LICENSE-2.0
 *
 * Unless required by applicable law or agreed to in writing, software
 * distributed under the License is distributed on an "AS IS" BASIS,
 * WITHOUT WARRANTIES OR CONDITIONS OF ANY KIND, either express or implied.
 * See the License for the specific language governing permissions and
 * limitations under the License.
 */

import { deepEqual } from 'assert';
import { expect } from 'chai';
import { NamespaceId } from '../../../src/model/namespace/NamespaceId';
import { NamespaceName } from '../../../src/model/namespace/NamespaceName';
<<<<<<< HEAD
import { BigIntUtilities } from '../../../src/core/format/BigIntUtilities';
=======
>>>>>>> bf0ba0a6

describe('NamespaceName', () => {
    it('should createComplete an NamespaceName object', () => {
        const namespaceNameDTO = {
            name: 'nem',
            namespaceId: new NamespaceId(BigIntUtilities.HexToBigInt('84B3552D375FFA4B')),
            parentId: new NamespaceId(BigIntUtilities.HexToBigInt('4EEF8E1D554EE6B9')),
        };

        const namespaceName = new NamespaceName(namespaceNameDTO.namespaceId, namespaceNameDTO.name, namespaceNameDTO.parentId);

        deepEqual(namespaceName.namespaceId, namespaceNameDTO.namespaceId);
        deepEqual(namespaceName.parentId, namespaceNameDTO.parentId);
        expect(namespaceName.name).to.be.equal(namespaceNameDTO.name);
    });
});<|MERGE_RESOLUTION|>--- conflicted
+++ resolved
@@ -18,10 +18,7 @@
 import { expect } from 'chai';
 import { NamespaceId } from '../../../src/model/namespace/NamespaceId';
 import { NamespaceName } from '../../../src/model/namespace/NamespaceName';
-<<<<<<< HEAD
 import { BigIntUtilities } from '../../../src/core/format/BigIntUtilities';
-=======
->>>>>>> bf0ba0a6
 
 describe('NamespaceName', () => {
     it('should createComplete an NamespaceName object', () => {
