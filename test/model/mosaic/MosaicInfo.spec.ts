--- conflicted
+++ resolved
@@ -14,15 +14,6 @@
  * limitations under the License.
  */
 
-<<<<<<< HEAD
-import {deepEqual} from 'assert';
-import {expect} from 'chai';
-import {PublicAccount} from '../../../src/model/account/PublicAccount';
-import {MosaicFlags} from '../../../src/model/mosaic/MosaicFlags';
-import {MosaicId} from '../../../src/model/mosaic/MosaicId';
-import {MosaicInfo} from '../../../src/model/mosaic/MosaicInfo';
-import {NetworkType} from '../../../src/model/network/NetworkType';
-=======
 import { deepEqual } from 'assert';
 import { expect } from 'chai';
 import { PublicAccount } from '../../../src/model/account/PublicAccount';
@@ -30,8 +21,6 @@
 import { MosaicId } from '../../../src/model/mosaic/MosaicId';
 import { MosaicInfo } from '../../../src/model/mosaic/MosaicInfo';
 import { NetworkType } from '../../../src/model/network/NetworkType';
-import { UInt64 } from '../../../src/model/UInt64';
->>>>>>> bf0ba0a6
 
 describe('MosaicInfo', () => {
     const mosaicInfoDTO = {
@@ -85,12 +74,7 @@
             mosaicInfoDTO.mosaic.revision,
             new MosaicFlags(mosaicInfoDTO.mosaic.flags),
             mosaicInfoDTO.mosaic.divisibility,
-<<<<<<< HEAD
-            BigInt(mosaicInfoDTO.mosaic.duration,
-            ),
-=======
-            UInt64.fromNumericString(mosaicInfoDTO.mosaic.duration),
->>>>>>> bf0ba0a6
+            BigInt(mosaicInfoDTO.mosaic.duration),
         );
 
         deepEqual(mosaicInfo.id, mosaicInfoDTO.mosaic.mosaicId);
@@ -100,12 +84,7 @@
         deepEqual(mosaicInfo.revision, mosaicInfoDTO.mosaic.revision);
 
         expect(mosaicInfo.divisibility).to.be.equal(mosaicInfoDTO.mosaic.divisibility);
-<<<<<<< HEAD
         deepEqual(mosaicInfo.duration, BigInt(0));
-
-=======
-        deepEqual(mosaicInfo.duration.toDTO(), [0, 0]);
->>>>>>> bf0ba0a6
     });
 
     describe('isSupplyMutable', () => {
@@ -118,14 +97,8 @@
                 mosaicInfoDTO.mosaic.revision,
                 MosaicFlags.create(true, false, false),
                 mosaicInfoDTO.mosaic.divisibility,
-<<<<<<< HEAD
                 BigInt(mosaicInfoDTO.mosaic.duration),
-                )
-            ;
-=======
-                UInt64.fromNumericString(mosaicInfoDTO.mosaic.duration),
             );
->>>>>>> bf0ba0a6
             expect(mosaicInfo.isSupplyMutable()).to.be.equal(true);
         });
 
