--- conflicted
+++ resolved
@@ -20,13 +20,8 @@
 import { MosaicId } from '../../../src/model/mosaic/MosaicId';
 import { MosaicInfo } from '../../../src/model/mosaic/MosaicInfo';
 import { NetworkType } from '../../../src/model/network/NetworkType';
-<<<<<<< HEAD
 import { MosaicView } from '../../../src/service/MosaicView';
 import { BigIntUtilities } from '../../../src/core/format/BigIntUtilities';
-=======
-import { UInt64 } from '../../../src/model/UInt64';
-import { MosaicView } from '../../../src/service/MosaicView';
->>>>>>> bf0ba0a6
 
 describe('MosaicView', () => {
     let mosaicInfo: MosaicInfo;
@@ -40,12 +35,8 @@
             1, // revision
             MosaicFlags.create(true, true, true),
             2,
-<<<<<<< HEAD
-            BigInt(1000));
-=======
-            UInt64.fromUint(1000),
+            BigInt(1000),
         );
->>>>>>> bf0ba0a6
     });
 
     it('should createComplete a Mosaic View', () => {
