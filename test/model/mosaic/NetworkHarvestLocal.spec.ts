--- conflicted
+++ resolved
@@ -16,28 +16,15 @@
 
 import { deepEqual } from 'assert';
 import { expect } from 'chai';
-<<<<<<< HEAD
 import { NamespaceId } from '../../../src/model/namespace/NamespaceId';
 import { BigIntUtilities } from '../../../src/core/format/BigIntUtilities';
 import { NetworkHarvestLocal } from '../../../src/model/mosaic/NetworkHarvestLocal';
 
 describe('NetworkHarvestLocal', () => {
-
     const hexId = '941299B2B7E1291C';
     const multiplier = BigInt(1000);
 
     it('should set amount when relative and number', () => {
-=======
-import { MosaicId } from '../../../src/model/mosaic/MosaicId';
-import { NetworkHarvestLocal } from '../../../src/model/mosaic/NetworkHarvestLocal';
-import { NamespaceId } from '../../../src/model/namespace/NamespaceId';
-import { UInt64 } from '../../../src/model/UInt64';
-
-describe('NetworkHarvestLocal', () => {
-    it('should createComplete an NetworkHarvestLocal object', () => {
-        const currency = NetworkHarvestLocal.createRelative(1000);
->>>>>>> bf0ba0a6
-
         const amount = 900000000000000;
         const currency = NetworkHarvestLocal.createRelative(amount);
         deepEqual(BigIntUtilities.BigIntToHex(currency.id.id), hexId);
@@ -45,7 +32,6 @@
         expect(currency.amount.toString()).to.be.equal((BigInt(amount) * multiplier).toString());
     });
 
-<<<<<<< HEAD
     it('should set amount when relative and bigint', () => {
         const amount = BigInt(900000000000000);
         const currency = NetworkHarvestLocal.createRelative(amount);
@@ -58,21 +44,16 @@
         const amount = 900000000000000123;
         const currency = NetworkHarvestLocal.createAbsolute(amount);
         deepEqual(BigIntUtilities.BigIntToHex(currency.id.id), hexId);
-        expect(currency.toDTO().amount).to.be.equal((BigInt(amount)).toString());
-        expect(currency.amount.toString()).to.be.equal((BigInt(amount)).toString());
+        expect(currency.toDTO().amount).to.be.equal(BigInt(amount).toString());
+        expect(currency.amount.toString()).to.be.equal(BigInt(amount).toString());
     });
 
     it('should set amount when absolute and bigint', () => {
         const amount = BigInt(900000000000000123);
         const currency = NetworkHarvestLocal.createAbsolute(amount);
         deepEqual(BigIntUtilities.BigIntToHex(currency.id.id), hexId);
-        expect(currency.toDTO().amount).to.be.equal((BigInt(amount)).toString());
-        expect(currency.amount.toString()).to.be.equal((BigInt(amount)).toString());
-=======
-    it('should set amount in smallest unit when toDTO()', () => {
-        const currency = NetworkHarvestLocal.createRelative(1000);
-        expect(UInt64.fromNumericString(currency.toDTO().amount).toDTO()[0]).to.be.equal(1000 * 1000);
->>>>>>> bf0ba0a6
+        expect(currency.toDTO().amount).to.be.equal(BigInt(amount).toString());
+        expect(currency.amount.toString()).to.be.equal(BigInt(amount).toString());
     });
 
     it('should have valid statics', () => {
