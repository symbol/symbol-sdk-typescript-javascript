--- conflicted
+++ resolved
@@ -76,12 +76,6 @@
 });
 
 describe('Hashes - static vector', () => {
-<<<<<<< HEAD
-
-    const inputs = ['', 'CC', '41FB', '1F877C', 'C1ECFDFC',
-    '9F2FCC7C90DE090D6B87CD7E9718C1EA6CB21118FC2D5DE9F97E5DB6AC1E9C10',
-    '414243442C31322C34353637'];
-=======
     const inputs = [
         '',
         'CC',
@@ -91,7 +85,6 @@
         '9F2FCC7C90DE090D6B87CD7E9718C1EA6CB21118FC2D5DE9F97E5DB6AC1E9C10',
         '414243442C31322C34353637',
     ];
->>>>>>> bf0ba0a6
 
     const expectedSHA3_256 = [
         'A7FFC6F8BF1ED76651C14756A061D662F580FF4DE43B49FA82D80A4B80F8434A',
