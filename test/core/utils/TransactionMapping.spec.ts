/*
 * Copyright 2019 NEM
 *
 * Licensed under the Apache License, Version 2.0 (the "License");
 * you may not use this file except in compliance with the License.
 * You may obtain a copy of the License at
 *
 *     http://www.apache.org/licenses/LICENSE-2.0
 *
 * Unless required by applicable law or agreed to in writing, software
 * distributed under the License is distributed on an "AS IS" BASIS,
 * WITHOUT WARRANTIES OR CONDITIONS OF ANY KIND, either express or implied.
 * See the License for the specific language governing permissions and
 * limitations under the License.
 */

import { deepEqual } from 'assert';
import { expect } from 'chai';
import { sha3_256 } from 'js-sha3';
import { Convert } from '../../../src/core/format';
import { TransactionMapping } from '../../../src/core/utils/TransactionMapping';
import { Account } from '../../../src/model/account/Account';
import { Address } from '../../../src/model/account/Address';
import { PublicAccount } from '../../../src/model/account/PublicAccount';
import { EncryptedMessage } from '../../../src/model/message/EncryptedMessage';
import { MessageType } from '../../../src/model/message/MessageType';
import { PlainMessage } from '../../../src/model/message/PlainMessage';
import { Mosaic } from '../../../src/model/mosaic/Mosaic';
import { MosaicFlags } from '../../../src/model/mosaic/MosaicFlags';
import { MosaicId } from '../../../src/model/mosaic/MosaicId';
import { MosaicNonce } from '../../../src/model/mosaic/MosaicNonce';
import { MosaicSupplyChangeAction } from '../../../src/model/mosaic/MosaicSupplyChangeAction';
import { NetworkCurrencyLocal } from '../../../src/model/mosaic/NetworkCurrencyLocal';
import { AliasAction } from '../../../src/model/namespace/AliasAction';
import { NamespaceId } from '../../../src/model/namespace/NamespaceId';
import { NamespaceRegistrationType } from '../../../src/model/namespace/NamespaceRegistrationType';
import { NetworkType } from '../../../src/model/network/NetworkType';
import { AccountRestrictionFlags } from '../../../src/model/restriction/AccountRestrictionType';
import { MosaicRestrictionType } from '../../../src/model/restriction/MosaicRestrictionType';
import { AccountAddressRestrictionTransaction } from '../../../src/model/transaction/AccountAddressRestrictionTransaction';
import { AccountLinkTransaction } from '../../../src/model/transaction/AccountLinkTransaction';
import { AccountMetadataTransaction } from '../../../src/model/transaction/AccountMetadataTransaction';
import { AccountMosaicRestrictionTransaction } from '../../../src/model/transaction/AccountMosaicRestrictionTransaction';
import { AccountOperationRestrictionTransaction } from '../../../src/model/transaction/AccountOperationRestrictionTransaction';
import { AccountRestrictionTransaction } from '../../../src/model/transaction/AccountRestrictionTransaction';
import { AddressAliasTransaction } from '../../../src/model/transaction/AddressAliasTransaction';
import { AggregateTransaction } from '../../../src/model/transaction/AggregateTransaction';
import { Deadline } from '../../../src/model/transaction/Deadline';
import { LockHashAlgorithm } from '../../../src/model/transaction/LockHashAlgorithm';
import { LinkAction } from '../../../src/model/transaction/LinkAction';
import { LockFundsTransaction } from '../../../src/model/transaction/LockFundsTransaction';
import { MosaicAddressRestrictionTransaction } from '../../../src/model/transaction/MosaicAddressRestrictionTransaction';
import { MosaicAliasTransaction } from '../../../src/model/transaction/MosaicAliasTransaction';
import { MosaicDefinitionTransaction } from '../../../src/model/transaction/MosaicDefinitionTransaction';
import { MosaicGlobalRestrictionTransaction } from '../../../src/model/transaction/MosaicGlobalRestrictionTransaction';
import { MosaicMetadataTransaction } from '../../../src/model/transaction/MosaicMetadataTransaction';
import { MosaicSupplyChangeTransaction } from '../../../src/model/transaction/MosaicSupplyChangeTransaction';
import { MultisigAccountModificationTransaction } from '../../../src/model/transaction/MultisigAccountModificationTransaction';
import { NamespaceMetadataTransaction } from '../../../src/model/transaction/NamespaceMetadataTransaction';
import { NamespaceRegistrationTransaction } from '../../../src/model/transaction/NamespaceRegistrationTransaction';
import { SecretLockTransaction } from '../../../src/model/transaction/SecretLockTransaction';
import { SecretProofTransaction } from '../../../src/model/transaction/SecretProofTransaction';
import { TransactionType } from '../../../src/model/transaction/TransactionType';
import { TransferTransaction } from '../../../src/model/transaction/TransferTransaction';
import { TestingAccount } from '../../conf/conf.spec';
import { BigIntUtilities } from '../../../src/core/format/BigIntUtilities';

describe('TransactionMapping - createFromPayload', () => {
    let account: Account;
    const generationHash = '57F7DA205008026C776CB6AED843393F04CD458E0AA2D9F1D5F31A402072B2D6';
    before(() => {
        account = TestingAccount;
    });

    it('should create AccountRestrictionAddressTransaction', () => {
        const address = Address.createFromRawAddress('SBILTA367K2LX2FEXG5TFWAS7GEFYAGY7QLFBYKC');
        ;
        const addressRestrictionTransaction = AccountRestrictionTransaction.createAddressRestrictionModificationTransaction(
            Deadline.create(),
            AccountRestrictionFlags.AllowIncomingAddress,
            [address],
            [],
            NetworkType.MIJIN_TEST,
        );

        const signedTransaction = addressRestrictionTransaction.signWith(account, generationHash);

        const transaction = TransactionMapping
        .createFromPayload(signedTransaction.payload) as AccountAddressRestrictionTransaction;

        expect(transaction.restrictionFlags).to.be.equal(AccountRestrictionFlags.AllowIncomingAddress);
        expect((transaction.restrictionAdditions[0] as Address).plain()).to.be.equal('SBILTA367K2LX2FEXG5TFWAS7GEFYAGY7QLFBYKC');
        expect(transaction.restrictionDeletions.length).to.be.equal(0);
    });


    it('should create AccountRestrictionMosaicTransaction', () => {
        const mosaicId = new MosaicId('CAF5DD1286D7CC4C');
        expect(mosaicId.toHex()).to.be.equal('CAF5DD1286D7CC4C');
        const mosaicRestrictionTransaction = AccountRestrictionTransaction.createMosaicRestrictionModificationTransaction(
            Deadline.create(),
            AccountRestrictionFlags.AllowMosaic,
            [mosaicId],
            [],
            NetworkType.MIJIN_TEST,
        );

        const signedTransaction = mosaicRestrictionTransaction.signWith(account, generationHash);

        const transaction = TransactionMapping
        .createFromPayload(signedTransaction.payload) as AccountMosaicRestrictionTransaction;
        expect(transaction.restrictionFlags).to.be.equal(AccountRestrictionFlags.AllowMosaic);
        expect((transaction.restrictionAdditions[0] as MosaicId).toHex()).to.be.equal(mosaicId.toHex());
        expect(transaction.restrictionDeletions.length).to.be.equal(0);
    });

    it('should create AccountRestrictionOperationTransaction', () => {
        const operation = TransactionType.ADDRESS_ALIAS;
        const operationRestrictionTransaction = AccountRestrictionTransaction.createOperationRestrictionModificationTransaction(
            Deadline.create(),
            AccountRestrictionFlags.AllowIncomingTransactionType,
            [operation],
            [],
            NetworkType.MIJIN_TEST,
        );

        const signedTransaction = operationRestrictionTransaction.signWith(account, generationHash);

        const transaction = TransactionMapping
        .createFromPayload(signedTransaction.payload) as AccountOperationRestrictionTransaction;
        expect(transaction.restrictionFlags).to.be.equal(AccountRestrictionFlags.AllowIncomingTransactionType);
        expect(transaction.restrictionAdditions[0]).to.be.equal(operation);
        expect(transaction.restrictionDeletions.length).to.be.equal(0);
    });

    it('should create AddressAliasTransaction', () => {
        const namespaceId = NamespaceId.createFromEncoded('2AD8FC018D9A49E1');
        expect(BigIntUtilities.BigIntToHex(namespaceId.id)).to.eq('2AD8FC018D9A49E1');

        const address = Address.createFromRawAddress('SBILTA367K2LX2FEXG5TFWAS7GEFYAGY7QLFBYKC');
        const addressAliasTransaction = AddressAliasTransaction.create(
            Deadline.create(),
            AliasAction.Link,
            namespaceId,
            address,
            NetworkType.MIJIN_TEST,
        );

        const signedTransaction = addressAliasTransaction.signWith(account, generationHash);

        const transaction = TransactionMapping.createFromPayload(signedTransaction.payload) as AddressAliasTransaction;

        expect(transaction.aliasAction).to.be.equal(AliasAction.Link);
        expect(transaction.namespaceId.id.toString()).to.be.equal(BigInt('0x2AD8FC018D9A49E1').toString());
        expect(transaction.address.plain()).to.be.equal('SBILTA367K2LX2FEXG5TFWAS7GEFYAGY7QLFBYKC');
    });

    it('should create MosaicAliasTransaction', () => {
        const namespaceId = NamespaceId.createFromEncoded('E1499A8D01FCD82A');
        const mosaicId = new MosaicId('4CCCD78612DDF5CA');
        expect(namespaceId.toHex()).to.eq('E1499A8D01FCD82A');
        expect(mosaicId.toHex()).to.eq('4CCCD78612DDF5CA');

        const mosaicAliasTransaction = MosaicAliasTransaction.create(
            Deadline.create(),
            AliasAction.Link,
            namespaceId,
            mosaicId,
            NetworkType.MIJIN_TEST,
        );
        const signedTransaction = mosaicAliasTransaction.signWith(account, generationHash);

        const transaction = TransactionMapping.createFromPayload(signedTransaction.payload) as MosaicAliasTransaction;

        expect(transaction.aliasAction).to.be.equal(AliasAction.Link);
        expect(transaction.namespaceId.id.toString()).to.be.equal(namespaceId.id.toString());
        expect(transaction.mosaicId.id.toString()).to.be.equal(mosaicId.id.toString());

    });

    it('should create MosaicDefinitionTransaction', () => {
        const mosaicDefinitionTransaction = MosaicDefinitionTransaction.create(
            Deadline.create(),
            MosaicNonce.createFromUint8Array(new Uint8Array([0xE6, 0xDE, 0x84, 0xB8])), // nonce
            new MosaicId(BigInt(1)), // ID
            MosaicFlags.create(false, false, false),
            3,
            BigInt(1000),
            NetworkType.MIJIN_TEST,
        );

        const signedTransaction = mosaicDefinitionTransaction.signWith(account, generationHash);

        const transaction = TransactionMapping.createFromPayload(signedTransaction.payload) as MosaicDefinitionTransaction;

        expect(transaction.duration.toString()).to.be.equal(BigInt(1000).toString());
        expect(transaction.divisibility).to.be.equal(3);
        expect(transaction.flags.supplyMutable).to.be.equal(false);
        expect(transaction.flags.transferable).to.be.equal(false);
        expect(transaction.flags.restrictable).to.be.equal(false);

    });

    it('should create MosaicDefinitionTransaction - without duration', () => {
        const mosaicDefinitionTransaction = MosaicDefinitionTransaction.create(
            Deadline.create(),
            MosaicNonce.createFromUint8Array(new Uint8Array([0xE6, 0xDE, 0x84, 0xB8])), // nonce
            new MosaicId(BigInt(1)), // ID
            MosaicFlags.create(false, false, false),
            3,
            BigInt(0),
            NetworkType.MIJIN_TEST,
        );

        const signedTransaction = mosaicDefinitionTransaction.signWith(account, generationHash);

        const transaction = TransactionMapping.createFromPayload(signedTransaction.payload) as MosaicDefinitionTransaction;

        expect(transaction.divisibility).to.be.equal(3);
        expect(transaction.flags.supplyMutable).to.be.equal(false);
        expect(transaction.flags.transferable).to.be.equal(false);
        expect(transaction.flags.restrictable).to.be.equal(false);

    });

    it('should create MosaicDefinitionTransaction - without duration', () => {
        const mosaicDefinitionTransaction = MosaicDefinitionTransaction.create(
            Deadline.create(),
            MosaicNonce.createFromUint8Array(new Uint8Array([0xE6, 0xDE, 0x84, 0xB8])), // nonce
            new MosaicId(BigInt(1)), // ID
            MosaicFlags.create(false, false, false),
            3,
            BigInt(0),
            NetworkType.MIJIN_TEST,
        );

        const signedTransaction = mosaicDefinitionTransaction.signWith(account, generationHash);

        const transaction = TransactionMapping.createFromPayload(signedTransaction.payload) as MosaicDefinitionTransaction;

        expect(transaction.divisibility).to.be.equal(3);
        expect(transaction.flags.supplyMutable).to.be.equal(false);
        expect(transaction.flags.transferable).to.be.equal(false);
        expect(transaction.flags.transferable).to.be.equal(false);

    });

    it('should create MosaicDefinitionTransaction - without duration', () => {
        const mosaicDefinitionTransaction = MosaicDefinitionTransaction.create(
            Deadline.create(),
            MosaicNonce.createFromUint8Array(new Uint8Array([0xE6, 0xDE, 0x84, 0xB8])), // nonce
            new MosaicId(BigInt(1)), // ID
            MosaicFlags.create(false, false, false),
            3,
            BigInt(0),
            NetworkType.MIJIN_TEST,
        );

        const signedTransaction = mosaicDefinitionTransaction.signWith(account, generationHash);

        const transaction = TransactionMapping.createFromPayload(signedTransaction.payload) as MosaicDefinitionTransaction;

        expect(transaction.divisibility).to.be.equal(3);
        expect(transaction.flags.supplyMutable).to.be.equal(false);
        expect(transaction.flags.transferable).to.be.equal(false);
        expect(transaction.flags.transferable).to.be.equal(false);

    });

    it('should create MosaicDefinitionTransaction - without duration', () => {
        const mosaicDefinitionTransaction = MosaicDefinitionTransaction.create(
            Deadline.create(),
            MosaicNonce.createFromUint8Array(new Uint8Array([0xE6, 0xDE, 0x84, 0xB8])), // nonce
            new MosaicId(BigInt(1)), // ID
            MosaicFlags.create(false, false, false),
            3,
            BigInt(0),
            NetworkType.MIJIN_TEST,
        );

        const signedTransaction = mosaicDefinitionTransaction.signWith(account, generationHash);

        const transaction = TransactionMapping.createFromPayload(signedTransaction.payload) as MosaicDefinitionTransaction;

        expect(transaction.divisibility).to.be.equal(3);
        expect(transaction.flags.supplyMutable).to.be.equal(false);
        expect(transaction.flags.transferable).to.be.equal(false);
        expect(transaction.flags.transferable).to.be.equal(false);

    });

    it('should create MosaicSupplyChangeTransaction', () => {
        const mosaicId = new MosaicId('CAF5DD1286D7CC4C');
        const mosaicIdNumber = mosaicId.id;

        expect(mosaicId.toHex()).to.be.equal('CAF5DD1286D7CC4C');

        const mosaicSupplyChangeTransaction = MosaicSupplyChangeTransaction.create(
            Deadline.create(),
            mosaicId,
            MosaicSupplyChangeAction.Increase,
            BigInt(10),
            NetworkType.MIJIN_TEST,
        );

        const signedTransaction = mosaicSupplyChangeTransaction.signWith(account, generationHash);

        const transaction = TransactionMapping.createFromPayload(signedTransaction.payload) as MosaicSupplyChangeTransaction;

        expect(transaction.action).to.be.equal(MosaicSupplyChangeAction.Increase);
        expect(transaction.delta.toString()).to.be.equal(BigInt(10).toString());
        expect(transaction.mosaicId.id.toString()).to.be.deep.equal(mosaicIdNumber.toString());

    });

    it('should create TransferTransaction', () => {
        const transferTransaction = TransferTransaction.create(
            Deadline.create(),
            Address.createFromRawAddress('SBILTA367K2LX2FEXG5TFWAS7GEFYAGY7QLFBYKC'),
            [
                NetworkCurrencyLocal.createRelative(100),
            ],
            PlainMessage.create('test-message'),
            NetworkType.MIJIN_TEST,
        );

        const signedTransaction = transferTransaction.signWith(account, generationHash);

        const transaction = TransactionMapping.createFromPayload(signedTransaction.payload) as TransferTransaction;

        expect(transaction.message.payload).to.be.equal('test-message');
        expect(transaction.mosaics.length).to.be.equal(1);
        expect(transaction.recipientToString()).to.be.equal('SBILTA367K2LX2FEXG5TFWAS7GEFYAGY7QLFBYKC');

    });

    it('should create SecretLockTransaction', () => {
        const proof = 'B778A39A3663719DFC5E48C9D78431B1E45C2AF9DF538782BF199C189DABEAC7';
        const recipientAddress = Address.createFromRawAddress('SDBDG4IT43MPCW2W4CBBCSJJT42AYALQN7A4VVWL');
        const secretLockTransaction = SecretLockTransaction.create(
            Deadline.create(),
<<<<<<< HEAD
            NetworkCurrencyLocal.createAbsolute(BigInt(10)),
            BigInt(100),
            HashType.Op_Sha3_256,
=======
            NetworkCurrencyLocal.createAbsolute(10),
            UInt64.fromUint(100),
            LockHashAlgorithm.Op_Sha3_256,
>>>>>>> e6562d55
            sha3_256.create().update(Convert.hexToUint8(proof)).hex(),
            recipientAddress,
            NetworkType.MIJIN_TEST,
        );

        const signedTransaction = secretLockTransaction.signWith(account, generationHash);

        const transaction = TransactionMapping.createFromPayload(signedTransaction.payload) as SecretLockTransaction;

<<<<<<< HEAD
        expect(transaction.mosaic.amount === BigInt(10)).to.be.equal(true);
        expect(transaction.duration === BigInt(100)).to.be.equal(true);
        expect(transaction.hashType).to.be.equal(0);
=======
        expect(transaction.mosaic.amount.equals(UInt64.fromUint(10))).to.be.equal(true);
        expect(transaction.duration.equals(UInt64.fromUint(100))).to.be.equal(true);
        expect(transaction.hashAlgorithm).to.be.equal(0);
>>>>>>> e6562d55
        expect(transaction.secret).to.be.equal('9B3155B37159DA50AA52D5967C509B410F5A36A3B1E31ECB5AC76675D79B4A5E');
        expect((transaction.recipientAddress as Address).plain()).to.be.equal(recipientAddress.plain());

    });

    it('should create SecretProofTransaction', () => {
        const proof = 'B778A39A3663719DFC5E48C9D78431B1E45C2AF9DF538782BF199C189DABEAC7';
        const secretProofTransaction = SecretProofTransaction.create(
            Deadline.create(),
            LockHashAlgorithm.Op_Sha3_256,
            sha3_256.create().update(Convert.hexToUint8(proof)).hex(),
            account.address,
            proof,
            NetworkType.MIJIN_TEST,
        );

        const signedTransaction = secretProofTransaction.signWith(account, generationHash);
        const transaction = TransactionMapping.createFromPayload(signedTransaction.payload) as SecretProofTransaction;

<<<<<<< HEAD
        expect(secretProofTransaction.hashType).to.be.equal(0);
        expect(secretProofTransaction.secret).to.be.equal('9b3155b37159da50aa52d5967c509b410f5a36a3b1e31ecb5ac76675d79b4a5e');
=======
        expect(secretProofTransaction.hashAlgorithm).to.be.equal(0);
        expect(secretProofTransaction.secret).to.be.equal('9b3155b37159da50aa52d5967c509b410f5a36a3b1e31ecb5ac76675d79b4a5e' );
>>>>>>> e6562d55
        expect(secretProofTransaction.proof).to.be.equal(proof);
        expect((secretProofTransaction.recipientAddress as Address).plain()).to.be.equal(account.address.plain());

    });

    it('should create ModifyMultiSigTransaction', () => {
        const modifyMultisigAccountTransaction = MultisigAccountModificationTransaction.create(
            Deadline.create(),
            2,
            1,
            [PublicAccount.createFromPublicKey('B0F93CBEE49EEB9953C6F3985B15A4F238E205584D8F924C621CBE4D7AC6EC24',
                NetworkType.MIJIN_TEST)],
            [],
            NetworkType.MIJIN_TEST,
        );

        const signedTransaction = modifyMultisigAccountTransaction.signWith(account, generationHash);

        const transaction = TransactionMapping.createFromPayload(signedTransaction.payload) as MultisigAccountModificationTransaction;

        expect(transaction.minApprovalDelta)
        .to.be.equal(2);
        expect(transaction.minRemovalDelta)
        .to.be.equal(1);
        expect(transaction.publicKeyAdditions[0].publicKey)
        .to.be.equal('B0F93CBEE49EEB9953C6F3985B15A4F238E205584D8F924C621CBE4D7AC6EC24');
        expect(transaction.publicKeyDeletions.length)
        .to.be.equal(0);
    });

    it('should create AggregatedTransaction - Complete', () => {
        const transferTransaction = TransferTransaction.create(
            Deadline.create(),
            Address.createFromRawAddress('SBILTA367K2LX2FEXG5TFWAS7GEFYAGY7QLFBYKC'),
            [],
            PlainMessage.create('test-message'),
            NetworkType.MIJIN_TEST,
        );

        const accountLinkTransaction = AccountLinkTransaction.create(
            Deadline.create(),
            account.publicKey,
            LinkAction.Link,
            NetworkType.MIJIN_TEST,
        );
        const registerNamespaceTransaction = NamespaceRegistrationTransaction.createRootNamespace(
            Deadline.create(),
            'root-test-namespace',
            UInt64.fromUint(1000),
            NetworkType.MIJIN_TEST,
        );
        const mosaicGlobalRestrictionTransaction = MosaicGlobalRestrictionTransaction.create(
            Deadline.create(),
            new MosaicId(UInt64.fromUint(1).toDTO()),
            UInt64.fromUint(4444),
            UInt64.fromUint(0),
            MosaicRestrictionType.NONE,
            UInt64.fromUint(0),
            MosaicRestrictionType.GE,
            NetworkType.MIJIN_TEST,
        );
        const mosaicAddressRestrictionTransaction = MosaicAddressRestrictionTransaction.create(
            Deadline.create(),
            new NamespaceId('test'),
            UInt64.fromUint(4444),
            account.address,
            UInt64.fromUint(0),
            NetworkType.MIJIN_TEST,
            UInt64.fromUint(0),
        );
        const accountMetadataTransaction = AccountMetadataTransaction.create(
            Deadline.create(),
            account.publicKey,
            UInt64.fromUint(1000),
            1,
            Convert.uint8ToUtf8(new Uint8Array(10)),
            NetworkType.MIJIN_TEST,
        );
        const mosaicMetadataTransaction = MosaicMetadataTransaction.create(
            Deadline.create(),
            account.publicKey,
            UInt64.fromUint(1000),
            new MosaicId([2262289484, 3405110546]),
            1,
            Convert.uint8ToUtf8(new Uint8Array(10)),
            NetworkType.MIJIN_TEST,
        );
        const namespaceMetadataTransaction = NamespaceMetadataTransaction.create(
            Deadline.create(),
            account.publicKey,
            UInt64.fromUint(1000),
            new NamespaceId([2262289484, 3405110546]),
            1,
            Convert.uint8ToUtf8(new Uint8Array(10)),
            NetworkType.MIJIN_TEST,
        );

        const aggregateTransaction = AggregateTransaction.createComplete(
            Deadline.create(),
            [
                transferTransaction.toAggregate(account.publicAccount),
                accountLinkTransaction.toAggregate(account.publicAccount),
                registerNamespaceTransaction.toAggregate(account.publicAccount),
                mosaicGlobalRestrictionTransaction.toAggregate(account.publicAccount),
                mosaicAddressRestrictionTransaction.toAggregate(account.publicAccount),
                mosaicMetadataTransaction.toAggregate(account.publicAccount),
                namespaceMetadataTransaction.toAggregate(account.publicAccount),
                accountMetadataTransaction.toAggregate(account.publicAccount),
            ],
            NetworkType.MIJIN_TEST,
            []);

        const signedTransaction = aggregateTransaction.signWith(account, generationHash);

        const transaction = TransactionMapping.createFromPayload(signedTransaction.payload) as AggregateTransaction;

        expect(transaction.type).to.be.equal(TransactionType.AGGREGATE_COMPLETE);
        expect(transaction.innerTransactions[0].type).to.be.equal(TransactionType.TRANSFER);
        expect(transaction.innerTransactions.length).to.be.equal(8);
    });

    it('should create AggregatedTransaction - Bonded', () => {
        const transferTransaction = TransferTransaction.create(
            Deadline.create(),
            Address.createFromRawAddress('SBILTA367K2LX2FEXG5TFWAS7GEFYAGY7QLFBYKC'),
            [],
            PlainMessage.create('test-message'),
            NetworkType.MIJIN_TEST,
        );

        const aggregateTransaction = AggregateTransaction.createBonded(
            Deadline.create(),
            [transferTransaction.toAggregate(account.publicAccount)],
            NetworkType.MIJIN_TEST,
            []);

        const signedTransaction = aggregateTransaction.signWith(account, generationHash);

        const transaction = TransactionMapping.createFromPayload(signedTransaction.payload) as AggregateTransaction;

        expect(transaction.type).to.be.equal(TransactionType.AGGREGATE_BONDED);
        expect(transaction.innerTransactions[0].type).to.be.equal(TransactionType.TRANSFER);
    });

    it('should create LockFundTransaction', () => {
        const aggregateTransaction = AggregateTransaction.createBonded(
            Deadline.create(),
            [],
            NetworkType.MIJIN_TEST,
            [],
        );
        const signedTransaction = account.sign(aggregateTransaction, generationHash);
        const lockTransaction = LockFundsTransaction.create(Deadline.create(),
            NetworkCurrencyLocal.createRelative(10),
            BigInt(10),
            signedTransaction,
            NetworkType.MIJIN_TEST);

        const signedLockFundTransaction = lockTransaction.signWith(account, generationHash);

        const transaction = TransactionMapping.createFromPayload(signedLockFundTransaction.payload) as LockFundsTransaction;

        deepEqual(transaction.mosaic.id.id, NetworkCurrencyLocal.NAMESPACE_ID.id);
        expect(transaction.mosaic.amount).to.be.equal(BigInt(10000000));
        expect(transaction.hash).to.be.equal(signedTransaction.hash);
    });

    it('should create an AccountLinkTransaction object with link action', () => {
        const accountLinkTransaction = AccountLinkTransaction.create(
            Deadline.create(),
            account.publicKey,
            LinkAction.Link,
            NetworkType.MIJIN_TEST,
        );

        const signedTransaction = accountLinkTransaction.signWith(account, generationHash);
        const transaction = TransactionMapping.createFromPayload(signedTransaction.payload) as AccountLinkTransaction;

        expect(transaction.linkAction).to.be.equal(1);
        expect(transaction.remotePublicKey).to.be.equal(account.publicKey);
    });

    it('should create NamespaceRegistrationTransaction - Root', () => {
        const registerNamespaceTransaction = NamespaceRegistrationTransaction.createRootNamespace(
            Deadline.create(),
            'root-test-namespace',
            BigInt(1000),
            NetworkType.MIJIN_TEST,
        );

        const signedTransaction = registerNamespaceTransaction.signWith(account, generationHash);

        const transaction = TransactionMapping.createFromPayload(signedTransaction.payload) as NamespaceRegistrationTransaction;

        expect(transaction.registrationType).to.be.equal(NamespaceRegistrationType.RootNamespace);
        expect(transaction.namespaceName).to.be.equal('root-test-namespace');

    });

    it('should create NamespaceRegistrationTransaction - Sub', () => {
        const registerNamespaceTransaction = NamespaceRegistrationTransaction.createSubNamespace(
            Deadline.create(),
            'root-test-namespace',
            'parent-test-namespace',
            NetworkType.MIJIN_TEST,
        );

        const signedTransaction = registerNamespaceTransaction.signWith(account, generationHash);

        const transaction = TransactionMapping.createFromPayload(signedTransaction.payload) as NamespaceRegistrationTransaction;

        expect(transaction.registrationType).to.be.equal(NamespaceRegistrationType.SubNamespace);
        expect(transaction.namespaceName).to.be.equal('root-test-namespace');
    });

    it('should create MosaicGlobalRestrictionTransaction', () => {
        const mosaicGlobalRestrictionTransaction = MosaicGlobalRestrictionTransaction.create(
            Deadline.create(),
            new MosaicId(BigInt(1)),
            BigInt(4444),
            BigInt(0),
            MosaicRestrictionType.NONE,
            BigInt(0),
            MosaicRestrictionType.GE,
            NetworkType.MIJIN_TEST,
        );

        const signedTx = mosaicGlobalRestrictionTransaction.signWith(account, generationHash);

        const transaction = TransactionMapping.createFromPayload(signedTx.payload) as MosaicGlobalRestrictionTransaction;

        expect(transaction.type).to.be.equal(TransactionType.MOSAIC_GLOBAL_RESTRICTION);
        expect(transaction.mosaicId.toHex()).to.be.equal(new MosaicId(BigInt(1)).toHex());
        expect(transaction.referenceMosaicId.toHex()).to.be.equal(new MosaicId(BigInt(0)).toHex());
        expect(transaction.restrictionKey).to.be.equal(BigInt(4444));
        expect(transaction.previousRestrictionValue).to.be.equal(BigInt(0));
        expect(transaction.previousRestrictionType).to.be.equal(MosaicRestrictionType.NONE);
        expect(transaction.newRestrictionValue).to.be.equal(BigInt(0));
        expect(transaction.newRestrictionType).to.be.equal(MosaicRestrictionType.GE);
    });

    it('should create MosaicAddressRestrictionTransaction', () => {
        const mosaicAddressRestrictionTransaction = MosaicAddressRestrictionTransaction.create(
            Deadline.create(),
            new MosaicId(BigInt(1)),
            BigInt(4444),
            account.address,
            BigInt(0),
            NetworkType.MIJIN_TEST,
            BigInt(0),
        );

        const signedTx = mosaicAddressRestrictionTransaction.signWith(account, generationHash);

        const transaction = TransactionMapping.createFromPayload(signedTx.payload) as MosaicAddressRestrictionTransaction;

        expect(transaction.type).to.be.equal(TransactionType.MOSAIC_ADDRESS_RESTRICTION);
        expect(transaction.mosaicId.toHex()).to.be.equal(new MosaicId(BigInt(1)).toHex());
        expect(transaction.restrictionKey).to.be.equal(BigInt(4444));
        expect(transaction.targetAddressToString()).to.be.equal(account.address.plain());
        expect(transaction.previousRestrictionValue).to.be.equal(BigInt(0));
        expect(transaction.newRestrictionValue).to.be.equal(BigInt(0));
    });

    it('should create MosaicAddressRestrictionTransaction - MosaicAlias', () => {
        const mosaicAddressRestrictionTransaction = MosaicAddressRestrictionTransaction.create(
            Deadline.create(),
            new NamespaceId('test'),
            BigInt(4444),
            account.address,
            BigInt(0),
            NetworkType.MIJIN_TEST,
            BigInt(0),
        );

        const signedTx = mosaicAddressRestrictionTransaction.signWith(account, generationHash);

        const transaction = TransactionMapping.createFromPayload(signedTx.payload) as MosaicAddressRestrictionTransaction;

        expect(transaction.type).to.be.equal(TransactionType.MOSAIC_ADDRESS_RESTRICTION);
        expect(transaction.mosaicId.toHex()).to.be.equal(new NamespaceId('test').toHex());
        expect(transaction.mosaicId instanceof NamespaceId).to.be.true;
        expect(transaction.restrictionKey).to.be.equal(BigInt(4444));
        expect(transaction.targetAddressToString()).to.be.equal(account.address.plain());
        expect(transaction.previousRestrictionValue).to.be.equal(BigInt(0));
        expect(transaction.newRestrictionValue).to.be.equal(BigInt(0));
    });

    it('should create AddressMetadataTransaction', () => {
        const accountMetadataTransaction = AccountMetadataTransaction.create(
            Deadline.create(),
            account.publicKey,
            BigInt(1000),
            1,
            Convert.uint8ToUtf8(new Uint8Array(10)),
            NetworkType.MIJIN_TEST,
        );
        const signedTx = accountMetadataTransaction.signWith(account, generationHash);

        const transaction = TransactionMapping.createFromPayload(signedTx.payload) as AccountMetadataTransaction;

        expect(transaction.type).to.be.equal(TransactionType.ACCOUNT_METADATA);
        expect(transaction.targetPublicKey).to.be.equal(account.publicKey);
        expect(transaction.scopedMetadataKey).to.be.equal(BigInt(1000));
        expect(transaction.valueSizeDelta).to.be.equal(1);
        expect(Convert.uint8ToHex(transaction.value)).to.be.equal(Convert.uint8ToHex(new Uint8Array(10)));
    });

    it('should create MosaicMetadataTransaction', () => {
        const mosaicMetadataTransaction = MosaicMetadataTransaction.create(
            Deadline.create(),
            account.publicKey,
            BigInt(1000),
            new MosaicId('CAF5DD1286D7CC4C'),
            1,
            Convert.uint8ToUtf8(new Uint8Array(10)),
            NetworkType.MIJIN_TEST,
        );

        const signedTx = mosaicMetadataTransaction.signWith(account, generationHash);

        const transaction = TransactionMapping.createFromPayload(signedTx.payload) as MosaicMetadataTransaction;

        expect(transaction.type).to.be.equal(TransactionType.MOSAIC_METADATA);
        expect(transaction.targetPublicKey).to.be.equal(account.publicKey);
        expect(transaction.scopedMetadataKey).to.be.equal(BigInt(1000));
        expect(transaction.valueSizeDelta).to.be.equal(1);
        expect(transaction.targetMosaicId.toHex()).to.be.equal(new MosaicId('CAF5DD1286D7CC4C').toHex());
        expect(Convert.uint8ToHex(transaction.value)).to.be.equal(Convert.uint8ToHex(new Uint8Array(10)));
    });

    it('should create NamespaceMetadataTransaction', () => {
        const namespaceMetadataTransaction = NamespaceMetadataTransaction.create(
            Deadline.create(),
            account.publicKey,
            BigInt(1000),
            new NamespaceId(BigInt('0xCAF5DD1286D7CC4C')),
            1,
            Convert.uint8ToUtf8(new Uint8Array(10)),
            NetworkType.MIJIN_TEST,
        );

        const signedTx = namespaceMetadataTransaction.signWith(account, generationHash);

        const transaction = TransactionMapping.createFromPayload(signedTx.payload) as NamespaceMetadataTransaction;

        expect(transaction.type).to.be.equal(TransactionType.NAMESPACE_METADATA);
        expect(transaction.targetPublicKey).to.be.equal(account.publicKey);
        expect(transaction.scopedMetadataKey).to.be.equal(BigInt(1000));
        expect(transaction.valueSizeDelta).to.be.equal(1);
        expect(transaction.targetNamespaceId.toHex()).to.be.equal(new NamespaceId(BigInt('0xCAF5DD1286D7CC4C')).toHex());
        expect(Convert.uint8ToHex(transaction.value)).to.be.equal(Convert.uint8ToHex(new Uint8Array(10)));
    });
});

describe('TransactionMapping - createFromDTO (Transaction.toJSON() feed)', () => {
    let account: Account;
    const generationHash = '57F7DA205008026C776CB6AED843393F04CD458E0AA2D9F1D5F31A402072B2D6';
    before(() => {
        account = TestingAccount;
    });

    it('should create TransferTransaction - Address', () => {
        const transferTransaction = TransferTransaction.create(
            Deadline.create(),
            Address.createFromRawAddress('SBILTA367K2LX2FEXG5TFWAS7GEFYAGY7QLFBYKC'),
            [
                NetworkCurrencyLocal.createRelative(100),
            ],
            PlainMessage.create('test-message'),
            NetworkType.MIJIN_TEST,
        );

        const transaction = TransactionMapping.createFromDTO(transferTransaction.toJSON()) as TransferTransaction;

        expect((transaction.recipientAddress as Address).plain()).to.be.equal('SBILTA367K2LX2FEXG5TFWAS7GEFYAGY7QLFBYKC');
        expect(transaction.message.payload).to.be.equal('test-message');
    });

    it('should create TransferTransaction - NamespaceId', () => {
        const namespaceId = NamespaceId.createFromEncoded('E1499A8D01FCD82A');
        const transferTransaction = TransferTransaction.create(
            Deadline.create(),
            namespaceId,
            [
                NetworkCurrencyLocal.createRelative(100),
            ],
            PlainMessage.create('test-message'),
            NetworkType.MIJIN_TEST,
        );

        const transaction = TransactionMapping.createFromDTO(transferTransaction.toJSON()) as TransferTransaction;
        expect((transaction.recipientAddress as NamespaceId).id.toString()).to.be.equal(BigInt('0xE1499A8D01FCD82A').toString());
        expect(transaction.message.payload).to.be.equal('test-message');
    });

    it('should create TransferTransaction - Encrypted Message', () => {
        const transferTransaction = TransferTransaction.create(
            Deadline.create(),
            Address.createFromRawAddress('SBILTA367K2LX2FEXG5TFWAS7GEFYAGY7QLFBYKC'),
            [
                NetworkCurrencyLocal.createRelative(100),
            ],
            new EncryptedMessage('12324556'),
            NetworkType.MIJIN_TEST,
        );

        const transaction = TransactionMapping.createFromDTO(transferTransaction.toJSON()) as TransferTransaction;

        expect((transaction.recipientAddress as Address).plain()).to.be.equal('SBILTA367K2LX2FEXG5TFWAS7GEFYAGY7QLFBYKC');
        expect(transaction.message.type).to.be.equal(MessageType.EncryptedMessage);
    });

    it('should create AccountLinkTransaction', () => {
        const accountLinkTransaction = AccountLinkTransaction.create(
            Deadline.create(),
            account.publicKey,
            LinkAction.Link,
            NetworkType.MIJIN_TEST,
        );

        const transaction = TransactionMapping.createFromDTO(accountLinkTransaction.toJSON()) as AccountLinkTransaction;

        expect(transaction.remotePublicKey).to.be.equal(account.publicKey);
        expect(transaction.linkAction).to.be.equal(LinkAction.Link);
    });

    it('should create AccountRestrictionAddressTransaction', () => {
        const address = Address.createFromRawAddress('SBILTA367K2LX2FEXG5TFWAS7GEFYAGY7QLFBYKC');
        const addressRestrictionTransaction = AccountRestrictionTransaction.createAddressRestrictionModificationTransaction(
            Deadline.create(),
            AccountRestrictionFlags.AllowIncomingAddress,
            [address],
            [],
            NetworkType.MIJIN_TEST,
        );

        const transaction =
            TransactionMapping.createFromDTO(addressRestrictionTransaction.toJSON()) as AccountAddressRestrictionTransaction;

        expect((transaction.restrictionAdditions[0] as Address).plain()).to.be.equal('SBILTA367K2LX2FEXG5TFWAS7GEFYAGY7QLFBYKC');
        expect(transaction.restrictionFlags).to.be.equal(AccountRestrictionFlags.AllowIncomingAddress);
        expect(transaction.restrictionDeletions.length).to.be.equal(0);
    });

    it('should create AccountRestrictionMosaicTransaction', () => {
        const mosaicId = new MosaicId('CAF5DD1286D7CC4C');
        const mosaicRestrictionTransaction = AccountRestrictionTransaction.createMosaicRestrictionModificationTransaction(
            Deadline.create(),
            AccountRestrictionFlags.AllowMosaic,
            [mosaicId],
            [],
            NetworkType.MIJIN_TEST,
        );

        const transaction =
            TransactionMapping.createFromDTO(mosaicRestrictionTransaction.toJSON()) as AccountMosaicRestrictionTransaction;

        expect(transaction.type).to.be.equal(TransactionType.ACCOUNT_MOSAIC_RESTRICTION);
        expect(transaction.restrictionFlags).to.be.equal(AccountRestrictionFlags.AllowMosaic);
        expect(transaction.restrictionAdditions.length).to.be.equal(1);
    });

    it('should create AccountRestrictionOperationTransaction', () => {
        const operation = TransactionType.ADDRESS_ALIAS;
        const operationRestrictionTransaction = AccountRestrictionTransaction.createOperationRestrictionModificationTransaction(
            Deadline.create(),
            AccountRestrictionFlags.AllowIncomingTransactionType,
            [operation],
            [],
            NetworkType.MIJIN_TEST,
        );

        const transaction =
            TransactionMapping.createFromDTO(operationRestrictionTransaction.toJSON()) as AccountMosaicRestrictionTransaction;

        expect(transaction.type).to.be.equal(TransactionType.ACCOUNT_OPERATION_RESTRICTION);
        expect(transaction.restrictionFlags).to.be.equal(AccountRestrictionFlags.AllowIncomingTransactionType);
        expect(transaction.restrictionAdditions.length).to.be.equal(1);
    });

    it('should create AddressAliasTransaction', () => {
        const namespaceId = new NamespaceId(BigIntUtilities.UInt64ToBigInt([33347626, 3779697293]));
        const address = Address.createFromRawAddress('SBILTA367K2LX2FEXG5TFWAS7GEFYAGY7QLFBYKC');
        const addressAliasTransaction = AddressAliasTransaction.create(
            Deadline.create(),
            AliasAction.Link,
            namespaceId,
            address,
            NetworkType.MIJIN_TEST,
        );

        const transaction =
            TransactionMapping.createFromDTO(addressAliasTransaction.toJSON()) as AddressAliasTransaction;

        expect(transaction.type).to.be.equal(TransactionType.ADDRESS_ALIAS);
        expect(transaction.aliasAction).to.be.equal(AliasAction.Link);
    });

    it('should create MosaicAliasTransaction', () => {
        const namespaceId = new NamespaceId(BigInt('0xE1499A8D01FCD82A'));
        const mosaicId = new MosaicId('CAF5DD1286D7CC4C');
        const mosaicAliasTransaction = MosaicAliasTransaction.create(
            Deadline.create(),
            AliasAction.Link,
            namespaceId,
            mosaicId,
            NetworkType.MIJIN_TEST,
        );
        const transaction =
            TransactionMapping.createFromDTO(mosaicAliasTransaction.toJSON()) as MosaicAliasTransaction;

        expect(transaction.type).to.be.equal(TransactionType.MOSAIC_ALIAS);
        expect(transaction.aliasAction).to.be.equal(AliasAction.Link);

    });

    it('should create MosaicDefinitionTransaction', () => {
        const mosaicDefinitionTransaction = MosaicDefinitionTransaction.create(
            Deadline.create(),
            MosaicNonce.createFromUint8Array(new Uint8Array([0xE6, 0xDE, 0x84, 0xB8])), // nonce
            new MosaicId(BigInt(1)), // ID
            MosaicFlags.create(false, false, false),
            3,
            BigInt(1000),
            NetworkType.MIJIN_TEST,
        );

        const transaction =
            TransactionMapping.createFromDTO(mosaicDefinitionTransaction.toJSON()) as MosaicDefinitionTransaction;

        expect(transaction.type).to.be.equal(TransactionType.MOSAIC_DEFINITION);
        expect(transaction.flags.supplyMutable).to.be.equal(false);
        expect(transaction.flags.transferable).to.be.equal(false);
        expect(transaction.flags.transferable).to.be.equal(false);
        expect(transaction.divisibility).to.be.equal(3);

    });

    it('should create MosaicSupplyChangeTransaction', () => {
        const mosaicId = new MosaicId('CAF5DD1286D7CC4C');
        const mosaicSupplyChangeTransaction = MosaicSupplyChangeTransaction.create(
            Deadline.create(),
            mosaicId,
            MosaicSupplyChangeAction.Increase,
            BigInt(10),
            NetworkType.MIJIN_TEST,
        );

        const transaction =
            TransactionMapping.createFromDTO(mosaicSupplyChangeTransaction.toJSON()) as MosaicSupplyChangeTransaction;

        expect(transaction.type).to.be.equal(TransactionType.MOSAIC_SUPPLY_CHANGE);
        expect(transaction.action).to.be.equal(MosaicSupplyChangeAction.Increase);

    });

    it('should create SecretLockTransaction', () => {
        const proof = 'B778A39A3663719DFC5E48C9D78431B1E45C2AF9DF538782BF199C189DABEAC7';
        const recipientAddress = Address.createFromRawAddress('SDBDG4IT43MPCW2W4CBBCSJJT42AYALQN7A4VVWL');
        const secretLockTransaction = SecretLockTransaction.create(
            Deadline.create(),
<<<<<<< HEAD
            NetworkCurrencyLocal.createAbsolute(BigInt(10)),
            BigInt(100),
            HashType.Op_Sha3_256,
=======
            NetworkCurrencyLocal.createAbsolute(10),
            UInt64.fromUint(100),
            LockHashAlgorithm.Op_Sha3_256,
>>>>>>> e6562d55
            sha3_256.create().update(Convert.hexToUint8(proof)).hex(),
            recipientAddress,
            NetworkType.MIJIN_TEST,
        );

        const transaction =
            TransactionMapping.createFromDTO(secretLockTransaction.toJSON()) as SecretLockTransaction;

        expect(transaction.type).to.be.equal(TransactionType.SECRET_LOCK);
        expect(transaction.hashAlgorithm).to.be.equal(LockHashAlgorithm.Op_Sha3_256);

    });

    it('should create SecretLockTransaction - Address alias', () => {
        const proof = 'B778A39A3663719DFC5E48C9D78431B1E45C2AF9DF538782BF199C189DABEAC7';
        const recipientAddress = new NamespaceId('test');
        const secretLockTransaction = SecretLockTransaction.create(
            Deadline.create(),
<<<<<<< HEAD
            NetworkCurrencyLocal.createAbsolute(BigInt(10)),
            BigInt(100),
            HashType.Op_Sha3_256,
=======
            NetworkCurrencyLocal.createAbsolute(10),
            UInt64.fromUint(100),
            LockHashAlgorithm.Op_Sha3_256,
>>>>>>> e6562d55
            sha3_256.create().update(Convert.hexToUint8(proof)).hex(),
            recipientAddress,
            NetworkType.MIJIN_TEST,
        );

        const transaction =
            TransactionMapping.createFromDTO(secretLockTransaction.toJSON()) as SecretLockTransaction;

        expect(transaction.type).to.be.equal(TransactionType.SECRET_LOCK);
<<<<<<< HEAD
        expect(transaction.hashType).to.be.equal(HashType.Op_Sha3_256);
        expect(BigIntUtilities.BigIntToHex((transaction.recipientAddress as NamespaceId).id)).to.be.equal(recipientAddress.toHex());
=======
        expect(transaction.hashAlgorithm).to.be.equal(LockHashAlgorithm.Op_Sha3_256);
        expect((transaction.recipientAddress as NamespaceId).id.toHex()).to.be.equal(recipientAddress.toHex());
>>>>>>> e6562d55

    });

    it('should create SecretLockTransaction - resolved Mosaic', () => {
        const proof = 'B778A39A3663719DFC5E48C9D78431B1E45C2AF9DF538782BF199C189DABEAC7';
        const recipientAddress = Address.createFromRawAddress('SDBDG4IT43MPCW2W4CBBCSJJT42AYALQN7A4VVWL');
        const mosaicId = new NamespaceId('test');
        const secretLockTransaction = SecretLockTransaction.create(
            Deadline.create(),
<<<<<<< HEAD
            new Mosaic(new MosaicId(BigInt(1)), BigInt(10)),
            BigInt(100),
            HashType.Op_Sha3_256,
=======
            new Mosaic(new MosaicId([1, 1]), UInt64.fromUint(10)),
            UInt64.fromUint(100),
            LockHashAlgorithm.Op_Sha3_256,
>>>>>>> e6562d55
            sha3_256.create().update(Convert.hexToUint8(proof)).hex(),
            recipientAddress,
            NetworkType.MIJIN_TEST,
        );

        const transaction =
            TransactionMapping.createFromDTO(secretLockTransaction.toJSON()) as SecretLockTransaction;

        expect(transaction.type).to.be.equal(TransactionType.SECRET_LOCK);
<<<<<<< HEAD
        expect(transaction.hashType).to.be.equal(HashType.Op_Sha3_256);
        expect(transaction.mosaic.id.toHex()).to.be.equal((new MosaicId(BigInt(1))).toHex());
=======
        expect(transaction.hashAlgorithm).to.be.equal(LockHashAlgorithm.Op_Sha3_256);
        expect(transaction.mosaic.id.toHex()).to.be.equal((new MosaicId([1, 1])).toHex());
>>>>>>> e6562d55

    });

    it('should create SecretProofTransaction', () => {
        const proof = 'B778A39A3663719DFC5E48C9D78431B1E45C2AF9DF538782BF199C189DABEAC7';
        const secretProofTransaction = SecretProofTransaction.create(
            Deadline.create(),
            LockHashAlgorithm.Op_Sha3_256,
            sha3_256.create().update(Convert.hexToUint8(proof)).hex(),
            account.address,
            proof,
            NetworkType.MIJIN_TEST,
        );

        const transaction =
            TransactionMapping.createFromDTO(secretProofTransaction.toJSON()) as SecretProofTransaction;

        expect(transaction.type).to.be.equal(TransactionType.SECRET_PROOF);
        expect(transaction.hashAlgorithm).to.be.equal(LockHashAlgorithm.Op_Sha3_256);
        expect(transaction.secret).to.be.equal(sha3_256.create().update(Convert.hexToUint8(proof)).hex());
        deepEqual(transaction.recipientAddress, account.address);
        expect(transaction.proof).to.be.equal(proof);

    });

    it('should create SecretProofTransaction - Address alias', () => {
        const proof = 'B778A39A3663719DFC5E48C9D78431B1E45C2AF9DF538782BF199C189DABEAC7';
        const recipientAddress = new NamespaceId('test');
        const secretProofTransaction = SecretProofTransaction.create(
            Deadline.create(),
            LockHashAlgorithm.Op_Sha3_256,
            sha3_256.create().update(Convert.hexToUint8(proof)).hex(),
            recipientAddress,
            proof,
            NetworkType.MIJIN_TEST,
        );

        const transaction =
            TransactionMapping.createFromDTO(secretProofTransaction.toJSON()) as SecretProofTransaction;

        expect(transaction.type).to.be.equal(TransactionType.SECRET_PROOF);
        expect(transaction.hashAlgorithm).to.be.equal(LockHashAlgorithm.Op_Sha3_256);
        expect(transaction.secret).to.be.equal(sha3_256.create().update(Convert.hexToUint8(proof)).hex());
        expect(transaction.proof).to.be.equal(proof);
        expect(BigIntUtilities.BigIntToHex((transaction.recipientAddress as NamespaceId).id)).to.be.equal(recipientAddress.toHex());

    });

    it('should create ModifyMultiSigTransaction', () => {
        const modifyMultisigAccountTransaction = MultisigAccountModificationTransaction.create(
            Deadline.create(),
            2,
            1,
            [PublicAccount.createFromPublicKey('B0F93CBEE49EEB9953C6F3985B15A4F238E205584D8F924C621CBE4D7AC6EC24',
                NetworkType.MIJIN_TEST)],
            [],
            NetworkType.MIJIN_TEST,
        );

        const transaction =
            TransactionMapping.createFromDTO(modifyMultisigAccountTransaction.toJSON()) as MultisigAccountModificationTransaction;

        expect(transaction.type).to.be.equal(TransactionType.MULTISIG_ACCOUNT_MODIFICATION);
        expect(transaction.minApprovalDelta).to.be.equal(2);
        expect(transaction.minRemovalDelta).to.be.equal(1);
    });

    it('should create AggregatedTransaction - Complete', () => {
        const transferTransaction = TransferTransaction.create(
            Deadline.create(),
            Address.createFromRawAddress('SBILTA367K2LX2FEXG5TFWAS7GEFYAGY7QLFBYKC'),
            [],
            PlainMessage.create('test-message'),
            NetworkType.MIJIN_TEST,
        );

        const aggregateTransaction = AggregateTransaction.createComplete(
            Deadline.create(),
            [transferTransaction.toAggregate(account.publicAccount)],
            NetworkType.MIJIN_TEST,
            []);

        const transaction =
            TransactionMapping.createFromDTO(aggregateTransaction.toJSON()) as AggregateTransaction;

        expect(transaction.type).to.be.equal(TransactionType.AGGREGATE_COMPLETE);
        expect(transaction.innerTransactions.length).to.be.equal(1);
    });

    it('should create AggregatedTransaction - Bonded', () => {
        const transferTransaction = TransferTransaction.create(
            Deadline.create(),
            Address.createFromRawAddress('SBILTA367K2LX2FEXG5TFWAS7GEFYAGY7QLFBYKC'),
            [],
            PlainMessage.create('test-message'),
            NetworkType.MIJIN_TEST,
        );

        const aggregateTransaction = AggregateTransaction.createBonded(
            Deadline.create(),
            [transferTransaction.toAggregate(account.publicAccount)],
            NetworkType.MIJIN_TEST,
            []);

        const transaction =
            TransactionMapping.createFromDTO(aggregateTransaction.toJSON()) as AggregateTransaction;

        expect(transaction.type).to.be.equal(TransactionType.AGGREGATE_BONDED);
        expect(transaction.innerTransactions.length).to.be.equal(1);
    });

    it('should create LockFundTransaction', () => {
        const aggregateTransaction = AggregateTransaction.createBonded(
            Deadline.create(),
            [],
            NetworkType.MIJIN_TEST,
            [],
        );
        const signedTransaction = account.sign(aggregateTransaction, generationHash);
        const lockTransaction = LockFundsTransaction.create(Deadline.create(),
            NetworkCurrencyLocal.createRelative(BigInt(10)),
            BigInt(10),
            signedTransaction,
            NetworkType.MIJIN_TEST);

        const transaction =
            TransactionMapping.createFromDTO(lockTransaction.toJSON()) as LockFundsTransaction;

        expect(transaction.type).to.be.equal(TransactionType.HASH_LOCK);
        expect(transaction.hash).to.be.equal(signedTransaction.hash);
    });

    it('should create NamespaceRegistrationTransaction - Root', () => {
        const registerNamespaceTransaction = NamespaceRegistrationTransaction.createRootNamespace(
            Deadline.create(),
            'root-test-namespace',
            BigInt(1000),
            NetworkType.MIJIN_TEST,
        );

        const transaction =
            TransactionMapping.createFromDTO(registerNamespaceTransaction.toJSON()) as NamespaceRegistrationTransaction;

        expect(transaction.type).to.be.equal(TransactionType.NAMESPACE_REGISTRATION);

    });

    it('should create NamespaceRegistrationTransaction - Sub', () => {
        const registerNamespaceTransaction = NamespaceRegistrationTransaction.createSubNamespace(
            Deadline.create(),
            'root-test-namespace',
            'parent-test-namespace',
            NetworkType.MIJIN_TEST,
        );
        const transaction =
            TransactionMapping.createFromDTO(registerNamespaceTransaction.toJSON()) as NamespaceRegistrationTransaction;

        expect(transaction.type).to.be.equal(TransactionType.NAMESPACE_REGISTRATION);
    });

    it('should create MosaicGlobalRestrictionTransaction', () => {
        const mosaicGlobalRestrictionTransaction = MosaicGlobalRestrictionTransaction.create(
            Deadline.create(),
            new MosaicId(BigInt(1)),
            BigInt(4444),
            BigInt(0),
            MosaicRestrictionType.NONE,
            BigInt(0),
            MosaicRestrictionType.GE,
            NetworkType.MIJIN_TEST,
        );

        const transaction =
            TransactionMapping.createFromDTO(mosaicGlobalRestrictionTransaction.toJSON()) as MosaicGlobalRestrictionTransaction;

        expect(transaction.type).to.be.equal(TransactionType.MOSAIC_GLOBAL_RESTRICTION);
        expect(transaction.mosaicId.id).to.be.equal(BigInt(1));
        expect(transaction.referenceMosaicId.id).to.be.equal(BigInt(0));
        expect(transaction.restrictionKey).to.be.equal(BigInt(4444));
        expect(transaction.previousRestrictionValue).to.be.equal(BigInt(0));
        expect(transaction.previousRestrictionType).to.be.equal(MosaicRestrictionType.NONE);
        expect(transaction.newRestrictionValue).to.be.equal(BigInt(0));
        expect(transaction.newRestrictionType).to.be.equal(MosaicRestrictionType.GE);
    });

    it('should create MosaicAddressRestrictionTransaction', () => {
        const mosaicAddressRestrictionTransaction = MosaicAddressRestrictionTransaction.create(
            Deadline.create(),
            new MosaicId(BigInt(1)),
            BigInt(4444),
            account.address,
            BigInt(0),
            NetworkType.MIJIN_TEST,
            BigInt(0),
        );

        const transaction =
            TransactionMapping.createFromDTO(mosaicAddressRestrictionTransaction.toJSON()) as MosaicAddressRestrictionTransaction;

        expect(transaction.type).to.be.equal(TransactionType.MOSAIC_ADDRESS_RESTRICTION);
        expect(transaction.mosaicId.id).to.be.equal(BigInt(1));
        expect(transaction.restrictionKey).to.be.equal(BigInt(4444));
        expect(transaction.targetAddressToString()).to.be.equal(account.address.plain());
        expect(transaction.previousRestrictionValue).to.be.equal(BigInt(0));
        expect(transaction.newRestrictionValue).to.be.equal(BigInt(0));
    });

    it('should create AddressMetadataTransaction', () => {
        const accountMetadataTransaction = AccountMetadataTransaction.create(
            Deadline.create(),
            account.publicKey,
            BigInt(1000),
            1,
            'Test Value',
            NetworkType.MIJIN_TEST,
        );

        const transaction =
            TransactionMapping.createFromDTO(accountMetadataTransaction.toJSON()) as AccountMetadataTransaction;

        expect(transaction.type).to.be.equal(TransactionType.ACCOUNT_METADATA);
        expect(transaction.targetPublicKey).to.be.equal(account.publicKey);
        expect(transaction.scopedMetadataKey).to.be.equal(BigInt(1000));
        expect(transaction.valueSizeDelta).to.be.equal(1);
        expect(transaction.value).to.be.equal('Test Value');
    });

    it('should create MosaicMetadataTransaction', () => {
        const mosaicMetadataTransaction = MosaicMetadataTransaction.create(
            Deadline.create(),
            account.publicKey,
            BigInt(1000),
            new MosaicId('CAF5DD1286D7CC4C'),
            1,
            'Test Value',
            NetworkType.MIJIN_TEST,
        );

        const transaction =
            TransactionMapping.createFromDTO(mosaicMetadataTransaction.toJSON()) as MosaicMetadataTransaction;

        expect(transaction.type).to.be.equal(TransactionType.MOSAIC_METADATA);
        expect(transaction.targetPublicKey).to.be.equal(account.publicKey);
        expect(transaction.scopedMetadataKey).to.be.equal(BigInt(1000));
        expect(transaction.valueSizeDelta).to.be.equal(1);
        expect(transaction.targetMosaicId.toHex()).to.be.equal(new MosaicId('CAF5DD1286D7CC4C').toHex());
        expect(transaction.value).to.be.equal('Test Value');
    });

    it('should create NamespaceMetadataTransaction', () => {
        const namespaceMetadataTransaction = NamespaceMetadataTransaction.create(
            Deadline.create(),
            account.publicKey,
            BigInt(1000),
            new NamespaceId(BigInt('0xCAF5DD1286D7CC4C')),
            1,
            'Test Value',
            NetworkType.MIJIN_TEST,
        );

        const transaction =
            TransactionMapping.createFromDTO(namespaceMetadataTransaction.toJSON()) as NamespaceMetadataTransaction;

        expect(transaction.type).to.be.equal(TransactionType.NAMESPACE_METADATA);
        expect(transaction.targetPublicKey).to.be.equal(account.publicKey);
        expect(transaction.scopedMetadataKey.toString()).to.be.equal(BigInt(1000).toString());
        expect(transaction.valueSizeDelta).to.be.equal(1);
        expect(transaction.targetNamespaceId.toHex()).to.be.equal('CAF5DD1286D7CC4C');
        expect(transaction.value).to.be.equal('Test Value');
    });
});<|MERGE_RESOLUTION|>--- conflicted
+++ resolved
@@ -339,15 +339,9 @@
         const recipientAddress = Address.createFromRawAddress('SDBDG4IT43MPCW2W4CBBCSJJT42AYALQN7A4VVWL');
         const secretLockTransaction = SecretLockTransaction.create(
             Deadline.create(),
-<<<<<<< HEAD
-            NetworkCurrencyLocal.createAbsolute(BigInt(10)),
+            NetworkCurrencyLocal.createAbsolute(10),
             BigInt(100),
-            HashType.Op_Sha3_256,
-=======
-            NetworkCurrencyLocal.createAbsolute(10),
-            UInt64.fromUint(100),
             LockHashAlgorithm.Op_Sha3_256,
->>>>>>> e6562d55
             sha3_256.create().update(Convert.hexToUint8(proof)).hex(),
             recipientAddress,
             NetworkType.MIJIN_TEST,
@@ -357,15 +351,9 @@
 
         const transaction = TransactionMapping.createFromPayload(signedTransaction.payload) as SecretLockTransaction;
 
-<<<<<<< HEAD
         expect(transaction.mosaic.amount === BigInt(10)).to.be.equal(true);
         expect(transaction.duration === BigInt(100)).to.be.equal(true);
         expect(transaction.hashType).to.be.equal(0);
-=======
-        expect(transaction.mosaic.amount.equals(UInt64.fromUint(10))).to.be.equal(true);
-        expect(transaction.duration.equals(UInt64.fromUint(100))).to.be.equal(true);
-        expect(transaction.hashAlgorithm).to.be.equal(0);
->>>>>>> e6562d55
         expect(transaction.secret).to.be.equal('9B3155B37159DA50AA52D5967C509B410F5A36A3B1E31ECB5AC76675D79B4A5E');
         expect((transaction.recipientAddress as Address).plain()).to.be.equal(recipientAddress.plain());
 
@@ -385,13 +373,8 @@
         const signedTransaction = secretProofTransaction.signWith(account, generationHash);
         const transaction = TransactionMapping.createFromPayload(signedTransaction.payload) as SecretProofTransaction;
 
-<<<<<<< HEAD
         expect(secretProofTransaction.hashType).to.be.equal(0);
         expect(secretProofTransaction.secret).to.be.equal('9b3155b37159da50aa52d5967c509b410f5a36a3b1e31ecb5ac76675d79b4a5e');
-=======
-        expect(secretProofTransaction.hashAlgorithm).to.be.equal(0);
-        expect(secretProofTransaction.secret).to.be.equal('9b3155b37159da50aa52d5967c509b410f5a36a3b1e31ecb5ac76675d79b4a5e' );
->>>>>>> e6562d55
         expect(secretProofTransaction.proof).to.be.equal(proof);
         expect((secretProofTransaction.recipientAddress as Address).plain()).to.be.equal(account.address.plain());
 
@@ -954,15 +937,9 @@
         const recipientAddress = Address.createFromRawAddress('SDBDG4IT43MPCW2W4CBBCSJJT42AYALQN7A4VVWL');
         const secretLockTransaction = SecretLockTransaction.create(
             Deadline.create(),
-<<<<<<< HEAD
-            NetworkCurrencyLocal.createAbsolute(BigInt(10)),
+            NetworkCurrencyLocal.createAbsolute(10),
             BigInt(100),
-            HashType.Op_Sha3_256,
-=======
-            NetworkCurrencyLocal.createAbsolute(10),
-            UInt64.fromUint(100),
             LockHashAlgorithm.Op_Sha3_256,
->>>>>>> e6562d55
             sha3_256.create().update(Convert.hexToUint8(proof)).hex(),
             recipientAddress,
             NetworkType.MIJIN_TEST,
@@ -981,15 +958,9 @@
         const recipientAddress = new NamespaceId('test');
         const secretLockTransaction = SecretLockTransaction.create(
             Deadline.create(),
-<<<<<<< HEAD
-            NetworkCurrencyLocal.createAbsolute(BigInt(10)),
+            NetworkCurrencyLocal.createAbsolute(10),
             BigInt(100),
-            HashType.Op_Sha3_256,
-=======
-            NetworkCurrencyLocal.createAbsolute(10),
-            UInt64.fromUint(100),
             LockHashAlgorithm.Op_Sha3_256,
->>>>>>> e6562d55
             sha3_256.create().update(Convert.hexToUint8(proof)).hex(),
             recipientAddress,
             NetworkType.MIJIN_TEST,
@@ -999,13 +970,8 @@
             TransactionMapping.createFromDTO(secretLockTransaction.toJSON()) as SecretLockTransaction;
 
         expect(transaction.type).to.be.equal(TransactionType.SECRET_LOCK);
-<<<<<<< HEAD
-        expect(transaction.hashType).to.be.equal(HashType.Op_Sha3_256);
+        expect(transaction.hashAlgorithm).to.be.equal(LockHashAlgorithm.Op_Sha3_256);
         expect(BigIntUtilities.BigIntToHex((transaction.recipientAddress as NamespaceId).id)).to.be.equal(recipientAddress.toHex());
-=======
-        expect(transaction.hashAlgorithm).to.be.equal(LockHashAlgorithm.Op_Sha3_256);
-        expect((transaction.recipientAddress as NamespaceId).id.toHex()).to.be.equal(recipientAddress.toHex());
->>>>>>> e6562d55
 
     });
 
@@ -1015,15 +981,9 @@
         const mosaicId = new NamespaceId('test');
         const secretLockTransaction = SecretLockTransaction.create(
             Deadline.create(),
-<<<<<<< HEAD
-            new Mosaic(new MosaicId(BigInt(1)), BigInt(10)),
+            new Mosaic(new MosaicId([1, 1]), UInt64.fromUint(10)),
             BigInt(100),
-            HashType.Op_Sha3_256,
-=======
-            new Mosaic(new MosaicId([1, 1]), UInt64.fromUint(10)),
-            UInt64.fromUint(100),
             LockHashAlgorithm.Op_Sha3_256,
->>>>>>> e6562d55
             sha3_256.create().update(Convert.hexToUint8(proof)).hex(),
             recipientAddress,
             NetworkType.MIJIN_TEST,
@@ -1033,13 +993,8 @@
             TransactionMapping.createFromDTO(secretLockTransaction.toJSON()) as SecretLockTransaction;
 
         expect(transaction.type).to.be.equal(TransactionType.SECRET_LOCK);
-<<<<<<< HEAD
-        expect(transaction.hashType).to.be.equal(HashType.Op_Sha3_256);
-        expect(transaction.mosaic.id.toHex()).to.be.equal((new MosaicId(BigInt(1))).toHex());
-=======
         expect(transaction.hashAlgorithm).to.be.equal(LockHashAlgorithm.Op_Sha3_256);
         expect(transaction.mosaic.id.toHex()).to.be.equal((new MosaicId([1, 1])).toHex());
->>>>>>> e6562d55
 
     });
 
