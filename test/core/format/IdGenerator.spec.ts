--- conflicted
+++ resolved
@@ -14,14 +14,9 @@
  * limitations under the License.
  */
 import { expect } from 'chai';
-<<<<<<< HEAD
 import { Convert as convert, IdGenerator as idGenerator } from '../../../src/core/format';
 import { BigIntUtilities } from '../../../src/core/format/BigIntUtilities';
 import { generateNamespaceId } from '../../../src/core/format/Utilities';
-=======
-import { sha3_256 } from 'js-sha3';
-import { Convert as convert, IdGenerator as idGenerator, RawUInt64 as uint64 } from '../../../src/core/format';
->>>>>>> bf0ba0a6
 
 const constants = {
     nem_id: [0x375ffa4b, 0x84b3552d],
@@ -69,20 +64,12 @@
 };
 
 const mosaicTestVector = {
-<<<<<<< HEAD
-    rows: [{
-        publicKey: '4AFF7B4BA8C1C26A7917575993346627CB6C80DE62CD92F7F9AEDB7064A3DE62',
-        nonce: 'B76FE378',
-        expectedMosaicId: '3AD842A8C0AFC518',
-    },
-=======
     rows: [
         {
             publicKey: '4AFF7B4BA8C1C26A7917575993346627CB6C80DE62CD92F7F9AEDB7064A3DE62',
             nonce: 'B76FE378',
             expectedMosaicId: '3AD842A8C0AFC518',
         },
->>>>>>> bf0ba0a6
         {
             publicKey: '3811EDF245F1D30171FF1474B24C4366FECA365A8457AAFA084F3DE4AEA0BA60',
             nonce: '21832A2A',
@@ -182,7 +169,6 @@
 };
 
 describe('id generator', () => {
-
     function addBasicTests(generator) {
         it('produces different results for different names', () => {
             // Assert:
@@ -221,12 +207,7 @@
     describe('generate mosaic id', () => {
         it('generates correct well known id', () => {
             // Assert:
-<<<<<<< HEAD
-            expect(idGenerator.generateMosaicId(basicMosaicInfo.nonce, basicMosaicInfo.publicId))
-            .to.deep.equal(basicMosaicInfo.id);
-=======
             expect(idGenerator.generateMosaicId(basicMosaicInfo.nonce, basicMosaicInfo.publicId)).to.deep.equal(basicMosaicInfo.id);
->>>>>>> bf0ba0a6
         });
 
         // @dataProvider mosaicTestVector
@@ -238,11 +219,7 @@
                 const expectedId = BigIntUtilities.HexToBigInt(row.expectedMosaicId);
 
                 // Assert:
-<<<<<<< HEAD
                 expect(mosaicId.toString()).to.be.equal(expectedId.toString());
-=======
-                expect(mosaicId).to.deep.equal(expectedId);
->>>>>>> bf0ba0a6
             });
         });
     });
