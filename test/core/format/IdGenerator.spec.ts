/*
 * Copyright 2019 NEM
 *
 * Licensed under the Apache License, Version 2.0 (the "License");
 * you may not use this file except in compliance with the License.
 * You may obtain a copy of the License at
 *
 *     http://www.apache.org/licenses/LICENSE-2.0
 *
 * Unless required by applicable law or agreed to in writing, software
 * distributed under the License is distributed on an "AS IS" BASIS,
 * WITHOUT WARRANTIES OR CONDITIONS OF ANY KIND, either express or implied.
 * See the License for the specific language governing permissions and
 * limitations under the License.
 */
import { expect } from 'chai';
import { sha3_256 } from 'js-sha3';
import { Convert as convert, IdGenerator as idGenerator, RawUInt64 as uint64 } from '../../../src/core/format';
import { Address } from '../../../src/model/account/Address';
import { MosaicId } from '../../../src/model/mosaic/MosaicId';
import { MosaicNonce } from '../../../src/model/mosaic/MosaicNonce';

const constants = {
    nem_id: [0x375ffa4b, 0x84b3552d],
    xem_id: [0xd95fcf29, 0xd525ad41],
    namespace_base_id: [0, 0],
};

const basicMosaicInfo = {
    nonce: [0x78, 0xe3, 0x6f, 0xb7],
    address: [144, 43, 151, 19, 142, 202, 193, 168, 140, 158, 106, 98, 111, 47, 199, 100, 233, 98, 104, 137, 71, 177, 230, 122],
    id: [339608571, 538088181],
};

/**
 * @links https://raw.githubusercontent.com/nemtech/test-vectors/master/5.test-mosaic-id.json
 */
const mosaicTestVector = [
    {
        mosaicNonce: 2039925808,
        address_Public: 'NATNE7Q5BITMUTRRN6IB4I7FLSDRDWZA34SQ33Y',
        address_PublicTest: 'TATNE7Q5BITMUTRRN6IB4I7FLSDRDWZA37JGO5Q',
        address_Mijin: 'MATNE7Q5BITMUTRRN6IB4I7FLSDRDWZA34YACRA',
        address_MijinTest: 'SATNE7Q5BITMUTRRN6IB4I7FLSDRDWZA34I2PMQ',
        mosaicId_Public: '044C577DBDD6DC71',
        mosaicId_PublicTest: '1796754FB181EF1E',
        mosaicId_Mijin: '7DCEDD54DAEDF7B7',
        mosaicId_MijinTest: '5BCD295FC8801FE6',
    },
    {
        mosaicNonce: 1477337076,
        address_Public: 'NDR6EW2WBHJQDYMNGFX2UBZHMMZC5PGL2YCZOQQ',
        address_PublicTest: 'TDR6EW2WBHJQDYMNGFX2UBZHMMZC5PGL2YBO3KA',
        address_Mijin: 'MDR6EW2WBHJQDYMNGFX2UBZHMMZC5PGL22B27FI',
        address_MijinTest: 'SDR6EW2WBHJQDYMNGFX2UBZHMMZC5PGL2Z5UYYY',
        mosaicId_Public: '7E45A001465DEEA0',
        mosaicId_PublicTest: '5E55573E3EBBB596',
        mosaicId_Mijin: '0D47486978FA4316',
        mosaicId_MijinTest: '55595BF89461E7C1',
    },
    {
        mosaicNonce: 1921674920,
        address_Public: 'NCOXVZMAZJTT4I3F7EAZYGNGR77D6WPTRH6SYIQ',
        address_PublicTest: 'TCOXVZMAZJTT4I3F7EAZYGNGR77D6WPTRE3VIBQ',
        address_Mijin: 'MCOXVZMAZJTT4I3F7EAZYGNGR77D6WPTRFDHL7I',
        address_MijinTest: 'SCOXVZMAZJTT4I3F7EAZYGNGR77D6WPTRFENHXQ',
        mosaicId_Public: '28E680397FDD9336',
        mosaicId_PublicTest: '2F05C98474E9B263',
        mosaicId_Mijin: '51B440266AE7F5B4',
        mosaicId_MijinTest: '5693742C8290F33E',
    },
    {
        mosaicNonce: 737150288,
        address_Public: 'NDZ4373ASEGJ7S7GQTKF26TIIMC7HK5EWFDDCHA',
        address_PublicTest: 'TDZ4373ASEGJ7S7GQTKF26TIIMC7HK5EWEPHRSI',
        address_Mijin: 'MDZ4373ASEGJ7S7GQTKF26TIIMC7HK5EWFN3NKY',
        address_MijinTest: 'SDZ4373ASEGJ7S7GQTKF26TIIMC7HK5EWH6N46A',
        mosaicId_Public: '75FAE31C9E1CEE38',
        mosaicId_PublicTest: '35C831D2A6D9702B',
        mosaicId_Mijin: '0476D83DF29A0426',
        mosaicId_MijinTest: '4F5597E18C0182BC',
    },
    {
        mosaicNonce: 4118830514,
        address_Public: 'NDI5I7Z3BRBAAHTZHGONGOXX742CW4W5QAZ4BMQ',
        address_PublicTest: 'TDI5I7Z3BRBAAHTZHGONGOXX742CW4W5QCY5ZUA',
        address_Mijin: 'MDI5I7Z3BRBAAHTZHGONGOXX742CW4W5QCLCVEA',
        address_MijinTest: 'SDI5I7Z3BRBAAHTZHGONGOXX742CW4W5QDVZG2I',
        mosaicId_Public: '656748D5F82E87A1',
        mosaicId_PublicTest: '1CB636C5A32F0293',
        mosaicId_Mijin: '35C2901E25DCF921',
        mosaicId_MijinTest: '18FF3D8F9FA932D4',
    },
    {
        mosaicNonce: 2640226657,
        address_Public: 'NAA6RO4ZAPEDGTCVADE3G4C7SWAE3DBQ4SCMOAI',
        address_PublicTest: 'TAA6RO4ZAPEDGTCVADE3G4C7SWAE3DBQ4RTFBQY',
        address_Mijin: 'MAA6RO4ZAPEDGTCVADE3G4C7SWAE3DBQ4TEKNHA',
        address_MijinTest: 'SAA6RO4ZAPEDGTCVADE3G4C7SWAE3DBQ4RYAIEA',
        mosaicId_Public: '3840F6C79934A159',
        mosaicId_PublicTest: '5B0FFAA57C41D62E',
        mosaicId_Mijin: '11BA1D842237D52B',
        mosaicId_MijinTest: '0585182BF5BC7B57',
    },
    {
        mosaicNonce: 1996615061,
        address_Public: 'NBEOZ72O73OYXFDLID5KGBMP67MROHONPQHVKAI',
        address_PublicTest: 'TBEOZ72O73OYXFDLID5KGBMP67MROHONPR72UPQ',
        address_Mijin: 'MBEOZ72O73OYXFDLID5KGBMP67MROHONPTHVSXQ',
        address_MijinTest: 'SBEOZ72O73OYXFDLID5KGBMP67MROHONPTACBLI',
        mosaicId_Public: '5AA0FF3892EF3345',
        mosaicId_PublicTest: '79BD9AF30668FBDF',
        mosaicId_Mijin: '0F8D3270B8ADDF77',
        mosaicId_MijinTest: '092E4A9D08A9C1C5',
    },
    {
        mosaicNonce: 205824978,
        address_Public: 'NAMJCSC2BEW52LVAULFRRJJTSRHLI7ABRG2X5RI',
        address_PublicTest: 'TAMJCSC2BEW52LVAULFRRJJTSRHLI7ABRHFJZ5I',
        address_Mijin: 'MAMJCSC2BEW52LVAULFRRJJTSRHLI7ABRG7GL5A',
        address_MijinTest: 'SAMJCSC2BEW52LVAULFRRJJTSRHLI7ABRGLZY6A',
        mosaicId_Public: '3AB75AF98A5E0365',
        mosaicId_PublicTest: '3494FFAE1F6B2B4D',
        mosaicId_Mijin: '3DF5D3B47E956692',
        mosaicId_MijinTest: '4AA757991E36C79C',
    },
    {
        mosaicNonce: 3310277026,
        address_Public: 'NCOVTFVVDZGNURZFU4IJLJR37X5TXNWMTSEHR6I',
        address_PublicTest: 'TCOVTFVVDZGNURZFU4IJLJR37X5TXNWMTTXN3DI',
        address_Mijin: 'MCOVTFVVDZGNURZFU4IJLJR37X5TXNWMTTARXZQ',
        address_MijinTest: 'SCOVTFVVDZGNURZFU4IJLJR37X5TXNWMTSJ6YWY',
        mosaicId_Public: '213E6E2EC43285C4',
        mosaicId_PublicTest: '659C0D4A03D119D2',
        mosaicId_Mijin: '756AC167798FA3DF',
        mosaicId_MijinTest: '164D3F56862E9520',
    },
];

describe('id generator', () => {
    function generateNamespaceId(parentId, name): number[] {
        const hash = sha3_256.create();
        hash.update(Uint32Array.from(parentId).buffer);
        hash.update(name);
        const result = new Uint32Array(hash.arrayBuffer());
        // right zero-filling required to keep unsigned number representation
        return [result[0], (result[1] | 0x80000000) >>> 0];
    }

    function addBasicTests(generator): void {
        it('produces different results for different names', () => {
            // Assert:
            ['bloodyrookie.alice', 'nem.mex', 'bloodyrookie.xem', 'bloody_rookie.xem'].forEach((name) =>
                expect(generator(name), `nem.xem vs ${name}`).to.not.equal(generator('nem.xem')),
            );
        });

        it('rejects names with uppercase characters', () => {
            // Assert:
            ['NEM.xem', 'NEM.XEM', 'nem.XEM', 'nEm.XeM', 'NeM.xEm'].forEach((name) =>
                expect(() => generator(name), `name ${name}`).to.throw('invalid part name'),
            );
        });

        it('rejects improper qualified names', () => {
            // Assert:
            ['.', '..', '...', '.a', 'b.', 'a..b', '.a.b', 'b.a.'].forEach((name) =>
                expect(() => generator(name), `name ${name}`).to.throw('empty part'),
            );
        });

        it('rejects improper part names', () => {
            // Assert:
            ['alpha.bet@.zeta', 'a!pha.beta.zeta', 'alpha.beta.ze^a'].forEach((name) =>
                expect(() => generator(name), `name ${name}`).to.throw('invalid part name'),
            );
        });

        it('rejects empty string', () => {
            // Assert:
            expect(() => generator(''), 'empty string').to.throw('having zero length');
        });
    }

    describe('generate mosaic id', () => {
        it('generates correct well known id', () => {
            // Assert:
            expect(idGenerator.generateMosaicId(basicMosaicInfo.nonce, basicMosaicInfo.address)).to.deep.equal(basicMosaicInfo.id);
        });
<<<<<<< HEAD

        // @dataProvider mosaicTestVector
        it('generates correct mosaicId given nonce and address', () => {
            mosaicTestVector.map((row) => {
=======
        mosaicTestVector.forEach((row) => {
            // @dataProvider mosaicTestVector
            it('generates correct mosaicId given nonce and address', () => {
>>>>>>> 0dfff86d
                const addressPublic = Address.createFromRawAddress(row.address_Public);
                const addressTest = Address.createFromRawAddress(row.address_PublicTest);
                const addressMijin = Address.createFromRawAddress(row.address_Mijin);
                const addressMijinTest = Address.createFromRawAddress(row.address_MijinTest);
                const nonce = MosaicNonce.createFromNumber(row.mosaicNonce);

                // Assert:
<<<<<<< HEAD
                expect(
                    MosaicId.createFromNonce(MosaicNonce.createFromNumber(row.mosaicNonce), addressPublic).toHex(),
                    'Public',
                ).to.deep.equal(row.mosaicId_Public);
                expect(
                    MosaicId.createFromNonce(MosaicNonce.createFromNumber(row.mosaicNonce), addressTest).toHex(),
                    'PublicTest',
                ).to.deep.equal(row.mosaicId_PublicTest);
                expect(
                    MosaicId.createFromNonce(MosaicNonce.createFromNumber(row.mosaicNonce), addressMijin).toHex(),
                    'Mijin',
                ).to.deep.equal(row.mosaicId_Mijin);
                expect(
                    MosaicId.createFromNonce(MosaicNonce.createFromNumber(row.mosaicNonce), addressMijinTest).toHex(),
                    'MijinTest',
                ).to.deep.equal(row.mosaicId_MijinTest);
=======
                expect(MosaicId.createFromNonceAndAddress(nonce, addressPublic).toHex(), 'Public').to.deep.equal(row.mosaicId_Public);
                expect(MosaicId.createFromNonceAndAddress(nonce, addressTest).toHex(), 'PublicTest').to.deep.equal(row.mosaicId_PublicTest);
                expect(MosaicId.createFromNonceAndAddress(nonce, addressMijin).toHex(), 'Mijin').to.deep.equal(row.mosaicId_Mijin);
                expect(MosaicId.createFromNonceAndAddress(nonce, addressMijinTest).toHex(), 'MijinTest').to.deep.equal(
                    row.mosaicId_MijinTest,
                );
>>>>>>> 0dfff86d
            });
        });
    });

    describe('generate namespace paths', () => {
        it('generates correct well known root path', () => {
            // Act:
            const path = idGenerator.generateNamespacePath('nem');

            // Assert:
            expect(path.length).to.equal(1);
            expect(path[0]).to.deep.equal(constants.nem_id);
        });

        it('generates correct well known child path', () => {
            // Act:
            const path = idGenerator.generateNamespacePath('nem.xem');

            // Assert:
            expect(path.length).to.equal(2);
            expect(path[0]).to.deep.equal(constants.nem_id);
            expect(path[1]).to.deep.equal(constants.xem_id);
        });

        it('supports multi level namespaces', () => {
            // Arrange:
            const expected: number[][] = [];
            expected.push(generateNamespaceId(constants.namespace_base_id, 'foo'));
            expected.push(generateNamespaceId(expected[0], 'bar'));
            expected.push(generateNamespaceId(expected[1], 'baz'));

            // Assert:
            expect(idGenerator.generateNamespacePath('foo.bar.baz')).to.deep.equal(expected);
        });

        it('rejects improper qualified names', () => {
            // Assert:
            ['a:b:c', 'a::b'].forEach((name) =>
                expect(() => idGenerator.generateNamespacePath(name), `name ${name}`).to.throw('invalid part name'),
            );
        });
        addBasicTests(idGenerator.generateNamespacePath);
    });
});<|MERGE_RESOLUTION|>--- conflicted
+++ resolved
@@ -15,7 +15,7 @@
  */
 import { expect } from 'chai';
 import { sha3_256 } from 'js-sha3';
-import { Convert as convert, IdGenerator as idGenerator, RawUInt64 as uint64 } from '../../../src/core/format';
+import { IdGenerator as idGenerator } from '../../../src/core/format';
 import { Address } from '../../../src/model/account/Address';
 import { MosaicId } from '../../../src/model/mosaic/MosaicId';
 import { MosaicNonce } from '../../../src/model/mosaic/MosaicNonce';
@@ -187,24 +187,16 @@
             // Assert:
             expect(idGenerator.generateMosaicId(basicMosaicInfo.nonce, basicMosaicInfo.address)).to.deep.equal(basicMosaicInfo.id);
         });
-<<<<<<< HEAD
 
         // @dataProvider mosaicTestVector
         it('generates correct mosaicId given nonce and address', () => {
             mosaicTestVector.map((row) => {
-=======
-        mosaicTestVector.forEach((row) => {
-            // @dataProvider mosaicTestVector
-            it('generates correct mosaicId given nonce and address', () => {
->>>>>>> 0dfff86d
                 const addressPublic = Address.createFromRawAddress(row.address_Public);
                 const addressTest = Address.createFromRawAddress(row.address_PublicTest);
                 const addressMijin = Address.createFromRawAddress(row.address_Mijin);
                 const addressMijinTest = Address.createFromRawAddress(row.address_MijinTest);
-                const nonce = MosaicNonce.createFromNumber(row.mosaicNonce);
 
                 // Assert:
-<<<<<<< HEAD
                 expect(
                     MosaicId.createFromNonce(MosaicNonce.createFromNumber(row.mosaicNonce), addressPublic).toHex(),
                     'Public',
@@ -221,14 +213,6 @@
                     MosaicId.createFromNonce(MosaicNonce.createFromNumber(row.mosaicNonce), addressMijinTest).toHex(),
                     'MijinTest',
                 ).to.deep.equal(row.mosaicId_MijinTest);
-=======
-                expect(MosaicId.createFromNonceAndAddress(nonce, addressPublic).toHex(), 'Public').to.deep.equal(row.mosaicId_Public);
-                expect(MosaicId.createFromNonceAndAddress(nonce, addressTest).toHex(), 'PublicTest').to.deep.equal(row.mosaicId_PublicTest);
-                expect(MosaicId.createFromNonceAndAddress(nonce, addressMijin).toHex(), 'Mijin').to.deep.equal(row.mosaicId_Mijin);
-                expect(MosaicId.createFromNonceAndAddress(nonce, addressMijinTest).toHex(), 'MijinTest').to.deep.equal(
-                    row.mosaicId_MijinTest,
-                );
->>>>>>> 0dfff86d
             });
         });
     });
