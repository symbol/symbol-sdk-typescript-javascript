--- conflicted
+++ resolved
@@ -59,13 +59,8 @@
                 account.publicKey,
                 UInt64.fromUint(100),
                 AccountType.Main,
-<<<<<<< HEAD
-                '0',
-                [new ActivityBucket(UInt64.fromNumericString('0'), UInt64.fromNumericString('1'), 1, UInt64.fromNumericString('1'))],
-=======
                 [new AccountKey(AccountKeyType.Linked, '0')],
                 [new ActivityBucket(UInt64.fromUint(0), UInt64.fromUint(1), 1, UInt64.fromUint(1))],
->>>>>>> b706adab
                 mosaics,
                 UInt64.fromUint(100),
                 UInt64.fromUint(100),
