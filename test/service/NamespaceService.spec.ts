/*
 * Copyright 2018 NEM
 *
 * Licensed under the Apache License, Version 2.0 (the "License");
 * you may not use this file except in compliance with the License.
 * You may obtain a copy of the License at
 *
 *     http://www.apache.org/licenses/LICENSE-2.0
 *
 * Unless required by applicable law or agreed to in writing, software
 * distributed under the License is distributed on an "AS IS" BASIS,
 * WITHOUT WARRANTIES OR CONDITIONS OF ANY KIND, either express or implied.
 * See the License for the specific language governing permissions and
 * limitations under the License.
 */

import { expect } from 'chai';
import { of as observableOf } from 'rxjs';
import { deepEqual, instance, mock, when } from 'ts-mockito';
import { NamespaceRepository } from '../../src/infrastructure/NamespaceRepository';
import { PublicAccount } from '../../src/model/account/PublicAccount';
import { EmptyAlias } from '../../src/model/namespace/EmptyAlias';
import { NamespaceId } from '../../src/model/namespace/NamespaceId';
import { NamespaceInfo } from '../../src/model/namespace/NamespaceInfo';
import { NamespaceName } from '../../src/model/namespace/NamespaceName';
import { NetworkType } from '../../src/model/network/NetworkType';
import { NamespaceService } from '../../src/service/NamespaceService';
import { BigIntUtilities } from '../../src/core/format/BigIntUtilities';

describe('NamespaceService', () => {
    it('should return the NamespaceInfo + name for a root namespace', () => {
        const mockedNamespaceRepository: NamespaceRepository = mock();
        const rootNamespace = givenRootNamespace();
        const subnamespace = givenSubnamespace();
<<<<<<< HEAD
        when(mockedNamespaceRepository.getNamespace(rootNamespace.id))
            .thenReturn(observableOf(rootNamespace));
        when(mockedNamespaceRepository.getNamespace(subnamespace.id))
            .thenReturn(observableOf(subnamespace));
        when(mockedNamespaceRepository.getNamespacesName(deepEqual([rootNamespace.id])))
            .thenReturn(observableOf([new NamespaceName(new NamespaceId(BigIntUtilities.HexToBigInt('E43F43D2C5A8F299')), 'symboltests')]));
        when(mockedNamespaceRepository.getNamespacesName(deepEqual([rootNamespace.id, subnamespace.id])))
            .thenReturn(observableOf([
                new NamespaceName(new NamespaceId(BigIntUtilities.HexToBigInt('E43F43D2C5A8F299')), 'symboltests'),
                new NamespaceName(new NamespaceId(BigIntUtilities.HexToBigInt('F7CE33276A3288C1')), 'level2'),
            ]));
=======
        when(mockedNamespaceRepository.getNamespace(rootNamespace.id)).thenReturn(observableOf(rootNamespace));
        when(mockedNamespaceRepository.getNamespace(subnamespace.id)).thenReturn(observableOf(subnamespace));
        when(mockedNamespaceRepository.getNamespacesName(deepEqual([rootNamespace.id]))).thenReturn(
            observableOf([new NamespaceName(new NamespaceId([3316183705, 3829351378]), 'symboltests')]),
        );
        when(mockedNamespaceRepository.getNamespacesName(deepEqual([rootNamespace.id, subnamespace.id]))).thenReturn(
            observableOf([
                new NamespaceName(new NamespaceId([3316183705, 3829351378]), 'symboltests'),
                new NamespaceName(new NamespaceId([1781696705, 4157485863]), 'level2'),
            ]),
        );
>>>>>>> bf0ba0a6
        const namespaceRepository = instance(mockedNamespaceRepository);
        const namespaceService = new NamespaceService(namespaceRepository);
        namespaceService.namespace(rootNamespace.id).subscribe((namespace) => {
            expect(namespace.name).to.be.equal('symboltests');
        });
    });

    it('should return the NamespaceInfo + name for a subnamespace', () => {
        const mockedNamespaceRepository: NamespaceRepository = mock();
        const rootNamespace = givenRootNamespace();
        const subnamespace = givenSubnamespace();
<<<<<<< HEAD
        when(mockedNamespaceRepository.getNamespace(rootNamespace.id))
            .thenReturn(observableOf(rootNamespace));
        when(mockedNamespaceRepository.getNamespace(subnamespace.id))
            .thenReturn(observableOf(subnamespace));
        when(mockedNamespaceRepository.getNamespacesName(deepEqual([rootNamespace.id])))
            .thenReturn(observableOf([new NamespaceName(new NamespaceId(BigIntUtilities.HexToBigInt('E43F43D2C5A8F299')), 'symboltests')]));
        when(mockedNamespaceRepository.getNamespacesName(deepEqual([subnamespace.id])))
            .thenReturn(observableOf([new NamespaceName(new NamespaceId(BigIntUtilities.HexToBigInt('F7CE33276A3288C1')), 'level2')]));
        when(mockedNamespaceRepository.getNamespacesName(deepEqual([rootNamespace.id, subnamespace.id])))
            .thenReturn(observableOf([
                new NamespaceName(new NamespaceId(BigIntUtilities.HexToBigInt('E43F43D2C5A8F299')), 'symboltests'),
                new NamespaceName(new NamespaceId(BigIntUtilities.HexToBigInt('F7CE33276A3288C1')), 'level2'),
            ]));
=======
        when(mockedNamespaceRepository.getNamespace(rootNamespace.id)).thenReturn(observableOf(rootNamespace));
        when(mockedNamespaceRepository.getNamespace(subnamespace.id)).thenReturn(observableOf(subnamespace));
        when(mockedNamespaceRepository.getNamespacesName(deepEqual([rootNamespace.id]))).thenReturn(
            observableOf([new NamespaceName(new NamespaceId([3316183705, 3829351378]), 'symboltests')]),
        );
        when(mockedNamespaceRepository.getNamespacesName(deepEqual([subnamespace.id]))).thenReturn(
            observableOf([new NamespaceName(new NamespaceId([1781696705, 4157485863]), 'level2')]),
        );
        when(mockedNamespaceRepository.getNamespacesName(deepEqual([rootNamespace.id, subnamespace.id]))).thenReturn(
            observableOf([
                new NamespaceName(new NamespaceId([3316183705, 3829351378]), 'symboltests'),
                new NamespaceName(new NamespaceId([1781696705, 4157485863]), 'level2'),
            ]),
        );
>>>>>>> bf0ba0a6
        const namespaceRepository = instance(mockedNamespaceRepository);
        const namespaceService = new NamespaceService(namespaceRepository);

        namespaceService.namespace(subnamespace.id).subscribe((namespace) => {
            expect(namespace.name).to.be.equal('symboltests.level2');
        });
    });

    function givenRootNamespace(): NamespaceInfo {
        return new NamespaceInfo(
            true,
            0,
            '59DFBA84B2E9E7000135E80C',
            0,
            1,
<<<<<<< HEAD
            [new NamespaceId(BigIntUtilities.HexToBigInt('E43F43D2C5A8F299'))],
            new NamespaceId(BigInt(0)),
            PublicAccount.createFromPublicKey('1026D70E1954775749C6811084D6450A3184D977383F0E4282CD47118AF37755', NetworkType.MIJIN_TEST),
            BigInt(795),
            BigInt(50795),
            new EmptyAlias());
=======
            [new NamespaceId([3316183705, 3829351378])],
            new NamespaceId([0, 0]),
            PublicAccount.createFromPublicKey('1026D70E1954775749C6811084D6450A3184D977383F0E4282CD47118AF37755', NetworkType.MIJIN_TEST),
            new UInt64([795, 0]),
            new UInt64([50795, 0]),
            new EmptyAlias(),
        );
>>>>>>> bf0ba0a6
    }

    function givenSubnamespace(): NamespaceInfo {
        return new NamespaceInfo(
            true,
            0,
            '5A1D85A1D53061000117D1EE',
            1,
            2,
            [new NamespaceId(BigIntUtilities.HexToBigInt('E43F43D2C5A8F299')), new NamespaceId(BigIntUtilities.HexToBigInt('F7CE33276A3288C1'))],
            new NamespaceId(BigIntUtilities.HexToBigInt('E43F43D2C5A8F299')),
            PublicAccount.createFromPublicKey('1026D70E1954775749C6811084D6450A3184D977383F0E4282CD47118AF37755', NetworkType.MIJIN_TEST),
<<<<<<< HEAD
            BigInt(795),
            BigInt(50795),
            new EmptyAlias());
=======
            new UInt64([795, 0]),
            new UInt64([50795, 0]),
            new EmptyAlias(),
        );
>>>>>>> bf0ba0a6
    }
});<|MERGE_RESOLUTION|>--- conflicted
+++ resolved
@@ -32,31 +32,17 @@
         const mockedNamespaceRepository: NamespaceRepository = mock();
         const rootNamespace = givenRootNamespace();
         const subnamespace = givenSubnamespace();
-<<<<<<< HEAD
-        when(mockedNamespaceRepository.getNamespace(rootNamespace.id))
-            .thenReturn(observableOf(rootNamespace));
-        when(mockedNamespaceRepository.getNamespace(subnamespace.id))
-            .thenReturn(observableOf(subnamespace));
-        when(mockedNamespaceRepository.getNamespacesName(deepEqual([rootNamespace.id])))
-            .thenReturn(observableOf([new NamespaceName(new NamespaceId(BigIntUtilities.HexToBigInt('E43F43D2C5A8F299')), 'symboltests')]));
-        when(mockedNamespaceRepository.getNamespacesName(deepEqual([rootNamespace.id, subnamespace.id])))
-            .thenReturn(observableOf([
-                new NamespaceName(new NamespaceId(BigIntUtilities.HexToBigInt('E43F43D2C5A8F299')), 'symboltests'),
-                new NamespaceName(new NamespaceId(BigIntUtilities.HexToBigInt('F7CE33276A3288C1')), 'level2'),
-            ]));
-=======
         when(mockedNamespaceRepository.getNamespace(rootNamespace.id)).thenReturn(observableOf(rootNamespace));
         when(mockedNamespaceRepository.getNamespace(subnamespace.id)).thenReturn(observableOf(subnamespace));
         when(mockedNamespaceRepository.getNamespacesName(deepEqual([rootNamespace.id]))).thenReturn(
-            observableOf([new NamespaceName(new NamespaceId([3316183705, 3829351378]), 'symboltests')]),
+            observableOf([new NamespaceName(new NamespaceId(BigIntUtilities.HexToBigInt('E43F43D2C5A8F299')), 'symboltests')]),
         );
         when(mockedNamespaceRepository.getNamespacesName(deepEqual([rootNamespace.id, subnamespace.id]))).thenReturn(
             observableOf([
-                new NamespaceName(new NamespaceId([3316183705, 3829351378]), 'symboltests'),
-                new NamespaceName(new NamespaceId([1781696705, 4157485863]), 'level2'),
+                new NamespaceName(new NamespaceId(BigIntUtilities.HexToBigInt('E43F43D2C5A8F299')), 'symboltests'),
+                new NamespaceName(new NamespaceId(BigIntUtilities.HexToBigInt('F7CE33276A3288C1')), 'level2'),
             ]),
         );
->>>>>>> bf0ba0a6
         const namespaceRepository = instance(mockedNamespaceRepository);
         const namespaceService = new NamespaceService(namespaceRepository);
         namespaceService.namespace(rootNamespace.id).subscribe((namespace) => {
@@ -68,36 +54,20 @@
         const mockedNamespaceRepository: NamespaceRepository = mock();
         const rootNamespace = givenRootNamespace();
         const subnamespace = givenSubnamespace();
-<<<<<<< HEAD
-        when(mockedNamespaceRepository.getNamespace(rootNamespace.id))
-            .thenReturn(observableOf(rootNamespace));
-        when(mockedNamespaceRepository.getNamespace(subnamespace.id))
-            .thenReturn(observableOf(subnamespace));
-        when(mockedNamespaceRepository.getNamespacesName(deepEqual([rootNamespace.id])))
-            .thenReturn(observableOf([new NamespaceName(new NamespaceId(BigIntUtilities.HexToBigInt('E43F43D2C5A8F299')), 'symboltests')]));
-        when(mockedNamespaceRepository.getNamespacesName(deepEqual([subnamespace.id])))
-            .thenReturn(observableOf([new NamespaceName(new NamespaceId(BigIntUtilities.HexToBigInt('F7CE33276A3288C1')), 'level2')]));
-        when(mockedNamespaceRepository.getNamespacesName(deepEqual([rootNamespace.id, subnamespace.id])))
-            .thenReturn(observableOf([
-                new NamespaceName(new NamespaceId(BigIntUtilities.HexToBigInt('E43F43D2C5A8F299')), 'symboltests'),
-                new NamespaceName(new NamespaceId(BigIntUtilities.HexToBigInt('F7CE33276A3288C1')), 'level2'),
-            ]));
-=======
         when(mockedNamespaceRepository.getNamespace(rootNamespace.id)).thenReturn(observableOf(rootNamespace));
         when(mockedNamespaceRepository.getNamespace(subnamespace.id)).thenReturn(observableOf(subnamespace));
         when(mockedNamespaceRepository.getNamespacesName(deepEqual([rootNamespace.id]))).thenReturn(
-            observableOf([new NamespaceName(new NamespaceId([3316183705, 3829351378]), 'symboltests')]),
+            observableOf([new NamespaceName(new NamespaceId(BigIntUtilities.HexToBigInt('E43F43D2C5A8F299')), 'symboltests')]),
         );
         when(mockedNamespaceRepository.getNamespacesName(deepEqual([subnamespace.id]))).thenReturn(
-            observableOf([new NamespaceName(new NamespaceId([1781696705, 4157485863]), 'level2')]),
+            observableOf([new NamespaceName(new NamespaceId(BigIntUtilities.HexToBigInt('F7CE33276A3288C1')), 'level2')]),
         );
         when(mockedNamespaceRepository.getNamespacesName(deepEqual([rootNamespace.id, subnamespace.id]))).thenReturn(
             observableOf([
-                new NamespaceName(new NamespaceId([3316183705, 3829351378]), 'symboltests'),
-                new NamespaceName(new NamespaceId([1781696705, 4157485863]), 'level2'),
+                new NamespaceName(new NamespaceId(BigIntUtilities.HexToBigInt('E43F43D2C5A8F299')), 'symboltests'),
+                new NamespaceName(new NamespaceId(BigIntUtilities.HexToBigInt('F7CE33276A3288C1')), 'level2'),
             ]),
         );
->>>>>>> bf0ba0a6
         const namespaceRepository = instance(mockedNamespaceRepository);
         const namespaceService = new NamespaceService(namespaceRepository);
 
@@ -113,22 +83,13 @@
             '59DFBA84B2E9E7000135E80C',
             0,
             1,
-<<<<<<< HEAD
             [new NamespaceId(BigIntUtilities.HexToBigInt('E43F43D2C5A8F299'))],
             new NamespaceId(BigInt(0)),
             PublicAccount.createFromPublicKey('1026D70E1954775749C6811084D6450A3184D977383F0E4282CD47118AF37755', NetworkType.MIJIN_TEST),
             BigInt(795),
             BigInt(50795),
-            new EmptyAlias());
-=======
-            [new NamespaceId([3316183705, 3829351378])],
-            new NamespaceId([0, 0]),
-            PublicAccount.createFromPublicKey('1026D70E1954775749C6811084D6450A3184D977383F0E4282CD47118AF37755', NetworkType.MIJIN_TEST),
-            new UInt64([795, 0]),
-            new UInt64([50795, 0]),
             new EmptyAlias(),
         );
->>>>>>> bf0ba0a6
     }
 
     function givenSubnamespace(): NamespaceInfo {
@@ -138,18 +99,15 @@
             '5A1D85A1D53061000117D1EE',
             1,
             2,
-            [new NamespaceId(BigIntUtilities.HexToBigInt('E43F43D2C5A8F299')), new NamespaceId(BigIntUtilities.HexToBigInt('F7CE33276A3288C1'))],
+            [
+                new NamespaceId(BigIntUtilities.HexToBigInt('E43F43D2C5A8F299')),
+                new NamespaceId(BigIntUtilities.HexToBigInt('F7CE33276A3288C1')),
+            ],
             new NamespaceId(BigIntUtilities.HexToBigInt('E43F43D2C5A8F299')),
             PublicAccount.createFromPublicKey('1026D70E1954775749C6811084D6450A3184D977383F0E4282CD47118AF37755', NetworkType.MIJIN_TEST),
-<<<<<<< HEAD
             BigInt(795),
             BigInt(50795),
-            new EmptyAlias());
-=======
-            new UInt64([795, 0]),
-            new UInt64([50795, 0]),
             new EmptyAlias(),
         );
->>>>>>> bf0ba0a6
     }
 });